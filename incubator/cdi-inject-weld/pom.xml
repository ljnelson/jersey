--- conflicted
+++ resolved
@@ -125,11 +125,8 @@
                             sun.misc.*;resolution:=optional,
                             ${jakarta.annotation.osgi.version},
                             ${cdi.osgi.version},
-<<<<<<< HEAD
                             jakarta.decorator.*;version="[3.0,5)",
-=======
                             ${jakarta.annotation.osgi.version},
->>>>>>> 4a800685
                             *
                         </Import-Package>
                     </instructions>
