<?xml version="1.0" encoding="UTF-8"?>
<!--

    Copyright (c) 2017, 2022 Oracle and/or its affiliates. All rights reserved.

    This program and the accompanying materials are made available under the
    terms of the Eclipse Public License v. 2.0, which is available at
    http://www.eclipse.org/legal/epl-2.0.

    This Source Code may also be made available under the following Secondary
    Licenses when the conditions for such availability set forth in the
    Eclipse Public License v. 2.0 are satisfied: GNU General Public License,
    version 2 with the GNU Classpath Exception, which is available at
    https://www.gnu.org/software/classpath/license.html.

    SPDX-License-Identifier: EPL-2.0 OR GPL-2.0 WITH Classpath-exception-2.0

-->

<project xmlns="http://maven.apache.org/POM/4.0.0" xmlns:xsi="http://www.w3.org/2001/XMLSchema-instance" xsi:schemaLocation="http://maven.apache.org/POM/4.0.0 http://maven.apache.org/maven-v4_0_0.xsd">
    <modelVersion>4.0.0</modelVersion>

    <parent>
        <groupId>org.glassfish.jersey.incubator</groupId>
        <artifactId>project</artifactId>
        <version>3.1.0-SNAPSHOT</version>
    </parent>

    <artifactId>jersey-cdi-inject-weld</artifactId>
    <packaging>jar</packaging>
    <name>jersey-inject-cdi-weld</name>

    <description>CDI InjectionManager implementation</description>

    <dependencies>
        <dependency>
            <groupId>org.glassfish.jersey.core</groupId>
            <artifactId>jersey-common</artifactId>
            <version>${project.version}</version>
        </dependency>
        <dependency>
            <groupId>org.glassfish.jersey.core</groupId>
            <artifactId>jersey-client</artifactId>
            <version>${project.version}</version>
        </dependency>
        <dependency>
            <groupId>org.glassfish.jersey.core</groupId>
            <artifactId>jersey-server</artifactId>
            <version>${project.version}</version>
        </dependency>

        <dependency>
            <groupId>org.glassfish.jersey.containers</groupId>
            <artifactId>jersey-container-servlet-core</artifactId>
            <version>${project.version}</version>
            <scope>provided</scope>
        </dependency>

        <dependency>
            <groupId>jakarta.servlet</groupId>
            <artifactId>jakarta.servlet-api</artifactId>
            <scope>provided</scope>
        </dependency>
        <dependency>
            <groupId>org.glassfish.jersey.containers</groupId>
            <artifactId>jersey-container-grizzly2-http</artifactId>
            <version>${project.version}</version>
            <scope>provided</scope>
        </dependency>

        <dependency>
            <groupId>jakarta.enterprise</groupId>
            <artifactId>jakarta.enterprise.cdi-api</artifactId>
            <scope>provided</scope>
        </dependency>
        <dependency>
            <groupId>org.jboss.weld.se</groupId>
            <artifactId>weld-se-core</artifactId>
            <scope>provided</scope>
        </dependency>

        <dependency>
            <groupId>junit</groupId>
            <artifactId>junit</artifactId>
            <scope>test</scope>
        </dependency>
        <dependency>
            <groupId>jakarta.el</groupId>
            <artifactId>jakarta.el-api</artifactId>
            <scope>test</scope>
        </dependency>
    </dependencies>

    <build>
        <resources>
            <resource>
                <directory>src/main/resources</directory>
                <filtering>true</filtering>
            </resource>
        </resources>

        <plugins>
            <plugin>
                <groupId>com.sun.istack</groupId>
                <artifactId>istack-commons-maven-plugin</artifactId>
                <inherited>true</inherited>
            </plugin>
            <plugin>
                <groupId>org.codehaus.mojo</groupId>
                <artifactId>build-helper-maven-plugin</artifactId>
                <inherited>true</inherited>
            </plugin>
            <plugin>
                <groupId>org.apache.felix</groupId>
                <artifactId>maven-bundle-plugin</artifactId>
                <inherited>true</inherited>
                <extensions>true</extensions>
                <configuration>
                    <instructions>
                        <Export-Package>
                            org.glassfish.jersey.inject.weld.managed.*;version=${project.version}
                        </Export-Package>
                        <Import-Package>
                            jakarta.servlet.*;version="[5.0,7.0)",
                            sun.misc.*;resolution:=optional,
<<<<<<< HEAD
                            ${jakarta.annotation.osgi.version},
                            jakarta.enterprise.*;version="[3.0,5)",
                            jakarta.decorator.*;version="[3.0,5)",
=======
                            ${cdi.osgi.version},
                            ${javax.annotation.osgi.version},
>>>>>>> 7c3541c6
                            *
                        </Import-Package>
                    </instructions>
                    <unpackBundle>true</unpackBundle>
                </configuration>
            </plugin>
            <plugin>
                <groupId>org.apache.maven.plugins</groupId>
                <artifactId>maven-jar-plugin</artifactId>
                <executions>
                    <execution>
                        <id>default-jar</id>
                        <phase>package</phase>
                        <goals>
                            <goal>jar</goal>
                        </goals>
                    </execution>
                </executions>
            </plugin>
        </plugins>
    </build>
</project><|MERGE_RESOLUTION|>--- conflicted
+++ resolved
@@ -123,14 +123,9 @@
                         <Import-Package>
                             jakarta.servlet.*;version="[5.0,7.0)",
                             sun.misc.*;resolution:=optional,
-<<<<<<< HEAD
                             ${jakarta.annotation.osgi.version},
-                            jakarta.enterprise.*;version="[3.0,5)",
+                            ${cdi.osgi.version},
                             jakarta.decorator.*;version="[3.0,5)",
-=======
-                            ${cdi.osgi.version},
-                            ${javax.annotation.osgi.version},
->>>>>>> 7c3541c6
                             *
                         </Import-Package>
                     </instructions>
