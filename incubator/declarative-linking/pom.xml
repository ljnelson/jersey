--- conflicted
+++ resolved
@@ -174,30 +174,11 @@
                     </execution>
                 </executions>
             </plugin>
-<<<<<<< HEAD
-=======
-            <plugin>
-                <!-- TODO remove after jakartification -->
-                <groupId>org.apache.maven.plugins</groupId>
-                <artifactId>maven-surefire-plugin</artifactId>
-                <executions>
-                    <execution>
-                        <id>default-test</id> <!-- jakartification-excluded-tests -->
-                        <configuration>
-                            <excludes>
-                                <exclude>org/glassfish/jersey/linking/integration/LinkingTest.java</exclude>
-                                <exclude>org/glassfish/jersey/linking/integration/LinkingManualTest.java</exclude>
-                            </excludes>
-                        </configuration>
-                    </execution>
-                </executions>
-            </plugin>
             <plugin>
                 <groupId>org.apache.felix</groupId>
                 <artifactId>maven-bundle-plugin</artifactId>
                 <inherited>true</inherited>
             </plugin>
->>>>>>> 4a800685
         </plugins>
     </build>
 </project>