--- conflicted
+++ resolved
@@ -175,7 +175,6 @@
                 </executions>
             </plugin>
             <plugin>
-<<<<<<< HEAD
                 <!-- TODO remove after jakartification -->
                 <groupId>org.apache.maven.plugins</groupId>
                 <artifactId>maven-surefire-plugin</artifactId>
@@ -190,11 +189,11 @@
                         </configuration>
                     </execution>
                 </executions>
-=======
+            </plugin>
+            <plugin>
                 <groupId>org.apache.felix</groupId>
                 <artifactId>maven-bundle-plugin</artifactId>
                 <inherited>true</inherited>
->>>>>>> fc63a054
             </plugin>
         </plugins>
     </build>
