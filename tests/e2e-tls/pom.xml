--- conflicted
+++ resolved
@@ -138,44 +138,13 @@
         </dependency>
     </dependencies>
 
-<<<<<<< HEAD
     <properties>
         <!-- https://bugs.openjdk.java.net/browse/JDK-8211426 -->
         <surefire.security.argline>-Djdk.tls.server.protocols=TLSv1.2</surefire.security.argline>
+        <http.patch.addopens>
+            --add-opens java.base/java.net=ALL-UNNAMED
+            --add-opens java.base/sun.net.www.protocol.https=ALL-UNNAMED
+        </http.patch.addopens>
     </properties>
-=======
-    <profiles>
-        <profile>
-            <id>jdk8</id>
-            <activation>
-                <jdk>8</jdk>
-            </activation>
-            <properties>
-                <http.patch.addopens> </http.patch.addopens>
-            </properties>
-        </profile>
-        <profile>
-            <id>jdk11+</id>
-            <activation>
-                <jdk>[11,)</jdk>
-            </activation>
-            <dependencies>
-                <dependency>
-                    <groupId>com.sun.xml.bind</groupId>
-                    <artifactId>jaxb-osgi</artifactId>
-                    <scope>test</scope>
-                </dependency>
-            </dependencies>
-            <properties>
-                <!-- https://bugs.openjdk.java.net/browse/JDK-8211426 -->
-                <surefire.security.argline>-Djdk.tls.server.protocols=TLSv1.2</surefire.security.argline>
-                <http.patch.addopens>
-                    --add-opens java.base/java.net=ALL-UNNAMED
-                    --add-opens java.base/sun.net.www.protocol.https=ALL-UNNAMED
-                </http.patch.addopens>
-            </properties>
-        </profile>
-    </profiles>
->>>>>>> 1277084f
 
 </project>