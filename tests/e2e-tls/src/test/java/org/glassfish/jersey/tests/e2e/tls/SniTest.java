--- conflicted
+++ resolved
@@ -73,14 +73,8 @@
     public void server1Test(ConnectorProvider provider) {
         ClientConfig clientConfig = new ClientConfig();
         clientConfig.connectorProvider(provider);
-<<<<<<< HEAD
         clientConfig.property(ClientProperties.SNI_HOST_NAME, "www.host1.com");
-        serverTest(clientConfig, provider, "www.host1.com");
-    }
-
-    public void serverTest(ClientConfig clientConfig, ConnectorProvider provider, String hostName) {
-=======
-        serverTest(clientConfig, "www.host1.com", "www.host1.com");
+        serverTest(clientConfig, provider, "www.host1.com", "www.host1.com");
     }
 
     @ParameterizedTest
@@ -89,7 +83,7 @@
         ClientConfig clientConfig = new ClientConfig();
         clientConfig.connectorProvider(provider);
         clientConfig.property(ClientProperties.SNI_HOST_NAME, "www.host3.com");
-        serverTest(clientConfig, "www.host4.com", "www.host3.com");
+        serverTest(clientConfig, provider, "www.host4.com", "www.host3.com");
     }
 
     @ParameterizedTest
@@ -98,11 +92,11 @@
         ClientConfig clientConfig = new ClientConfig();
         clientConfig.connectorProvider(provider);
         clientConfig.property(ClientProperties.SNI_HOST_NAME, LOCALHOST);
-        serverTest(clientConfig, "www.host4.com", null);
+        serverTest(clientConfig, provider, "www.host4.com", null);
     }
 
-    public void serverTest(ClientConfig clientConfig, String hostName, String resultHostName) {
->>>>>>> 47716d02
+
+    public void serverTest(ClientConfig clientConfig, ConnectorProvider provider, String hostName, String resultHostName) {
         String newHostName = replaceWhenHostNotKnown(hostName);
         final List<SNIServerName> serverNames = new LinkedList<>();
         final String[] requestHostName = new String[1];
@@ -148,7 +142,7 @@
 
         if (resultHostName != null && serverNames.isEmpty()) {
             throw new IllegalStateException("ServerNames are empty");
-        } else if (resultHostName == null && serverNames.isEmpty()) {
+        } else if (resultHostName == null) {
             return;
         }
 
