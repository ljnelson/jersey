--- conflicted
+++ resolved
@@ -79,12 +79,8 @@
                         .versionAsInProject(),
 
                 // MBR/MBW for JSON-P is on the classpath.
-<<<<<<< HEAD
-                mavenBundle().groupId("jakarta.json").artifactId("jakarta.json-api").versionAsInProject()
-=======
                 mavenBundle().groupId("jakarta.json").artifactId("jakarta.json-api").versionAsInProject(),
                 mavenBundle().groupId("org.eclipse.parsson").artifactId("parsson").versionAsInProject()
->>>>>>> 8a978605
         ));
 
         options = Helper.addPaxExamMavenLocalRepositoryProperty(options);
