<?xml version="1.0" encoding="UTF-8"?>
<!--

    Copyright (c) 2010, 2018 Oracle and/or its affiliates. All rights reserved.

    This program and the accompanying materials are made available under the
    terms of the Eclipse Public License v. 2.0, which is available at
    http://www.eclipse.org/legal/epl-2.0.

    This Source Code may also be made available under the following Secondary
    Licenses when the conditions for such availability set forth in the
    Eclipse Public License v. 2.0 are satisfied: GNU General Public License,
    version 2 with the GNU Classpath Exception, which is available at
    https://www.gnu.org/software/classpath/license.html.

    SPDX-License-Identifier: EPL-2.0 OR GPL-2.0 WITH Classpath-exception-2.0

-->

<project xmlns="http://maven.apache.org/POM/4.0.0" xmlns:xsi="http://www.w3.org/2001/XMLSchema-instance" xsi:schemaLocation="http://maven.apache.org/POM/4.0.0 http://maven.apache.org/maven-v4_0_0.xsd">

    <modelVersion>4.0.0</modelVersion>

    <parent>
        <groupId>org.glassfish.jersey.tests.osgi</groupId>
        <artifactId>project</artifactId>
        <version>2.28-SNAPSHOT</version>
    </parent>

    <artifactId>jersey-tests-osgi-functional</artifactId>
    <packaging>pom</packaging>
    <name>jersey-tests-osgi-functional</name>
    <description>
        Functional Jersey OSGi tests
    </description>

    <build>
        <plugins>
            <plugin>
                <groupId>org.apache.maven.plugins</groupId>
                <artifactId>maven-compiler-plugin</artifactId>
                <executions>
                    <execution>
                        <id>test-compile</id>
                        <phase>test-compile</phase>
                        <goals>
                            <goal>testCompile</goal>
                        </goals>
                    </execution>
                </executions>
            </plugin>
            <plugin>
                <artifactId>maven-resources-plugin</artifactId>
                <executions>
                    <execution>
                        <phase>process-test-resources</phase>
                        <goals>
                            <goal>testResources</goal>
                        </goals>
                    </execution>
                </executions>
            </plugin>
            <plugin>
                <artifactId>maven-surefire-plugin</artifactId>
                <configuration>
                    <forkCount>1</forkCount>
                    <reuseForks>false</reuseForks>
                    <enableAssertions>false</enableAssertions>
                </configuration>
                <executions>
                    <execution>
                        <id>test</id>
                        <phase>test</phase>
                        <goals>
                            <goal>test</goal>
                        </goals>
                    </execution>
                </executions>
            </plugin>
            <!-- use pax exam maven plugin -->
            <plugin>
                <groupId>org.ops4j.pax.exam</groupId>
                <artifactId>maven-paxexam-plugin</artifactId>
                <executions>
                    <execution>
                        <id>generate-config</id>
                        <goals>
                            <goal>generate-depends-file</goal>
                        </goals>
                    </execution>
                </executions>
            </plugin>

        </plugins>
    </build>

    <dependencies>
        <dependency>
            <groupId>jakarta.annotation</groupId>
            <artifactId>jakarta.annotation-api</artifactId>
            <scope>test</scope>
        </dependency>
        <dependency>
            <groupId>org.ops4j.pax.exam</groupId>
            <artifactId>pax-exam</artifactId>
            <scope>test</scope>
        </dependency>
        <dependency>
            <groupId>org.ops4j.pax.exam</groupId>
            <artifactId>pax-exam-junit4</artifactId>
            <scope>test</scope>
            <exclusions>
                <exclusion>
                    <groupId>commons-logging</groupId>
                    <artifactId>commons-logging</artifactId>
                </exclusion>
            </exclusions>
        </dependency>
        <dependency>
            <groupId>commons-logging</groupId>
            <artifactId>commons-logging</artifactId>
            <scope>test</scope>
        </dependency>
        <dependency>
            <groupId>org.ops4j.pax.exam</groupId>
            <artifactId>pax-exam-container-forked</artifactId>
            <scope>test</scope>
        </dependency>
        <dependency>
            <groupId>org.ops4j.pax.exam</groupId>
            <artifactId>pax-exam-junit-extender-impl</artifactId>
            <scope>test</scope>
        </dependency>
        <dependency>
            <groupId>org.apache.felix</groupId>
            <artifactId>org.apache.felix.framework</artifactId>
            <scope>test</scope>
        </dependency>
        <dependency>
            <groupId>org.ops4j.pax.exam</groupId>
            <artifactId>pax-exam-link-mvn</artifactId>
            <scope>test</scope>
        </dependency>
        <dependency>
            <groupId>org.ops4j.pax.url</groupId>
            <artifactId>pax-url-aether</artifactId>
            <version>1.6.0</version>
            <scope>test</scope>
        </dependency>
        <dependency>
            <groupId>org.glassfish.jersey.containers</groupId>
            <artifactId>jersey-container-grizzly2-http</artifactId>
            <scope>test</scope>
        </dependency>
        <dependency>
            <groupId>org.glassfish.jersey.containers</groupId>
            <artifactId>jersey-container-grizzly2-servlet</artifactId>
            <scope>test</scope>
        </dependency>
        <dependency>
            <groupId>org.glassfish.grizzly</groupId>
            <artifactId>grizzly-http-servlet</artifactId>
            <scope>test</scope>
        </dependency>
        <dependency>
            <groupId>org.glassfish.jersey.core</groupId>
            <artifactId>jersey-client</artifactId>
            <scope>test</scope>
        </dependency>

        <!-- dependecies for OSGi test with Apache connector -->
        <dependency>
            <groupId>org.glassfish.jersey.connectors</groupId>
            <artifactId>jersey-apache-connector</artifactId>
            <scope>test</scope>
        </dependency>
        <dependency>
            <groupId>org.ops4j.pax.logging</groupId>
            <artifactId>pax-logging-api</artifactId>
            <scope>test</scope>
            <version>1.8.3</version>
        </dependency>
        <dependency>
            <groupId>org.apache.httpcomponents</groupId>
            <artifactId>httpcore-osgi</artifactId>
            <scope>test</scope>
            <version>4.4.6</version>
        </dependency>
        <dependency>
            <groupId>org.apache.httpcomponents</groupId>
            <artifactId>httpclient-osgi</artifactId>
            <scope>test</scope>
            <version>${httpclient.version}</version>
        </dependency>

        <dependency>
            <groupId>org.glassfish.jersey.media</groupId>
            <artifactId>jersey-media-json-jackson</artifactId>
            <scope>test</scope>
        </dependency>
        <dependency>
            <groupId>org.glassfish.jersey.media</groupId>
            <artifactId>jersey-media-json-jackson1</artifactId>
            <scope>test</scope>
        </dependency>
        <dependency>
            <groupId>org.glassfish.jersey.media</groupId>
            <artifactId>jersey-media-json-jettison</artifactId>
            <scope>test</scope>
        </dependency>
        <dependency>
            <groupId>org.glassfish.jersey.media</groupId>
            <artifactId>jersey-media-moxy</artifactId>
            <scope>test</scope>
        </dependency>
        <dependency>
            <groupId>org.glassfish.jersey.media</groupId>
            <artifactId>jersey-media-json-processing</artifactId>
            <scope>test</scope>
        </dependency>
        <dependency>
            <groupId>org.glassfish.jersey.ext</groupId>
            <artifactId>jersey-bean-validation</artifactId>
            <scope>test</scope>
        </dependency>
        <dependency>
            <groupId>org.glassfish.jersey.ext</groupId>
            <artifactId>jersey-entity-filtering</artifactId>
            <scope>test</scope>
        </dependency>
        <dependency>
            <groupId>org.glassfish.jersey.media</groupId>
            <artifactId>jersey-media-multipart</artifactId>
            <scope>test</scope>
        </dependency>
        <dependency>
            <groupId>org.glassfish.jersey.media</groupId>
            <artifactId>jersey-media-sse</artifactId>
            <scope>test</scope>
        </dependency>
        <dependency>
            <groupId>org.glassfish.jersey.ext</groupId>
            <artifactId>jersey-proxy-client</artifactId>
            <scope>test</scope>
        </dependency>
        <dependency>
            <groupId>org.glassfish.jersey.test-framework</groupId>
            <artifactId>jersey-test-framework-core</artifactId>
            <scope>test</scope>
        </dependency>
        <dependency>
            <groupId>org.glassfish.jersey.bundles</groupId>
            <artifactId>jaxrs-ri</artifactId>
            <scope>test</scope>
        </dependency>
        <dependency>
            <groupId>org.mortbay.jetty</groupId>
            <artifactId>jetty</artifactId>
            <scope>test</scope>
        </dependency>
        <dependency>
            <groupId>org.mortbay.jetty</groupId>
            <artifactId>jetty-util</artifactId>
            <scope>test</scope>
        </dependency>
        <dependency>
            <groupId>org.mortbay.jetty</groupId>
            <artifactId>servlet-api-2.5</artifactId>
            <scope>test</scope>
        </dependency>
        <dependency>
            <groupId>javax.validation</groupId>
            <artifactId>validation-api</artifactId>
            <scope>test</scope>
        </dependency>
        <dependency>
            <groupId>org.hibernate.validator</groupId>
            <artifactId>hibernate-validator</artifactId>
            <scope>test</scope>
        </dependency>
        <dependency>
            <groupId>org.jboss.logging</groupId>
            <artifactId>jboss-logging</artifactId>
            <scope>test</scope>
        </dependency>
        <dependency>
            <groupId>com.fasterxml</groupId>
            <artifactId>classmate</artifactId>
            <scope>test</scope>
        </dependency>
        <dependency>
            <groupId>org.glassfish</groupId>
<<<<<<< HEAD
            <artifactId>javax.el</artifactId>
=======
            <artifactId>jakarta.el</artifactId>
>>>>>>> bda83c9b
            <scope>test</scope>
        </dependency>
        <dependency>
            <groupId>org.glassfish</groupId>
            <artifactId>jakarta.json</artifactId>
            <scope>test</scope>
        </dependency>
        <dependency>
            <groupId>org.glassfish</groupId>
            <artifactId>jsonp-jaxrs</artifactId>
            <scope>test</scope>
        </dependency>
        <dependency>
            <groupId>org.glassfish.hk2.external</groupId>
            <artifactId>aopalliance-repackaged</artifactId>
            <scope>test</scope>
        </dependency>
        <dependency>
            <groupId>org.javassist</groupId>
            <artifactId>javassist</artifactId>
            <scope>test</scope>
        </dependency>

        <dependency>
            <groupId>com.fasterxml.jackson.core</groupId>
            <artifactId>jackson-core</artifactId>
            <scope>test</scope>
        </dependency>
        <dependency>
            <groupId>com.fasterxml.jackson.core</groupId>
            <artifactId>jackson-databind</artifactId>
            <scope>test</scope>
        </dependency>
        <dependency>
            <groupId>com.fasterxml.jackson.module</groupId>
            <artifactId>jackson-module-jaxb-annotations</artifactId>
            <scope>test</scope>
        </dependency>
        <dependency>
            <groupId>com.fasterxml.jackson.core</groupId>
            <artifactId>jackson-annotations</artifactId>
            <scope>test</scope>
        </dependency>
        <dependency>
            <groupId>com.fasterxml.jackson.jaxrs</groupId>
            <artifactId>jackson-jaxrs-base</artifactId>
            <scope>test</scope>
        </dependency>
        <dependency>
            <groupId>com.fasterxml.jackson.jaxrs</groupId>
            <artifactId>jackson-jaxrs-json-provider</artifactId>
            <scope>test</scope>
        </dependency>

        <dependency>
            <groupId>org.codehaus.jackson</groupId>
            <artifactId>jackson-core-asl</artifactId>
            <scope>test</scope>
        </dependency>
        <dependency>
            <groupId>org.codehaus.jackson</groupId>
            <artifactId>jackson-mapper-asl</artifactId>
            <scope>test</scope>
        </dependency>
        <dependency>
            <groupId>org.codehaus.jackson</groupId>
            <artifactId>jackson-jaxrs</artifactId>
            <scope>test</scope>
        </dependency>
        <dependency>
            <groupId>org.codehaus.jackson</groupId>
            <artifactId>jackson-xc</artifactId>
            <scope>test</scope>
        </dependency>

        <dependency>
            <groupId>com.sun.xml.bind</groupId>
            <artifactId>jaxb-osgi</artifactId>
            <scope>test</scope>
        </dependency>
        <dependency>
            <groupId>jakarta.xml.bind</groupId>
            <artifactId>jakarta.xml.bind-api</artifactId>
            <scope>test</scope>
        </dependency>
        <dependency>
            <groupId>com.sun.activation</groupId>
            <artifactId>jakarta.activation</artifactId>
            <version>1.2.1</version>
            <scope>test</scope>
        </dependency>

        <!-- logging -->
        <dependency>
            <groupId>org.slf4j</groupId>
            <artifactId>slf4j-log4j12</artifactId>
            <version>1.6.4</version>
            <scope>test</scope>
        </dependency>
    </dependencies>

    <profiles>
        <profile>
            <id>testsSkipJdk6</id>
            <activation>
                <jdk>1.6</jdk>
            </activation>
            <build>
                <plugins>
                    <plugin>
                        <artifactId>maven-surefire-plugin</artifactId>
                        <configuration>
                            <excludes>
                                <exclude>**/PackageScanningTest.java</exclude>
                            </excludes>
                        </configuration>
                    </plugin>
                </plugins>
            </build>
        </profile>
        <profile>
            <id>sonar</id>
            <build>
                <pluginManagement>
                    <plugins>
                        <plugin>
                            <groupId>org.apache.maven.plugins</groupId>
                            <artifactId>maven-surefire-plugin</artifactId>
                            <configuration>
                                <!-- disable JaCoCo listener because it's not working with <forkMode>always</fork> (<reuseForks>false</reuseForks> respectively)
                                https://jira.sonarsource.com/browse/SONARJAVA-728 (https://github.com/SonarSource/sonar-java/pull/324) -->
                                <properties combine.self="override" />
                            </configuration>
                        </plugin>
                    </plugins>
                </pluginManagement>
            </build>
        </profile>
    </profiles>

</project><|MERGE_RESOLUTION|>--- conflicted
+++ resolved
@@ -290,11 +290,7 @@
         </dependency>
         <dependency>
             <groupId>org.glassfish</groupId>
-<<<<<<< HEAD
-            <artifactId>javax.el</artifactId>
-=======
             <artifactId>jakarta.el</artifactId>
->>>>>>> bda83c9b
             <scope>test</scope>
         </dependency>
         <dependency>
