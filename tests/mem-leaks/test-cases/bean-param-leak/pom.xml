<?xml version="1.0" encoding="UTF-8"?>
<!--

    Copyright (c) 2015, 2023 Oracle and/or its affiliates. All rights reserved.

    This program and the accompanying materials are made available under the
    terms of the Eclipse Public License v. 2.0, which is available at
    http://www.eclipse.org/legal/epl-2.0.

    This Source Code may also be made available under the following Secondary
    Licenses when the conditions for such availability set forth in the
    Eclipse Public License v. 2.0 are satisfied: GNU General Public License,
    version 2 with the GNU Classpath Exception, which is available at
    https://www.gnu.org/software/classpath/license.html.

    SPDX-License-Identifier: EPL-2.0 OR GPL-2.0 WITH Classpath-exception-2.0

-->

<project xmlns="http://maven.apache.org/POM/4.0.0" xmlns:xsi="http://www.w3.org/2001/XMLSchema-instance" xsi:schemaLocation="http://maven.apache.org/POM/4.0.0 http://maven.apache.org/xsd/maven-4.0.0.xsd">
    <modelVersion>4.0.0</modelVersion>

    <parent>
        <groupId>org.glassfish.jersey.tests.memleaks.testcases</groupId>
        <artifactId>project</artifactId>
<<<<<<< HEAD
        <version>3.0.99-SNAPSHOT</version>
=======
        <version>2.40-SNAPSHOT</version>
>>>>>>> e0285356
    </parent>

    <artifactId>bean-param-leak</artifactId>
    <packaging>war</packaging>
    <name>jersey-tests-memleak-testcase-bean-param-leak</name>

    <description>
        Reproducer of JERSEY-2800
    </description>

    <properties>
        <memleak.jvm.maxheap>96m</memleak.jvm.maxheap>

        <memleak.wls.maxheap>128m</memleak.wls.maxheap>
        <memleak.tomcat.maxheap>42m</memleak.tomcat.maxheap>
        <memleak.jetty.maxheap>70m</memleak.jetty.maxheap>

        <memleak.test.timeout>200000</memleak.test.timeout>

        <memleak.wls.packagingExcludes.weblogic.xml>WEB-INF/weblogic.xml</memleak.wls.packagingExcludes.weblogic.xml>
    </properties>

    <dependencies>
        <dependency>
            <groupId>org.glassfish.jersey.containers</groupId>
            <artifactId>jersey-container-servlet</artifactId>
        </dependency>

        <dependency>
            <groupId>org.glassfish.jersey.test-framework.providers</groupId>
            <artifactId>jersey-test-framework-provider-external</artifactId>
            <scope>test</scope>
        </dependency>
        <dependency>
            <groupId>org.glassfish.jersey.test-framework.providers</groupId>
            <artifactId>jersey-test-framework-provider-grizzly2</artifactId>
            <scope>test</scope>
        </dependency>

        <dependency>
            <groupId>org.glassfish.jersey.test-framework</groupId>
            <artifactId>memleak-test-common</artifactId>
            <scope>test</scope>
        </dependency>
    </dependencies>

    <build>
        <plugins>
            <plugin>
                <artifactId>maven-war-plugin</artifactId>
                <configuration>
                    <packagingExcludes>${memleak.wls.packagingExcludes.weblogic.xml}</packagingExcludes>
                </configuration>
            </plugin>

            <plugin>
                <groupId>org.codehaus.mojo</groupId>
                <artifactId>build-helper-maven-plugin</artifactId>
            </plugin>
            <plugin>
                <groupId>org.apache.maven.plugins</groupId>
                <artifactId>maven-failsafe-plugin</artifactId>
            </plugin>
            <plugin>
                <groupId>org.mortbay.jetty</groupId>
                <artifactId>jetty-maven-plugin</artifactId>
            </plugin>
            <plugin>
                <groupId>org.glassfish.jersey.test-framework.maven</groupId>
                <artifactId>container-runner-maven-plugin</artifactId>
            </plugin>
            <plugin>
                <groupId>org.apache.maven.plugins</groupId>
                <artifactId>maven-enforcer-plugin</artifactId>
            </plugin>
        </plugins>
    </build>

    <profiles>
        <profile>
            <id>memleak-reproducer</id>
            <properties>
                <memleak.jersey.version>2.16</memleak.jersey.version>
                <memleak.wls.packagingExcludes.weblogic.xml />
            </properties>
        </profile>
        <profile>
            <id>memleak-override-libraries</id>
            <properties>
                <memleak.wls.packagingExcludes.weblogic.xml />
            </properties>
        </profile>
    </profiles>

</project><|MERGE_RESOLUTION|>--- conflicted
+++ resolved
@@ -23,11 +23,7 @@
     <parent>
         <groupId>org.glassfish.jersey.tests.memleaks.testcases</groupId>
         <artifactId>project</artifactId>
-<<<<<<< HEAD
         <version>3.0.99-SNAPSHOT</version>
-=======
-        <version>2.40-SNAPSHOT</version>
->>>>>>> e0285356
     </parent>
 
     <artifactId>bean-param-leak</artifactId>
