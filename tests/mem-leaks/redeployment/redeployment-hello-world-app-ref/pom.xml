<?xml version="1.0" encoding="UTF-8"?>
<!--

    Copyright (c) 2015, 2024 Oracle and/or its affiliates. All rights reserved.

    This program and the accompanying materials are made available under the
    terms of the Eclipse Public License v. 2.0, which is available at
    http://www.eclipse.org/legal/epl-2.0.

    This Source Code may also be made available under the following Secondary
    Licenses when the conditions for such availability set forth in the
    Eclipse Public License v. 2.0 are satisfied: GNU General Public License,
    version 2 with the GNU Classpath Exception, which is available at
    https://www.gnu.org/software/classpath/license.html.

    SPDX-License-Identifier: EPL-2.0 OR GPL-2.0 WITH Classpath-exception-2.0

-->

<project xmlns="http://maven.apache.org/POM/4.0.0" xmlns:xsi="http://www.w3.org/2001/XMLSchema-instance" xsi:schemaLocation="http://maven.apache.org/POM/4.0.0 http://maven.apache.org/xsd/maven-4.0.0.xsd">
    <modelVersion>4.0.0</modelVersion>

    <parent>
        <groupId>org.glassfish.jersey.tests.memleaks.redeployment</groupId>
        <artifactId>project</artifactId>
<<<<<<< HEAD
        <version>3.0.99-SNAPSHOT</version>
=======
        <version>2.43-SNAPSHOT</version>
>>>>>>> d3a57ef9
    </parent>

    <artifactId>redeployment-hello-world-app-ref</artifactId>
    <name>jersey-tests-memleak-redeployment-hello-world-app-ref</name>

    <description>
        Maven module that tests :helloworld-webapp:war in order to prevent regression of a problem where a repetitive redeployment
        may have caused memory leaks.

        To run this test, execute from Jersey root dir:

        [1] Glassfish: mvn install -am -pl :redeployment-hello-world-app-ref -P gf4,memleak-redeployment

        [2] Weblogic: mvn install -am -pl :redeployment-hello-world-app-ref -P wls,memleak-redeployment

        [3] Tomcat: mvn install -am -pl :redeployment-hello-world-app-ref -P tomcat,memleak-redeployment
    </description>

    <properties>
        <memleak.jvm.maxheap>256m</memleak.jvm.maxheap>
        <memleak.tomcat.maxheap>56m</memleak.tomcat.maxheap>

        <external.container.warPath>${org.glassfish.jersey.examples:helloworld-webapp:war}</external.container.warPath>
        <external.container.contextRoot>helloworld-webapp</external.container.contextRoot>

        <memleak.redeploy.count>200</memleak.redeploy.count>
        <memleak.redeploy.expectedStatus>200</memleak.redeploy.expectedStatus>
        <memleak.redeploy.requestPathQuery>${external.container.contextRoot}/helloworld</memleak.redeploy.requestPathQuery>
    </properties>

    <profiles>
        <profile>
            <id>tomcat</id>
            <build>
                <plugins>
                    <plugin>
                        <groupId>org.apache.maven.plugins</groupId>
                        <artifactId>maven-enforcer-plugin</artifactId>
                        <executions>
                            <execution>
                                <id>enforce-threadlocals-left-cleaned</id>
                                <goals>
                                    <goal>enforce</goal>
                                </goals>
                                <phase>${phase.redeployment.post-integration-test}</phase>
                                <configuration>
                                    <!-- assure that Tomcat ThreadLocal memory leak detection messages weren't included in the Tomcat output.
                                    If so, ThreadLocals aren't kept clean and that's what users do not like (see JERSEY-2890). -->
                                    <rules>
                                        <rule implementation="org.glassfish.jersey.test.maven.rule.PatternNotMatchedInFileRule">
                                            <file>${external.container.logFile}</file>
                                            <pattern>
                                                <![CDATA[.*SEVERE.*The web application.*created a ThreadLocal with key.*avoid a probable memory leak.*]]></pattern>
                                            <maxMatchedLines>3</maxMatchedLines>
                                        </rule>
                                    </rules>
                                    <fail>true</fail>
                                </configuration>
                            </execution>
                        </executions>
                    </plugin>
                </plugins>
            </build>
        </profile>
        <profile>
            <id>memleak-reproducer</id>
            <properties>
                <memleak.jersey.version>2.19</memleak.jersey.version>
            </properties>
        </profile>
    </profiles>

    <build>
        <plugins>
            <plugin>
                <groupId>org.codehaus.mojo</groupId>
                <artifactId>build-helper-maven-plugin</artifactId>
            </plugin>
            <plugin>
                <groupId>org.glassfish.jersey.test-framework.maven</groupId>
                <artifactId>container-runner-maven-plugin</artifactId>
            </plugin>
            <plugin>
                <groupId>org.apache.maven.plugins</groupId>
                <artifactId>maven-enforcer-plugin</artifactId>
            </plugin>

            <plugin>
                <artifactId>maven-dependency-plugin</artifactId>
                <executions>
                    <execution>
                        <id>resolve-maven-dependencies</id>
                        <goals>
                            <goal>properties</goal>
                        </goals>
                    </execution>
                </executions>
            </plugin>

        </plugins>
    </build>


    <dependencies>
        <dependency>
            <groupId>org.glassfish.jersey.examples</groupId>
            <artifactId>helloworld-webapp</artifactId>
            <type>war</type>
<<<<<<< HEAD
            <version>3.0.99-SNAPSHOT</version>
=======
            <version>2.43-SNAPSHOT</version>
>>>>>>> d3a57ef9
        </dependency>
    </dependencies>

</project><|MERGE_RESOLUTION|>--- conflicted
+++ resolved
@@ -23,11 +23,7 @@
     <parent>
         <groupId>org.glassfish.jersey.tests.memleaks.redeployment</groupId>
         <artifactId>project</artifactId>
-<<<<<<< HEAD
         <version>3.0.99-SNAPSHOT</version>
-=======
-        <version>2.43-SNAPSHOT</version>
->>>>>>> d3a57ef9
     </parent>
 
     <artifactId>redeployment-hello-world-app-ref</artifactId>
@@ -136,11 +132,7 @@
             <groupId>org.glassfish.jersey.examples</groupId>
             <artifactId>helloworld-webapp</artifactId>
             <type>war</type>
-<<<<<<< HEAD
             <version>3.0.99-SNAPSHOT</version>
-=======
-            <version>2.43-SNAPSHOT</version>
->>>>>>> d3a57ef9
         </dependency>
     </dependencies>
 
