/*
 * Copyright (c) 2015, 2023 Oracle and/or its affiliates. All rights reserved.
 *
 * This program and the accompanying materials are made available under the
 * terms of the Eclipse Public License v. 2.0, which is available at
 * http://www.eclipse.org/legal/epl-2.0.
 *
 * This Source Code may also be made available under the following Secondary
 * Licenses when the conditions for such availability set forth in the
 * Eclipse Public License v. 2.0 are satisfied: GNU General Public License,
 * version 2 with the GNU Classpath Exception, which is available at
 * https://www.gnu.org/software/classpath/license.html.
 *
 * SPDX-License-Identifier: EPL-2.0 OR GPL-2.0 WITH Classpath-exception-2.0
 */

package org.glassfish.jersey.tests.e2e.client.connector.ssl;

import java.util.Arrays;
import java.util.List;

import jakarta.ws.rs.ProcessingException;
import jakarta.ws.rs.client.Client;
import jakarta.ws.rs.client.ClientBuilder;
import jakarta.ws.rs.core.Response;

import javax.net.ssl.HostnameVerifier;
import javax.net.ssl.SSLSession;

import org.glassfish.jersey.client.ClientConfig;
import org.glassfish.jersey.client.authentication.HttpAuthenticationFeature;
import org.glassfish.jersey.client.spi.ConnectorProvider;
import org.glassfish.jersey.grizzly.connector.GrizzlyConnectorProvider;
<<<<<<< HEAD
import org.glassfish.jersey.jetty.connector.JettyConnectorProvider;
import org.glassfish.jersey.jnh.connector.JavaNetHttpConnectorProvider;
=======
import org.glassfish.jersey.jetty.connector.JettyClientProperties;
>>>>>>> b6cda067

import org.glassfish.jersey.jetty.connector.JettyConnectorProvider;
import org.junit.jupiter.params.ParameterizedTest;
import org.junit.jupiter.params.provider.MethodSource;
import static org.junit.jupiter.api.Assertions.assertEquals;
import static org.junit.jupiter.api.Assertions.fail;

/**
 * SSL connector hostname verification tests.
 *
 * @author Petr Bouda
 */
public class SslConnectorHostnameVerifierTest extends AbstractConnectorServerTest {

    private static final String CLIENT_TRUST_STORE = "truststore-example_com-client";
    private static final String SERVER_KEY_STORE = "keystore-example_com-server";

    @Override
    protected String serverKeyStore() {
        return SERVER_KEY_STORE;
    }

    @Override
    protected String clientTrustStore() {
        return CLIENT_TRUST_STORE;
    }

    /**
     * Test to apply {@link HostnameVerifier} along with SSL in the predefined connectors
     *
     * @throws Exception in case of a test failure.
     */
    @ParameterizedTest
    @MethodSource("testData")
    public void testHostnameVerifierApplied(ConnectorProvider connectorProvider) throws Exception {
<<<<<<< HEAD
        // Grizzly, JavaNetHttp, and Jetty connectors don't support Hostname Verification
        if (isExcluded(Arrays.asList(
                GrizzlyConnectorProvider.class,
                JettyConnectorProvider.class,
                JavaNetHttpConnectorProvider.class),
                connectorProvider)) {
=======
        // Grizzly connector does not support Hostname Verification
        if (isExcluded(Arrays.asList(GrizzlyConnectorProvider.class), connectorProvider)) {
>>>>>>> b6cda067
            return;
        }

        final Client client = ClientBuilder.newBuilder()
                .withConfig(getClientConfig(JettyConnectorProvider.class.isAssignableFrom(connectorProvider.getClass()))
                        .connectorProvider(connectorProvider))
                .register(HttpAuthenticationFeature.basic("user", "password"))
                .hostnameVerifier(new CustomHostnameVerifier())
                .sslContext(getSslContext())
                .build();

        try {
            client.target(Server.BASE_URI).request().get(Response.class);
            fail("HostnameVerifier was not applied by " + connectorProvider.getClass());
        } catch (ProcessingException pex) {
            CustomHostnameVerifier.HostnameVerifierException hve = getHVE(pex);

            if (hve != null) {
                assertEquals(CustomHostnameVerifier.EX_VERIFIER_MESSAGE, hve.getMessage());
            } else {
                fail("Invalid wrapped exception.", pex);
            }
        }
    }

    private static final ClientConfig getClientConfig(boolean enableSslHostnameVerification) {
        final ClientConfig config = new ClientConfig();
        return enableSslHostnameVerification ? config
                .property(JettyClientProperties.ENABLE_SSL_HOSTNAME_VERIFICATION, Boolean.FALSE)
                : config;
    }

    private boolean isExcluded(List<Class<? extends ConnectorProvider>> excluded, ConnectorProvider connectorProvider) {
        for (Class<?> clazz : excluded) {
            if (clazz.isAssignableFrom(connectorProvider.getClass())) {
                return true;
            }
        }

        return false;
    }

    private static CustomHostnameVerifier.HostnameVerifierException getHVE(final Throwable stacktrace) {
        Throwable temp = stacktrace;
        do {
            temp = temp.getCause();
            if (temp instanceof CustomHostnameVerifier.HostnameVerifierException) {
                return (CustomHostnameVerifier.HostnameVerifierException) temp;
            }
        } while (temp != null);
        return null;
    }

    public static class CustomHostnameVerifier implements HostnameVerifier {

        private static final String EX_VERIFIER_MESSAGE = "Verifier Applied";

        @Override
        public boolean verify(final String s, final SSLSession sslSession) {
            throw new HostnameVerifierException(EX_VERIFIER_MESSAGE);
        }

        @Override
        public final String toString() {
            return "CUSTOM_HOST_VERIFIER";
        }

        public static class HostnameVerifierException extends RuntimeException {

            public HostnameVerifierException(final String message) {
                super(message);
            }
        }
    }
}<|MERGE_RESOLUTION|>--- conflicted
+++ resolved
@@ -31,14 +31,11 @@
 import org.glassfish.jersey.client.authentication.HttpAuthenticationFeature;
 import org.glassfish.jersey.client.spi.ConnectorProvider;
 import org.glassfish.jersey.grizzly.connector.GrizzlyConnectorProvider;
-<<<<<<< HEAD
+import org.glassfish.jersey.jetty.connector.JettyClientProperties;
+
 import org.glassfish.jersey.jetty.connector.JettyConnectorProvider;
 import org.glassfish.jersey.jnh.connector.JavaNetHttpConnectorProvider;
-=======
-import org.glassfish.jersey.jetty.connector.JettyClientProperties;
->>>>>>> b6cda067
 
-import org.glassfish.jersey.jetty.connector.JettyConnectorProvider;
 import org.junit.jupiter.params.ParameterizedTest;
 import org.junit.jupiter.params.provider.MethodSource;
 import static org.junit.jupiter.api.Assertions.assertEquals;
@@ -72,17 +69,10 @@
     @ParameterizedTest
     @MethodSource("testData")
     public void testHostnameVerifierApplied(ConnectorProvider connectorProvider) throws Exception {
-<<<<<<< HEAD
-        // Grizzly, JavaNetHttp, and Jetty connectors don't support Hostname Verification
-        if (isExcluded(Arrays.asList(
-                GrizzlyConnectorProvider.class,
-                JettyConnectorProvider.class,
+        // Grizzly and JavaNetHttp connectors do not support Hostname Verification
+        if (isExcluded(Arrays.asList(GrizzlyConnectorProvider.class,
                 JavaNetHttpConnectorProvider.class),
                 connectorProvider)) {
-=======
-        // Grizzly connector does not support Hostname Verification
-        if (isExcluded(Arrays.asList(GrizzlyConnectorProvider.class), connectorProvider)) {
->>>>>>> b6cda067
             return;
         }
 
