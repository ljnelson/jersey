--- conflicted
+++ resolved
@@ -1,9 +1,5 @@
 /*
-<<<<<<< HEAD
- * Copyright (c) 2015, 2020 Oracle and/or its affiliates. All rights reserved.
-=======
  * Copyright (c) 2015, 2022 Oracle and/or its affiliates. All rights reserved.
->>>>>>> 20f085e8
  *
  * This program and the accompanying materials are made available under the
  * terms of the Eclipse Public License v. 2.0, which is available at
@@ -43,20 +39,11 @@
 import org.glassfish.jersey.jetty.connector.JettyConnectorProvider;
 import org.glassfish.jersey.server.ResourceConfig;
 import org.glassfish.jersey.test.JerseyTest;
-<<<<<<< HEAD
-
-import org.glassfish.jersey.tests.e2e.client.connector.ProviderFiltering;
-import org.junit.Ignore;
-import org.junit.Test;
-import org.junit.runner.RunWith;
-import org.junit.runners.Parameterized;
-=======
 import org.glassfish.jersey.test.spi.TestHelper;
 import org.junit.jupiter.api.Disabled;
 import org.junit.jupiter.api.DynamicContainer;
 import org.junit.jupiter.api.Test;
 import org.junit.jupiter.api.TestFactory;
->>>>>>> 20f085e8
 
 import static org.hamcrest.CoreMatchers.is;
 import static org.junit.jupiter.api.Assertions.assertEquals;
@@ -85,17 +72,6 @@
         );
     }
 
-<<<<<<< HEAD
-
-    @Parameterized.Parameters
-    public static List<ConnectorProvider[]> connectionProviders() {
-        return Arrays.asList(ProviderFiltering.filterProviders(new ConnectorProvider[][] {
-                {new GrizzlyConnectorProvider()},
-                {new JettyConnectorProvider()},
-                {new ApacheConnectorProvider()},
-                {new HttpUrlConnectorProvider()}
-        }));
-=======
     @TestFactory
     public Collection<DynamicContainer> generateTests() {
         Collection<DynamicContainer> tests = new ArrayList<>();
@@ -104,7 +80,6 @@
             tests.add(TestHelper.toTestContainer(test, connectionProvider.getClass().getSimpleName()));
         });
         return tests;
->>>>>>> 20f085e8
     }
 
     @Path(PATH)
@@ -176,20 +151,12 @@
                     listenersClosed.get(), is(ITERATIONS));
         }
 
-<<<<<<< HEAD
-    private Collection getShutdownHooks(jakarta.ws.rs.client.Client client) throws NoSuchFieldException, IllegalAccessException {
-        JerseyClient jerseyClient = (JerseyClient) client;
-        Field shutdownHooksField = JerseyClient.class.getDeclaredField("shutdownHooks");
-        shutdownHooksField.setAccessible(true);
-        return (Collection) shutdownHooksField.get(jerseyClient);
-=======
-        private Collection getShutdownHooks(javax.ws.rs.client.Client client)
+        private Collection getShutdownHooks(jakarta.ws.rs.client.Client client)
                 throws NoSuchFieldException, IllegalAccessException {
             JerseyClient jerseyClient = (JerseyClient) client;
             Field shutdownHooksField = JerseyClient.class.getDeclaredField("shutdownHooks");
             shutdownHooksField.setAccessible(true);
             return (Collection) shutdownHooksField.get(jerseyClient);
         }
->>>>>>> 20f085e8
     }
 }