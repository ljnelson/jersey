/*
 * Copyright (c) 2017, 2022 Oracle and/or its affiliates. All rights reserved.
 *
 * This program and the accompanying materials are made available under the
 * terms of the Eclipse Public License v. 2.0, which is available at
 * http://www.eclipse.org/legal/epl-2.0.
 *
 * This Source Code may also be made available under the following Secondary
 * Licenses when the conditions for such availability set forth in the
 * Eclipse Public License v. 2.0 are satisfied: GNU General Public License,
 * version 2 with the GNU Classpath Exception, which is available at
 * https://www.gnu.org/software/classpath/license.html.
 *
 * SPDX-License-Identifier: EPL-2.0 OR GPL-2.0 WITH Classpath-exception-2.0
 */

package org.glassfish.jersey.tests.e2e.client.connector;

import java.util.ArrayList;
import java.util.Arrays;
import java.util.Collection;
import java.util.List;
import java.util.concurrent.CompletionStage;
import java.util.concurrent.Future;
import java.util.logging.Level;
import java.util.logging.Logger;

import jakarta.ws.rs.PATCH;
import jakarta.ws.rs.Path;
import jakarta.ws.rs.client.Entity;
import jakarta.ws.rs.core.Application;
import jakarta.ws.rs.core.GenericType;
import jakarta.ws.rs.core.Response;

import org.glassfish.jersey.apache.connector.ApacheConnectorProvider;
import org.glassfish.jersey.apache5.connector.Apache5ConnectorProvider;
import org.glassfish.jersey.client.ClientConfig;
import org.glassfish.jersey.client.spi.ConnectorProvider;
import org.glassfish.jersey.grizzly.connector.GrizzlyConnectorProvider;
import org.glassfish.jersey.jdk.connector.JdkConnectorProvider;
import org.glassfish.jersey.jetty.connector.JettyConnectorProvider;
import org.glassfish.jersey.logging.LoggingFeature;
import org.glassfish.jersey.netty.connector.NettyConnectorProvider;
import org.glassfish.jersey.server.ResourceConfig;
import org.glassfish.jersey.test.JerseyTest;
import org.glassfish.jersey.test.TestProperties;
import org.glassfish.jersey.test.spi.TestHelper;
import org.junit.jupiter.api.DynamicContainer;
import org.junit.jupiter.api.Test;
import org.junit.jupiter.api.TestFactory;

import static org.junit.jupiter.api.Assertions.assertEquals;

/**
 * @author Pavel Bucek
 */
public class HttpPatchTest {

    private static final Logger LOGGER = Logger.getLogger(RequestHeaderModificationsTest.class.getName());

<<<<<<< HEAD
    @Parameterized.Parameters(name = "{index}: {0}")
    public static List<Object[]> testData() {
        return Arrays.asList(ProviderFiltering.filterProviders(new Object[][]{
                // {HttpUrlConnectorProvider.class}, // cannot process PATCH without additional configuration
                {GrizzlyConnectorProvider.class},
                {JettyConnectorProvider.class}, // unstable.
                {ApacheConnectorProvider.class},
                {Apache5ConnectorProvider.class},
                {NettyConnectorProvider.class},
                {JdkConnectorProvider.class},
                }));
=======
    public static List<ConnectorProvider> testData() {
        return Arrays.asList(
                // {HttpUrlConnectorProvider.class}, // cannot process PATCH without additional configuration
                new GrizzlyConnectorProvider(),
                new JettyConnectorProvider(), // unstable.
                new ApacheConnectorProvider(),
                new Apache5ConnectorProvider(),
                new NettyConnectorProvider(),
                new JdkConnectorProvider()
                );
>>>>>>> 20f085e8
    }

    @TestFactory
    public Collection<DynamicContainer> generateTests() {
        Collection<DynamicContainer> tests = new ArrayList<>();
        for (ConnectorProvider provider : testData()) {
            HttpPatchTemplateTest test = new HttpPatchTemplateTest(provider) {};
            DynamicContainer container = TestHelper.toTestContainer(test,
                    String.format("httpPatchTest (%s)", provider.getClass().getSimpleName()));
            tests.add(container);
        }
        return tests;
    }

    public abstract static class HttpPatchTemplateTest extends JerseyTest {
        private final ConnectorProvider connectorProvider;

        public HttpPatchTemplateTest(ConnectorProvider connectorProvider) {
            this.connectorProvider = connectorProvider;
        }

        @Override
        protected Application configure() {
            set(TestProperties.RECORD_LOG_LEVEL, Level.WARNING.intValue());
            enable(TestProperties.LOG_TRAFFIC);
            return new ResourceConfig(PatchResource.class)
                    .register(new LoggingFeature(LOGGER, LoggingFeature.Verbosity.HEADERS_ONLY));
        }

        @Override
        protected void configureClient(ClientConfig clientConfig) {
            clientConfig.connectorProvider(connectorProvider);
        }

        @Test
        public void testPatchResponse() throws Exception {
            Response response = target().request().method("PATCH", Entity.text("patch"));

            assertEquals(200, response.getStatus());
            assertEquals("patch", response.readEntity(String.class));
        }

        @Test
        public void testPatchEntity() throws Exception {
            String response = target().request().method("PATCH", Entity.text("patch"), String.class);

            assertEquals("patch", response);
        }

        @Test
        public void testPatchGenericType() throws Exception {
            String response = target().request().method("PATCH", Entity.text("patch"), new GenericType<String>() {
            });

            assertEquals("patch", response);
        }

        @Test
        public void testAsyncPatchResponse() throws Exception {
            Future<Response> response = target().request().async().method("PATCH", Entity.text("patch"));

            assertEquals(200, response.get().getStatus());
            assertEquals("patch", response.get().readEntity(String.class));
        }

        @Test
        public void testAsyncPatchEntity() throws Exception {
            Future<String> response = target().request().async().method("PATCH", Entity.text("patch"), String.class);

            assertEquals("patch", response.get());
        }

        @Test
        public void testAsyncPatchGenericType() throws Exception {
            Future<String> response = target().request().async().method("PATCH", Entity.text("patch"), new GenericType<String>() {
            });

            assertEquals("patch", response.get());
        }

        @Test
        public void testRxPatchResponse() throws Exception {
            CompletionStage<Response> response = target().request().rx().method("PATCH", Entity.text("patch"));

            assertEquals(200, response.toCompletableFuture().get().getStatus());
            assertEquals("patch", response.toCompletableFuture().get().readEntity(String.class));
        }

        @Test
        public void testRxPatchEntity() throws Exception {
            CompletionStage<String> response = target().request().rx().method("PATCH", Entity.text("patch"), String.class);

            assertEquals("patch", response.toCompletableFuture().get());
        }

        @Test
        public void testRxPatchGenericType() throws Exception {
            CompletionStage<String> response = target().request().rx()
                                                       .method("PATCH", Entity.text("patch"), new GenericType<String>() {
                                                       });

            assertEquals("patch", response.toCompletableFuture().get());
        }
    }

    @Path("/")
    public static class PatchResource {

        @PATCH
        public String patch(String entity) {

            System.out.println("SERVER: patch request received.");

            return entity;
        }
    }
}<|MERGE_RESOLUTION|>--- conflicted
+++ resolved
@@ -24,6 +24,7 @@
 import java.util.concurrent.Future;
 import java.util.logging.Level;
 import java.util.logging.Logger;
+import java.util.stream.Stream;
 
 import jakarta.ws.rs.PATCH;
 import jakarta.ws.rs.Path;
@@ -35,8 +36,10 @@
 import org.glassfish.jersey.apache.connector.ApacheConnectorProvider;
 import org.glassfish.jersey.apache5.connector.Apache5ConnectorProvider;
 import org.glassfish.jersey.client.ClientConfig;
+import org.glassfish.jersey.client.HttpUrlConnectorProvider;
 import org.glassfish.jersey.client.spi.ConnectorProvider;
 import org.glassfish.jersey.grizzly.connector.GrizzlyConnectorProvider;
+import org.glassfish.jersey.internal.util.JdkVersion;
 import org.glassfish.jersey.jdk.connector.JdkConnectorProvider;
 import org.glassfish.jersey.jetty.connector.JettyConnectorProvider;
 import org.glassfish.jersey.logging.LoggingFeature;
@@ -58,30 +61,18 @@
 
     private static final Logger LOGGER = Logger.getLogger(RequestHeaderModificationsTest.class.getName());
 
-<<<<<<< HEAD
-    @Parameterized.Parameters(name = "{index}: {0}")
-    public static List<Object[]> testData() {
-        return Arrays.asList(ProviderFiltering.filterProviders(new Object[][]{
-                // {HttpUrlConnectorProvider.class}, // cannot process PATCH without additional configuration
-                {GrizzlyConnectorProvider.class},
-                {JettyConnectorProvider.class}, // unstable.
-                {ApacheConnectorProvider.class},
-                {Apache5ConnectorProvider.class},
-                {NettyConnectorProvider.class},
-                {JdkConnectorProvider.class},
-                }));
-=======
     public static List<ConnectorProvider> testData() {
-        return Arrays.asList(
-                // {HttpUrlConnectorProvider.class}, // cannot process PATCH without additional configuration
-                new GrizzlyConnectorProvider(),
-                new JettyConnectorProvider(), // unstable.
-                new ApacheConnectorProvider(),
-                new Apache5ConnectorProvider(),
-                new NettyConnectorProvider(),
-                new JdkConnectorProvider()
-                );
->>>>>>> 20f085e8
+        int size = JdkVersion.getJdkVersion().getMajor() < 11 ? 5 : 6;
+        final ConnectorProvider[] providers = new ConnectorProvider[size];
+        providers[0] = new JdkConnectorProvider();
+        providers[1] = new GrizzlyConnectorProvider();
+        providers[2] = new ApacheConnectorProvider();
+        providers[3] = new Apache5ConnectorProvider();
+        providers[4] = new NettyConnectorProvider();
+        if (size == 6) {
+            providers[5] = new JettyConnectorProvider();
+        }
+        return Arrays.asList(providers);
     }
 
     @TestFactory
