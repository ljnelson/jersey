/*
<<<<<<< HEAD
 * Copyright (c) 2013, 2020 Oracle and/or its affiliates. All rights reserved.
=======
 * Copyright (c) 2013, 2022 Oracle and/or its affiliates. All rights reserved.
>>>>>>> 20f085e8
 *
 * This program and the accompanying materials are made available under the
 * terms of the Eclipse Public License v. 2.0, which is available at
 * http://www.eclipse.org/legal/epl-2.0.
 *
 * This Source Code may also be made available under the following Secondary
 * Licenses when the conditions for such availability set forth in the
 * Eclipse Public License v. 2.0 are satisfied: GNU General Public License,
 * version 2 with the GNU Classpath Exception, which is available at
 * https://www.gnu.org/software/classpath/license.html.
 *
 * SPDX-License-Identifier: EPL-2.0 OR GPL-2.0 WITH Classpath-exception-2.0
 */

package org.glassfish.jersey.tests.e2e.client;

import java.io.IOException;
import java.io.InputStream;
import java.net.HttpURLConnection;
import java.util.concurrent.CountDownLatch;
import java.util.concurrent.TimeUnit;

import jakarta.ws.rs.POST;
import jakarta.ws.rs.Path;
import jakarta.ws.rs.client.Client;
import jakarta.ws.rs.client.ClientBuilder;
import jakarta.ws.rs.client.Entity;
import jakarta.ws.rs.core.Application;
import jakarta.ws.rs.core.HttpHeaders;
import jakarta.ws.rs.core.MediaType;
import jakarta.ws.rs.core.Response;

import org.glassfish.jersey.client.ClientConfig;
import org.glassfish.jersey.client.HttpUrlConnectorProvider;
import org.glassfish.jersey.server.ResourceConfig;
import org.glassfish.jersey.test.JerseyTest;
import org.junit.jupiter.api.Assertions;
import org.junit.jupiter.api.Disabled;
import org.junit.jupiter.api.Test;
import org.junit.jupiter.api.TestInstance;
import org.junit.jupiter.api.parallel.Execution;
import org.junit.jupiter.api.parallel.ExecutionMode;

/**
 * Tests possibility of disabling buffering of outgoing entity in
 * {@link org.glassfish.jersey.client.HttpUrlConnectorProvider}.
 *
 * @author Miroslav Fuksa
 * @author Marek Potociar
 */
@TestInstance(TestInstance.Lifecycle.PER_CLASS)
public class ClientBufferingDisabledTest extends JerseyTest {

    private static final long LENGTH = 200000000L;
    private static final int CHUNK = 2048;
    private static CountDownLatch postLatch = new CountDownLatch(1);

    @Override
    protected Application configure() {
        return new ResourceConfig(MyResource.class);
    }

    @Path("resource")
    public static class MyResource {

        @POST
        public long post(InputStream is) throws IOException {
            int b;
            long count = 0;
            boolean firstByte = true;
            while ((b = is.read()) != -1) {
                if (firstByte) {
                    firstByte = false;
                    postLatch.countDown();
                }

                count++;
            }
            return count;
        }
    }


    /**
     * Test that buffering can be disabled with {@link HttpURLConnection}. By default, the
     * {@code HttpURLConnection} buffers the output entity in order to calculate the
     * Content-length request attribute. This cause problems for large entities.
     * <p>
     * This test uses {@link HttpUrlConnectorProvider#USE_FIXED_LENGTH_STREAMING} to enable
     * fix length streaming on {@code HttpURLConnection}.
     */
    @Test
    @Execution(ExecutionMode.CONCURRENT)
    public void testDisableBufferingWithFixedLengthViaProperty() {
        postLatch = new CountDownLatch(1);

        // This IS sends out 10 chunks and waits whether they were received on the server. This tests
        // whether the buffering is disabled.
        InputStream is = getInputStream();

        final HttpUrlConnectorProvider connectorProvider = new HttpUrlConnectorProvider();
        ClientConfig clientConfig = new ClientConfig().connectorProvider(connectorProvider);
        clientConfig.property(HttpUrlConnectorProvider.USE_FIXED_LENGTH_STREAMING, true);
        Client client = ClientBuilder.newClient(clientConfig);
        final Response response
                = client.target(getBaseUri()).path("resource")
                .request().header(HttpHeaders.CONTENT_LENGTH, LENGTH).post(
                        Entity.entity(is, MediaType.APPLICATION_OCTET_STREAM));
        Assertions.assertEquals(200, response.getStatus());
        final long count = response.readEntity(long.class);
        Assertions.assertEquals(LENGTH, count, "Unexpected content length received.");
    }

    /**
     * Test that buffering can be disabled with {@link HttpURLConnection}. By default, the
     * {@code HttpURLConnection} buffers the output entity in order to calculate the
     * Content-length request attribute. This cause problems for large entities.
     * <p>
     * This test uses {@link HttpUrlConnectorProvider#useFixedLengthStreaming()} to enable
     * fix length streaming on {@code HttpURLConnection}.
     */
    @Test
    @Execution(ExecutionMode.CONCURRENT)
    public void testDisableBufferingWithFixedLengthViaMethod() {
        postLatch = new CountDownLatch(1);

        // This IS sends out 10 chunks and waits whether they were received on the server. This tests
        // whether the buffering is disabled.
        InputStream is = getInputStream();

        final HttpUrlConnectorProvider connectorProvider = new HttpUrlConnectorProvider()
                .useFixedLengthStreaming();
        ClientConfig clientConfig = new ClientConfig().connectorProvider(connectorProvider);
        Client client = ClientBuilder.newClient(clientConfig);
        final Response response
                = client.target(getBaseUri()).path("resource")
                .request().header(HttpHeaders.CONTENT_LENGTH, LENGTH).post(
                        Entity.entity(is, MediaType.APPLICATION_OCTET_STREAM));
        Assertions.assertEquals(200, response.getStatus());
        final long count = response.readEntity(long.class);
        Assertions.assertEquals(LENGTH, count, "Unexpected content length received.");
    }

    /**
     * Test that buffering can be disabled with {@link HttpURLConnection}. By default, the
     * {@code HttpURLConnection} buffers the output entity in order to calculate the
     * Content-length request attribute. This cause problems for large entities.
     * <p>
     * In Jersey 1.x chunk encoding with {@code HttpURLConnection} was causing bugs
     * which occurred from time to time. This looks to be a case also in Jersey 3.x. This test
     * has failed unpredictably on some machines. Therefore it is disabled now.
     * </p>
     */
    @Test
    @Execution(ExecutionMode.CONCURRENT)
    @Disabled("fails unpredictable (see javadoc)")
    public void testDisableBufferingWithChunkEncoding() {
        postLatch = new CountDownLatch(1);

        // This IS sends out 10 chunks and waits whether they were received on the server. This tests
        // whether the buffering is disabled.
        InputStream is = getInputStream();

        final HttpUrlConnectorProvider connectorProvider = new HttpUrlConnectorProvider()
                .chunkSize(CHUNK);
        ClientConfig clientConfig = new ClientConfig()
                .connectorProvider(connectorProvider);
        Client client = ClientBuilder.newClient(clientConfig);
        final Response response
                = client.target(getBaseUri()).path("resource")
                .request().post(Entity.entity(is, MediaType.APPLICATION_OCTET_STREAM));
        Assertions.assertEquals(200, response.getStatus());
        final long count = response.readEntity(long.class);
        Assertions.assertEquals(LENGTH, count, "Unexpected content length received.");
    }

    private InputStream getInputStream() {
        return new InputStream() {
            private int cnt = 0;

            @Override
            public int read() throws IOException {
                cnt++;
                if (cnt > CHUNK * 10) {
                    try {
                        postLatch.await(3 * getAsyncTimeoutMultiplier(), TimeUnit.SECONDS);
                        Assertions.assertEquals(0, postLatch.getCount(), "waiting for chunk on the server side time-outed");
                    } catch (InterruptedException e) {
                        throw new RuntimeException(e);
                    }
                }
                if (cnt <= LENGTH) {
                    return 'a';
                } else {
                    return -1;
                }
            }
        };
    }
}<|MERGE_RESOLUTION|>--- conflicted
+++ resolved
@@ -1,9 +1,5 @@
 /*
-<<<<<<< HEAD
- * Copyright (c) 2013, 2020 Oracle and/or its affiliates. All rights reserved.
-=======
  * Copyright (c) 2013, 2022 Oracle and/or its affiliates. All rights reserved.
->>>>>>> 20f085e8
  *
  * This program and the accompanying materials are made available under the
  * terms of the Eclipse Public License v. 2.0, which is available at
@@ -153,7 +149,7 @@
      * Content-length request attribute. This cause problems for large entities.
      * <p>
      * In Jersey 1.x chunk encoding with {@code HttpURLConnection} was causing bugs
-     * which occurred from time to time. This looks to be a case also in Jersey 3.x. This test
+     * which occurred from time to time. This looks to be a case also in Jersey 2.x. This test
      * has failed unpredictably on some machines. Therefore it is disabled now.
      * </p>
      */
