--- conflicted
+++ resolved
@@ -29,18 +29,11 @@
 import org.glassfish.jersey.client.HttpUrlConnectorProvider;
 import org.glassfish.jersey.client.spi.ConnectorProvider;
 import org.glassfish.jersey.grizzly.connector.GrizzlyConnectorProvider;
+import org.glassfish.jersey.internal.util.JdkVersion;
 import org.glassfish.jersey.jetty.connector.JettyConnectorProvider;
 
-<<<<<<< HEAD
-import org.glassfish.jersey.tests.e2e.client.connector.ProviderFiltering;
-import org.junit.After;
-import org.junit.Before;
-import org.junit.runner.RunWith;
-import org.junit.runners.Parameterized;
-=======
 import org.junit.jupiter.api.AfterEach;
 import org.junit.jupiter.api.BeforeEach;
->>>>>>> 20f085e8
 
 import org.apache.commons.io.IOUtils;
 
@@ -61,26 +54,17 @@
      *
      * @return test parameters.
      */
-<<<<<<< HEAD
-    @Parameterized.Parameters(name = "{index}: {0}")
-    public static Iterable<Object[]> testData() {
-        return Arrays.asList(ProviderFiltering.filterProviders(new Object[][] {
-                {new HttpUrlConnectorProvider()},
-                {new GrizzlyConnectorProvider()},
-                {new JettyConnectorProvider()},
-                {new ApacheConnectorProvider()},
-                {new Apache5ConnectorProvider()}
-        }));
-=======
     public static Stream<ConnectorProvider> testData() {
-        return Stream.of(
-                new HttpUrlConnectorProvider(),
-                new GrizzlyConnectorProvider(),
-                new JettyConnectorProvider(),
-                new ApacheConnectorProvider(),
-                new Apache5ConnectorProvider()
-        );
->>>>>>> 20f085e8
+        int size = JdkVersion.getJdkVersion().getMajor() < 11 ? 4 : 5;
+        final ConnectorProvider[] providers = new ConnectorProvider[size];
+        providers[0] = new HttpUrlConnectorProvider();
+        providers[1] = new GrizzlyConnectorProvider();
+        providers[2] = new ApacheConnectorProvider();
+        providers[3] = new Apache5ConnectorProvider();
+        if (size == 5) {
+            providers[4] = new JettyConnectorProvider();
+        }
+        return Stream.of(providers);
     }
 
     private final Object serverGuard = new Object();
