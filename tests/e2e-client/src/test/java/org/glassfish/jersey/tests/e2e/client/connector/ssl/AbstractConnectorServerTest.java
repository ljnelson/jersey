/*
 * Copyright (c) 2015, 2022 Oracle and/or its affiliates. All rights reserved.
 *
 * This program and the accompanying materials are made available under the
 * terms of the Eclipse Public License v. 2.0, which is available at
 * http://www.eclipse.org/legal/epl-2.0.
 *
 * This Source Code may also be made available under the following Secondary
 * Licenses when the conditions for such availability set forth in the
 * Eclipse Public License v. 2.0 are satisfied: GNU General Public License,
 * version 2 with the GNU Classpath Exception, which is available at
 * https://www.gnu.org/software/classpath/license.html.
 *
 * SPDX-License-Identifier: EPL-2.0 OR GPL-2.0 WITH Classpath-exception-2.0
 */

package org.glassfish.jersey.tests.e2e.client.connector.ssl;

import java.io.IOException;
import java.io.InputStream;
import java.util.Arrays;
import java.util.stream.Stream;

import javax.net.ssl.SSLContext;

import org.glassfish.jersey.SslConfigurator;
import org.glassfish.jersey.apache.connector.ApacheConnectorProvider;
import org.glassfish.jersey.apache5.connector.Apache5ConnectorProvider;
import org.glassfish.jersey.client.HttpUrlConnectorProvider;
import org.glassfish.jersey.client.spi.ConnectorProvider;
import org.glassfish.jersey.grizzly.connector.GrizzlyConnectorProvider;
import org.glassfish.jersey.internal.util.JdkVersion;
import org.glassfish.jersey.jetty.connector.JettyConnectorProvider;
import org.glassfish.jersey.jnh.connector.JavaNetHttpConnectorProvider;

import org.junit.jupiter.api.AfterEach;
import org.junit.jupiter.api.BeforeEach;

import org.apache.commons.io.IOUtils;

/**
 * SSL connector hostname verification tests.
 *
 * @author Petr Bouda
 */
public abstract class AbstractConnectorServerTest {

    // Default truststore and keystore
    private static final String CLIENT_TRUST_STORE = "truststore-localhost-client";
    private static final String SERVER_KEY_STORE = "keystore-localhost-server";
    private static final String CLIENT_KEY_STORE = "keystore-client";

    /**
     * Test parameters provider.
     *
     * @return test parameters.
     */
<<<<<<< HEAD
    @Parameterized.Parameters(name = "{index}: {0}")
    public static Iterable<Object[]> testData() {
        return Arrays.asList(ProviderFiltering.filterProviders(new Object[][] {
                {new HttpUrlConnectorProvider()},
                {new GrizzlyConnectorProvider()},
                {new JettyConnectorProvider()},
                {new ApacheConnectorProvider()},
                {new Apache5ConnectorProvider()},
                {new JavaNetHttpConnectorProvider()}
        }));
=======
    public static Stream<ConnectorProvider> testData() {
        int size = JdkVersion.getJdkVersion().getMajor() < 11 ? 4 : 5;
        final ConnectorProvider[] providers = new ConnectorProvider[size];
        providers[0] = new HttpUrlConnectorProvider();
        providers[1] = new GrizzlyConnectorProvider();
        providers[2] = new ApacheConnectorProvider();
        providers[3] = new Apache5ConnectorProvider();
        if (size == 5) {
            providers[4] = new JettyConnectorProvider();
        }
        return Stream.of(providers);
>>>>>>> 0bcf8eeb
    }

    private final Object serverGuard = new Object();
    private Server server = null;

    @BeforeEach
    public void setUp() throws Exception {
        synchronized (serverGuard) {
            if (server != null) {
                throw new IllegalStateException(
                        "Test run sync issue: Another instance of the SSL-secured HTTP test server has been already started.");
            }
            server = Server.start(serverKeyStore());
        }
    }

    @AfterEach
    public void tearDown() throws Exception {
        synchronized (serverGuard) {
            if (server == null) {
                throw new IllegalStateException("Test run sync issue: There is no SSL-secured HTTP test server to stop.");
            }
            server.stop();
            server = null;
        }
    }

    protected SSLContext getSslContext() throws IOException {
        final InputStream trustStore = SslConnectorConfigurationTest.class.getResourceAsStream(clientTrustStore());
        final InputStream keyStore = SslConnectorConfigurationTest.class.getResourceAsStream(CLIENT_KEY_STORE);
        return SslConfigurator.newInstance()
                .trustStoreBytes(IOUtils.toByteArray(trustStore))
                .trustStorePassword("asdfgh")
                .keyStoreBytes(IOUtils.toByteArray(keyStore))
                .keyPassword("asdfgh")
                .createSSLContext();
    }

    protected String serverKeyStore() {
        return SERVER_KEY_STORE;
    }

    protected String clientTrustStore() {
        return CLIENT_TRUST_STORE;
    }
}<|MERGE_RESOLUTION|>--- conflicted
+++ resolved
@@ -18,7 +18,6 @@
 
 import java.io.IOException;
 import java.io.InputStream;
-import java.util.Arrays;
 import java.util.stream.Stream;
 
 import javax.net.ssl.SSLContext;
@@ -55,30 +54,17 @@
      *
      * @return test parameters.
      */
-<<<<<<< HEAD
-    @Parameterized.Parameters(name = "{index}: {0}")
-    public static Iterable<Object[]> testData() {
-        return Arrays.asList(ProviderFiltering.filterProviders(new Object[][] {
-                {new HttpUrlConnectorProvider()},
-                {new GrizzlyConnectorProvider()},
-                {new JettyConnectorProvider()},
-                {new ApacheConnectorProvider()},
-                {new Apache5ConnectorProvider()},
-                {new JavaNetHttpConnectorProvider()}
-        }));
-=======
     public static Stream<ConnectorProvider> testData() {
-        int size = JdkVersion.getJdkVersion().getMajor() < 11 ? 4 : 5;
+        int size = 6;
         final ConnectorProvider[] providers = new ConnectorProvider[size];
         providers[0] = new HttpUrlConnectorProvider();
         providers[1] = new GrizzlyConnectorProvider();
-        providers[2] = new ApacheConnectorProvider();
-        providers[3] = new Apache5ConnectorProvider();
-        if (size == 5) {
-            providers[4] = new JettyConnectorProvider();
-        }
+        providers[2] = new JettyConnectorProvider();
+        providers[3] = new ApacheConnectorProvider();
+        providers[4] = new Apache5ConnectorProvider();
+        providers[5] = new JavaNetHttpConnectorProvider();
+
         return Stream.of(providers);
->>>>>>> 0bcf8eeb
     }
 
     private final Object serverGuard = new Object();
