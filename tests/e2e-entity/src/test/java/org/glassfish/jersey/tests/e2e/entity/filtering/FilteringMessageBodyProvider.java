/*
<<<<<<< HEAD
 * Copyright (c) 2013, 2020 Oracle and/or its affiliates. All rights reserved.
=======
 * Copyright (c) 2013, 2023 Oracle and/or its affiliates. All rights reserved.
>>>>>>> ad1e0cd4
 *
 * This program and the accompanying materials are made available under the
 * terms of the Eclipse Public License v. 2.0, which is available at
 * http://www.eclipse.org/legal/epl-2.0.
 *
 * This Source Code may also be made available under the following Secondary
 * Licenses when the conditions for such availability set forth in the
 * Eclipse Public License v. 2.0 are satisfied: GNU General Public License,
 * version 2 with the GNU Classpath Exception, which is available at
 * https://www.gnu.org/software/classpath/license.html.
 *
 * SPDX-License-Identifier: EPL-2.0 OR GPL-2.0 WITH Classpath-exception-2.0
 */

package org.glassfish.jersey.tests.e2e.entity.filtering;

import java.io.IOException;
import java.io.InputStream;
import java.io.OutputStream;
import java.lang.annotation.Annotation;
import java.lang.reflect.Type;
import java.util.ArrayList;
import java.util.List;
import java.util.Map;
import java.util.logging.Level;
import java.util.logging.Logger;

import jakarta.ws.rs.Consumes;
import jakarta.ws.rs.Produces;
import jakarta.ws.rs.WebApplicationException;
import jakarta.ws.rs.core.MediaType;
import jakarta.ws.rs.core.MultivaluedMap;
import jakarta.ws.rs.ext.MessageBodyReader;
import jakarta.ws.rs.ext.MessageBodyWriter;
import jakarta.ws.rs.ext.Provider;

import jakarta.inject.Inject;

import org.glassfish.jersey.message.filtering.spi.FilteringHelper;
import org.glassfish.jersey.message.filtering.spi.ObjectGraph;
import org.glassfish.jersey.message.filtering.spi.ObjectProvider;

/**
 * @author Michal Gajdos
 */
@Provider
@Consumes("entity/filtering")
@Produces("entity/filtering")
public class FilteringMessageBodyProvider implements MessageBodyReader<Object>, MessageBodyWriter<Object> {

    private static final Logger LOGGER = Logger.getLogger(FilteringMessageBodyProvider.class.getName());

    private final javax.inject.Provider<ObjectProvider<ObjectGraph>> provider;

    @Inject
<<<<<<< HEAD
    private jakarta.inject.Provider<ObjectProvider<ObjectGraph>> provider;
=======
    public FilteringMessageBodyProvider(javax.inject.Provider<ObjectProvider<ObjectGraph>> provider) {
        this.provider = provider;
    }
>>>>>>> ad1e0cd4

    @Override
    public boolean isReadable(final Class<?> type, final Type genericType, final Annotation[] annotations,
                              final MediaType mediaType) {
        return String.class != type;
    }

    @Override
    public boolean isWriteable(final Class<?> type, final Type genericType, final Annotation[] annotations,
                               final MediaType mediaType) {
        return String.class != type;
    }

    @Override
    public long getSize(final Object o, final Class<?> type, final Type genericType, final Annotation[] annotations,
                        final MediaType mediaType) {
        return -1;
    }

    @Override
    public Object readFrom(final Class<Object> type, final Type genericType, final Annotation[] annotations,
                           final MediaType mediaType, final MultivaluedMap<String, String> httpHeaders,
                           final InputStream entityStream) throws IOException, WebApplicationException {
        try {
            final ObjectGraph objectGraph = provider.get()
                    .getFilteringObject(FilteringHelper.getEntityClass(genericType), false, annotations);

            return objectGraphToString(objectGraph);
        } catch (final Throwable t) {
            LOGGER.log(Level.WARNING, "Error during reading an object graph.", t);
            return "ERROR: " + t.getMessage();
        }
    }

    @Override
    public void writeTo(final Object o, final Class<?> type, final Type genericType, final Annotation[] annotations,
                        final MediaType mediaType, final MultivaluedMap<String, Object> httpHeaders,
                        final OutputStream entityStream) throws IOException, WebApplicationException {
        final ObjectGraph objectGraph = provider.get()
                .getFilteringObject(FilteringHelper.getEntityClass(genericType), true, annotations);

        try {
            entityStream.write(objectGraphToString(objectGraph).getBytes());
        } catch (final Throwable t) {
            LOGGER.log(Level.WARNING, "Error during writing an object graph.", t);
        }
    }

    private static String objectGraphToString(final ObjectGraph objectGraph) {
        final StringBuilder sb = new StringBuilder();
        for (final String field : objectGraphToFields("", objectGraph)) {
            if (!field.contains("Transient")) {
                sb.append(field).append(',');
            }
        }
        if (sb.length() > 0) {
            sb.delete(sb.length() - 1, sb.length());
        }
        return sb.toString();
    }

    private static List<String> objectGraphToFields(final String prefix, final ObjectGraph objectGraph) {
        final List<String> fields = new ArrayList<>();

        // Fields.
        for (final String field : objectGraph.getFields()) {
            fields.add(prefix + field);
        }

        for (final Map.Entry<String, ObjectGraph> entry : objectGraph.getSubgraphs().entrySet()) {
            fields.addAll(objectGraphToFields(prefix + entry.getKey() + ".", entry.getValue()));
        }

        return fields;
    }
}<|MERGE_RESOLUTION|>--- conflicted
+++ resolved
@@ -1,9 +1,5 @@
 /*
-<<<<<<< HEAD
- * Copyright (c) 2013, 2020 Oracle and/or its affiliates. All rights reserved.
-=======
  * Copyright (c) 2013, 2023 Oracle and/or its affiliates. All rights reserved.
->>>>>>> ad1e0cd4
  *
  * This program and the accompanying materials are made available under the
  * terms of the Eclipse Public License v. 2.0, which is available at
@@ -56,16 +52,12 @@
 
     private static final Logger LOGGER = Logger.getLogger(FilteringMessageBodyProvider.class.getName());
 
-    private final javax.inject.Provider<ObjectProvider<ObjectGraph>> provider;
+    private final jakarta.inject.Provider<ObjectProvider<ObjectGraph>> provider;
 
     @Inject
-<<<<<<< HEAD
-    private jakarta.inject.Provider<ObjectProvider<ObjectGraph>> provider;
-=======
-    public FilteringMessageBodyProvider(javax.inject.Provider<ObjectProvider<ObjectGraph>> provider) {
+    public FilteringMessageBodyProvider(jakarta.inject.Provider<ObjectProvider<ObjectGraph>> provider) {
         this.provider = provider;
     }
->>>>>>> ad1e0cd4
 
     @Override
     public boolean isReadable(final Class<?> type, final Type genericType, final Annotation[] annotations,
