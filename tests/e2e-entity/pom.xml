--- conflicted
+++ resolved
@@ -170,9 +170,13 @@
             <version>${junit-platform-suite.version}</version>
             <scope>test</scope>
         </dependency>
-
-        <dependency>
-<<<<<<< HEAD
+        <dependency>
+            <groupId>org.hamcrest</groupId>
+            <artifactId>hamcrest</artifactId>
+            <scope>test</scope>
+        </dependency>
+
+        <dependency>
             <groupId>jakarta.xml.bind</groupId>
             <artifactId>jakarta.xml.bind-api</artifactId>
             <scope>test</scope>
@@ -185,12 +189,9 @@
         </dependency>
 
         <dependency>
-            <groupId>xmlunit</groupId>
-            <artifactId>xmlunit</artifactId>
-=======
-            <groupId>org.hamcrest</groupId>
-            <artifactId>hamcrest</artifactId>
->>>>>>> 20f085e8
+            <groupId>org.xmlunit</groupId>
+            <artifactId>xmlunit-core</artifactId>
+            <version>${xmlunit.version}</version>
             <scope>test</scope>
         </dependency>
     </dependencies>
