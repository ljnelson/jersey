/*
 * Copyright (c) 2010, 2022 Oracle and/or its affiliates. All rights reserved.
 *
 * This program and the accompanying materials are made available under the
 * terms of the Eclipse Public License v. 2.0, which is available at
 * http://www.eclipse.org/legal/epl-2.0.
 *
 * This Source Code may also be made available under the following Secondary
 * Licenses when the conditions for such availability set forth in the
 * Eclipse Public License v. 2.0 are satisfied: GNU General Public License,
 * version 2 with the GNU Classpath Exception, which is available at
 * https://www.gnu.org/software/classpath/license.html.
 *
 * SPDX-License-Identifier: EPL-2.0 OR GPL-2.0 WITH Classpath-exception-2.0
 */

package org.glassfish.jersey.tests.e2e.server.wadl;

import java.io.ByteArrayInputStream;
import java.io.File;
import java.io.IOException;
import java.io.InputStream;
import java.io.StringWriter;
import java.lang.annotation.ElementType;
import java.lang.annotation.Inherited;
import java.lang.annotation.Retention;
import java.lang.annotation.RetentionPolicy;
import java.lang.annotation.Target;
import java.net.URI;
import java.util.Collections;
import java.util.HashMap;
import java.util.List;
import java.util.Map;
import java.util.Properties;
import java.util.concurrent.ExecutionException;

import jakarta.ws.rs.Consumes;
import jakarta.ws.rs.DELETE;
import jakarta.ws.rs.FormParam;
import jakarta.ws.rs.GET;
import jakarta.ws.rs.HeaderParam;
import jakarta.ws.rs.MatrixParam;
import jakarta.ws.rs.POST;
import jakarta.ws.rs.PUT;
import jakarta.ws.rs.Path;
import jakarta.ws.rs.PathParam;
import jakarta.ws.rs.Produces;
import jakarta.ws.rs.QueryParam;
import jakarta.ws.rs.client.Entity;
import jakarta.ws.rs.client.WebTarget;
import jakarta.ws.rs.core.Application;
import jakarta.ws.rs.core.Context;
import jakarta.ws.rs.core.Form;
import jakarta.ws.rs.core.Response;
import jakarta.ws.rs.core.UriInfo;

import jakarta.inject.Named;
import javax.xml.XMLConstants;
import jakarta.xml.bind.annotation.XmlRootElement;
import javax.xml.parsers.DocumentBuilder;
import javax.xml.parsers.DocumentBuilderFactory;
import javax.xml.parsers.ParserConfigurationException;
import javax.xml.transform.OutputKeys;
import javax.xml.transform.Source;
import javax.xml.transform.Transformer;
import javax.xml.transform.TransformerException;
import javax.xml.transform.TransformerFactory;
import javax.xml.transform.dom.DOMSource;
import javax.xml.transform.stream.StreamResult;
import javax.xml.xpath.XPath;
import javax.xml.xpath.XPathConstants;
import javax.xml.xpath.XPathExpressionException;
import javax.xml.xpath.XPathFactory;

import org.glassfish.jersey.internal.MapPropertiesDelegate;
import org.glassfish.jersey.internal.util.SaxHelper;
import org.glassfish.jersey.internal.util.SimpleNamespaceResolver;
import org.glassfish.jersey.media.multipart.FormDataContentDisposition;
import org.glassfish.jersey.message.internal.MediaTypes;
import org.glassfish.jersey.server.ApplicationHandler;
import org.glassfish.jersey.server.ContainerRequest;
import org.glassfish.jersey.server.ContainerResponse;
import org.glassfish.jersey.server.ResourceConfig;
import org.glassfish.jersey.server.ServerProperties;
import org.glassfish.jersey.server.wadl.WadlApplicationContext;
import org.glassfish.jersey.server.wadl.WadlGenerator;
import org.glassfish.jersey.server.wadl.config.WadlGeneratorConfig;
import org.glassfish.jersey.server.wadl.config.WadlGeneratorDescription;
import org.glassfish.jersey.server.wadl.internal.WadlGeneratorImpl;
import org.glassfish.jersey.server.wadl.internal.WadlUtils;
import org.glassfish.jersey.test.JerseyTest;
import org.glassfish.jersey.test.TestProperties;

import org.junit.jupiter.api.Assertions;
import org.junit.jupiter.api.Disabled;
import org.junit.jupiter.api.Test;
import org.junit.platform.suite.api.SelectClasses;
import org.junit.platform.suite.api.Suite;
import org.w3c.dom.Document;
import org.w3c.dom.NamedNodeMap;
import org.w3c.dom.Node;
import org.w3c.dom.NodeList;
import org.xml.sax.SAXException;
import org.xmlunit.builder.DiffBuilder;
import org.xmlunit.diff.Diff;

import static org.hamcrest.CoreMatchers.equalTo;
import static org.hamcrest.CoreMatchers.is;
import static org.hamcrest.CoreMatchers.notNullValue;
import static org.hamcrest.MatcherAssert.assertThat;
import static org.junit.jupiter.api.Assertions.assertEquals;
import static org.junit.jupiter.api.Assertions.assertTrue;

import com.sun.research.ws.wadl.Method;
import com.sun.research.ws.wadl.Param;
import com.sun.research.ws.wadl.Request;
import com.sun.research.ws.wadl.Resource;
import com.sun.research.ws.wadl.Resources;

/**
 * WADL use case tests.
 *
 * @author Marc Hadley
 * @author Miroslav Fuksa
 * @author Michal Gajdos
 * @author Libor Kramolis
 * @author Marek Potociar
 */
@Suite
@SelectClasses({
        WadlResourceTest.Wadl1Test.class,
        WadlResourceTest.Wadl2Test.class,
        WadlResourceTest.Wadl3Test.class,
        WadlResourceTest.Wadl4Test.class,
        WadlResourceTest.Wadl5Test.class,
        WadlResourceTest.Wadl6Test.class,
        WadlResourceTest.Wadl7Test.class,
        WadlResourceTest.Wadl8Test.class,
        WadlResourceTest.Wadl9Test.class,
        WadlResourceTest.Wadl10Test.class,
        WadlResourceTest.Wadl11Test.class,
})
public class WadlResourceTest {

    /**
     * Extracts WADL as {@link Document} from given {@link Response}.
     *
     * @param response The response to extract {@code Document} from.
     * @return The extracted {@code Document}.
     * @throws ParserConfigurationException In case of parser configuration issues.
     * @throws SAXException                 In case of parsing issues.
     * @throws IOException                  In case of IO error.
     */
    static Document extractWadlAsDocument(final Response response) throws ParserConfigurationException, SAXException,
            IOException {
        assertEquals(200, response.getStatus());
        final File tmpFile = response.readEntity(File.class);
        final DocumentBuilderFactory bf = DocumentBuilderFactory.newInstance();
        bf.setNamespaceAware(true);
        bf.setValidating(false);
        if (!SaxHelper.isXdkDocumentBuilderFactory(bf)) {
            bf.setXIncludeAware(false);
        }
        final DocumentBuilder b = bf.newDocumentBuilder();
        final Document d = b.parse(tmpFile);
        Wadl5Test.printSource(new DOMSource(d));
        return d;
    }

    private static String nodeAsString(final Object resourceNode) throws TransformerException {
        StringWriter writer = new StringWriter();
        Transformer transformer = TransformerFactory.newInstance().newTransformer();
        transformer.transform(new DOMSource((Node) resourceNode), new StreamResult(writer));
        return writer.toString();
    }

    public static class Wadl7Test extends JerseyTest {

        @Override
        protected Application configure() {
            return new ResourceConfig(TestRootResource.class);
        }

        @Path("root")
        public static class TestRootResource {

            @Path("{template}")
            @GET
            public String getSub() {
                return "get";
            }

            @GET
            public String get() {
                return "getroot";
            }
        }

        @Test
        public void testPathTemplateInSubResourceMethod() throws ParserConfigurationException, SAXException, IOException,
                XPathExpressionException {
            final Response response = target("root/foo").request(MediaTypes.WADL_TYPE).options();
            assertEquals(200, response.getStatus());
        }

        @Test
        public void testPathTemplateInSubResourceMethod2() throws ParserConfigurationException, SAXException, IOException,
                XPathExpressionException {
            final Response response = target("root").request(MediaTypes.WADL_TYPE).options();
            assertEquals(200, response.getStatus());
        }
    }

    public static class Wadl5Test extends JerseyTest {

        @Override
        protected Application configure() {
            return new ResourceConfig(WidgetsResource.class, ExtraResource.class);
        }

        @Path("foo")
        public static class ExtraResource {

            @GET
            @Produces("application/xml")
            public String getRep() {
                return null;
            }
        }

        @Path("widgets")
        public static class WidgetsResource {

            @GET
            @Produces({"application/xml", "application/json"})
            public String getWidgets() {
                return null;
            }

            @POST
            @Consumes({"application/xml"})
            @Produces({"application/xml", "application/json"})
            public String createWidget(final String bar, @MatrixParam("test") final String test) {
                return bar;
            }

            @PUT
            @Path("{id}")
            @Consumes("application/xml")
            public void updateWidget(final String bar, @PathParam("id") final int id) {
            }

            @GET
            @Path("{id}")
            @Produces({"application/xml", "application/json"})
            public String getWidget(@PathParam("id") final int id) {
                return null;
            }

            @DELETE
            @Path("{id}")
            public void deleteWidget(@PathParam("id") final int id) {
            }

            @Path("{id}/verbose")
            public ExtraResource getVerbose(@PathParam("id") final int id) {
                return new ExtraResource();
            }
        }

        @Test
        public void testDisableWadl() throws ExecutionException, InterruptedException {
            final ResourceConfig rc = new ResourceConfig(WidgetsResource.class, ExtraResource.class);
            rc.property(ServerProperties.WADL_FEATURE_DISABLE, true);

            final ApplicationHandler applicationHandler = new ApplicationHandler(rc);

            final ContainerResponse containerResponse = applicationHandler.apply(new ContainerRequest(
                    URI.create("/"), URI.create("/application.wadl"),
                    "GET", null, new MapPropertiesDelegate(), rc)).get();

            assertEquals(404, containerResponse.getStatus());
        }

        @Test
        public void testEnableWadl() throws ExecutionException, InterruptedException {
            final ResourceConfig rc = new ResourceConfig(WidgetsResource.class, ExtraResource.class);
            rc.property(ServerProperties.WADL_FEATURE_DISABLE, false);

            final ApplicationHandler applicationHandler = new ApplicationHandler(rc);

            final ContainerResponse containerResponse = applicationHandler.apply(new ContainerRequest(
                    URI.create("/"), URI.create("/application.wadl"),
                    "GET", null, new MapPropertiesDelegate(), rc)).get();

            assertEquals(200, containerResponse.getStatus());
        }

        public static void printSource(final Source source) {
            try {
                System.out.println("---------------------");
                final Transformer trans = TransformerFactory.newInstance().newTransformer();
                final Properties oprops = new Properties();
                oprops.put(OutputKeys.OMIT_XML_DECLARATION, "yes");
                oprops.put(OutputKeys.INDENT, "yes");
                oprops.put(OutputKeys.METHOD, "xml");
                trans.setOutputProperties(oprops);
                trans.transform(source, new StreamResult(System.out));
            } catch (final Exception e) {
                e.printStackTrace();
            }
        }

        public static String getXmlSchemaNamespacePrefix(final Node elementNode) {
            final NamedNodeMap attributes = elementNode.getAttributes();

            for (int i = 0; i < attributes.getLength(); i++) {
                final Node item = attributes.item(i);
                if (XMLConstants.W3C_XML_SCHEMA_NS_URI.equals(item.getNodeValue())) {
                    return item.getLocalName();
                }
            }

            return "xs";
        }

        /**
         * Test WADL generation.
         *
         * @throws Exception in case of unexpected test failure.
         */
        @Test
        public void testGetWadl() throws Exception {
            final File tmpFile = target("application.wadl").queryParam(WadlUtils.DETAILED_WADL_QUERY_PARAM, "true")
                    .request().get(File.class);

            final DocumentBuilderFactory bf = DocumentBuilderFactory.newInstance();
            bf.setNamespaceAware(true);
            bf.setValidating(false);
            if (!SaxHelper.isXdkDocumentBuilderFactory(bf)) {
                bf.setXIncludeAware(false);
            }
            final DocumentBuilder b = bf.newDocumentBuilder();
            final Document d = b.parse(tmpFile);
            printSource(new DOMSource(d));
            final XPath xp = XPathFactory.newInstance().newXPath();
            xp.setNamespaceContext(new SimpleNamespaceResolver("wadl", "http://wadl.dev.java.net/2009/02"));
            // check base URI
            String val = (String) xp.evaluate("/wadl:application/wadl:resources/@base", d, XPathConstants.STRING);
            assertEquals(val, getBaseUri().toString());
            // check total number of resources is 4
            val = (String) xp.evaluate("count(//wadl:resource)", d, XPathConstants.STRING);
            assertEquals("6", val);
            // check only once resource with for {id}
            val = (String) xp.evaluate("count(//wadl:resource[@path='{id}'])", d, XPathConstants.STRING);
            assertEquals("1", val);
            // check only once resource with for {id}/verbose
            val = (String) xp.evaluate("count(//wadl:resource[@path='{id}/verbose'])", d, XPathConstants.STRING);
            assertEquals("1", val);
            // check only once resource with for widgets
            val = (String) xp.evaluate("count(//wadl:resource[@path='widgets'])", d, XPathConstants.STRING);
            assertEquals("1", val);
            // check 3 methods for {id}
            val = (String) xp.evaluate("count(//wadl:resource[@path='{id}']/wadl:method)", d, XPathConstants.STRING);
            assertEquals("6", val);
            // check 2 methods for widgets
            val = (String) xp.evaluate("count(//wadl:resource[@path='widgets']/wadl:method)", d, XPathConstants.STRING);
            assertEquals("5", val);
            // check 1 matrix param on resource
            val = (String) xp.evaluate("count(//wadl:resource[@path='widgets']/wadl:param[@name='test'])", d,
                    XPathConstants.STRING);
            assertEquals("1", val);
            // check type of {id} is int
            String prefix = getXmlSchemaNamespacePrefix(
                    (Node) xp.evaluate("//wadl:resource[@path='{id}']/wadl:param[@name='id']", d, XPathConstants.NODE));
            val = (String) xp.evaluate("//wadl:resource[@path='{id}']/wadl:param[@name='id']/@type", d, XPathConstants.STRING);
            assertEquals(val, (prefix == null ? "" : prefix + ":") + "int");
            // check number of output representations is two
            val = (String) xp.evaluate("count(//wadl:resource[@path='widgets']/wadl:method[@name='GET']/wadl:response/wadl"
                    + ":representation)", d, XPathConstants.STRING);
            assertEquals("2", val);
            // check number of output representations is one
            val = (String) xp.evaluate("count(//wadl:resource[@path='widgets']/wadl:method[@name='POST']/wadl:request/wadl"
                    + ":representation)", d, XPathConstants.STRING);
            assertEquals("1", val);
            // check type of {id}/verbose is int
            prefix = getXmlSchemaNamespacePrefix(
                    (Node) xp.evaluate("//wadl:resource[@path='{id}/verbose']/wadl:param[@name='id']", d, XPathConstants.NODE));
            val = (String) xp.evaluate("//wadl:resource[@path='{id}/verbose']/wadl:param[@name='id']/@type", d,
                    XPathConstants.STRING);
            assertEquals(val, (prefix == null ? "" : prefix + ":") + "int");
        }

        @Test
        public void testLastModifiedGET() {
            final WebTarget target = target("/application.wadl");

            final Response r = target.queryParam(WadlUtils.DETAILED_WADL_QUERY_PARAM, "true").request().get(Response.class);
            assertTrue(r.getHeaders().containsKey("Last-modified"));
        }

        @Test
        public void testLastModifiedOPTIONS() {
            final WebTarget target = target("/widgets/3/verbose");

            final Response r = target.queryParam(WadlUtils.DETAILED_WADL_QUERY_PARAM, "true").request(MediaTypes.WADL_TYPE)
                    .options();
            System.out.println(r.readEntity(String.class));
            assertTrue(r.getHeaders().containsKey("Last-modified"));
        }

        @Test
        public void testOptionsResourceWadl() throws ParserConfigurationException, XPathExpressionException, IOException,
                SAXException {
            // test WidgetsResource
            Response response = target("/widgets").queryParam(WadlUtils.DETAILED_WADL_QUERY_PARAM, "true")
                    .request(MediaTypes.WADL_TYPE).options();
            assertEquals(200, response.getStatus());
            File tmpFile = response.readEntity(File.class);
            final DocumentBuilderFactory bf = DocumentBuilderFactory.newInstance();
            bf.setNamespaceAware(true);
            bf.setValidating(false);
            if (!SaxHelper.isXdkDocumentBuilderFactory(bf)) {
                bf.setXIncludeAware(false);
            }
            DocumentBuilder b = bf.newDocumentBuilder();
            Document d = b.parse(tmpFile);
            printSource(new DOMSource(d));
            final XPath xp = XPathFactory.newInstance().newXPath();
            xp.setNamespaceContext(new SimpleNamespaceResolver("wadl", "http://wadl.dev.java.net/2009/02"));

            // check base URI
            String val = (String) xp.evaluate("/wadl:application/wadl:resources/@base", d, XPathConstants.STRING);
            assertEquals(val, getBaseUri().toString());
            // check total number of resources is 3 (no ExtraResource details included)
            val = (String) xp.evaluate("count(//wadl:resource)", d, XPathConstants.STRING);
            assertEquals("3", val);
            // check only once resource with for {id}
            val = (String) xp.evaluate("count(//wadl:resource[@path='{id}'])", d, XPathConstants.STRING);
            assertEquals("1", val);
            // check only once resource with for {id}/verbose
            val = (String) xp.evaluate("count(//wadl:resource[@path='{id}/verbose'])", d, XPathConstants.STRING);
            assertEquals("1", val);
            // check only once resource with for widgets
            val = (String) xp.evaluate("count(//wadl:resource[@path='widgets'])", d, XPathConstants.STRING);
            assertEquals("1", val);
            // check 3 methods for {id}
            val = (String) xp.evaluate("count(//wadl:resource[@path='{id}']/wadl:method)", d, XPathConstants.STRING);
            assertEquals("6", val);
            // check 2 methods for widgets
            val = (String) xp.evaluate("count(//wadl:resource[@path='widgets']/wadl:method)", d, XPathConstants.STRING);
            assertEquals("5", val);
            // check type of {id} is int
            final String prefix = getXmlSchemaNamespacePrefix(
                    (Node) xp.evaluate("//wadl:resource[@path='{id}']/wadl:param[@name='id']", d, XPathConstants.NODE));
            val = (String) xp.evaluate("//wadl:resource[@path='{id}']/wadl:param[@name='id']/@type", d, XPathConstants.STRING);
            assertEquals(val, (prefix == null ? "" : prefix + ":") + "int");
            // check number of output representations is two
            val = (String) xp.evaluate("count(//wadl:resource[@path='widgets']/wadl:method[@name='GET']/wadl:response/wadl"
                    + ":representation)", d, XPathConstants.STRING);
            assertEquals("2", val);
            // check number of output representations is one
            val = (String) xp.evaluate("count(//wadl:resource[@path='widgets']/wadl:method[@name='POST']/wadl:request/wadl"
                    + ":representation)", d, XPathConstants.STRING);
            assertEquals("1", val);

            response = target("/foo").queryParam(WadlUtils.DETAILED_WADL_QUERY_PARAM, "true")
                    .request(MediaTypes.WADL_TYPE).options();
            assertEquals(200, response.getStatus());
            tmpFile = response.readEntity(File.class);
            b = bf.newDocumentBuilder();
            d = b.parse(tmpFile);
            printSource(new DOMSource(d));
            // check base URI
            val = (String) xp.evaluate("/wadl:application/wadl:resources/@base", d, XPathConstants.STRING);
            assertEquals(val, getBaseUri().toString());
            // check total number of resources is 1 (no ExtraResource details included)
            val = (String) xp.evaluate("count(//wadl:resource)", d, XPathConstants.STRING);
            assertEquals("1", val);
            // check only once resource with path foo
            val = (String) xp.evaluate("count(//wadl:resource[@path='foo'])", d, XPathConstants.STRING);
            assertEquals("1", val);
            // check 1 methods for foo
            val = (String) xp.evaluate("count(//wadl:resource[@path='foo']/wadl:method)", d, XPathConstants.STRING);
            assertEquals("4", val);
        }

        @Test
        public void testOptionsLocatorWadl() throws ParserConfigurationException, SAXException, IOException,
                XPathExpressionException {

            // test WidgetsResource
            final File tmpFile = target("/widgets/3/verbose").queryParam(WadlUtils.DETAILED_WADL_QUERY_PARAM, "true")
                    .request(MediaTypes.WADL_TYPE).options(File.class);
            final DocumentBuilderFactory bf = DocumentBuilderFactory.newInstance();
            bf.setNamespaceAware(true);
            bf.setValidating(false);
            if (!SaxHelper.isXdkDocumentBuilderFactory(bf)) {
                bf.setXIncludeAware(false);
            }
            final DocumentBuilder b = bf.newDocumentBuilder();
            final Document d = b.parse(tmpFile);
            printSource(new DOMSource(d));
            final XPath xp = XPathFactory.newInstance().newXPath();
            xp.setNamespaceContext(new SimpleNamespaceResolver("wadl", "http://wadl.dev.java.net/2009/02"));
            // check base URI
            String val = (String) xp.evaluate("/wadl:application/wadl:resources/@base", d, XPathConstants.STRING);
            assertEquals(val, getBaseUri().toString());
            // check total number of resources is 1 (no ExtraResource details included)
            val = (String) xp.evaluate("count(//wadl:resource)", d, XPathConstants.STRING);
            assertEquals(val, "1");
            // check only once resource with path
            val = (String) xp.evaluate("count(//wadl:resource[@path='widgets/3/verbose'])", d, XPathConstants.STRING);
            assertEquals(val, "1");
            // check 1 methods
            val = (String) xp.evaluate("count(//wadl:resource[@path='widgets/3/verbose']/wadl:method)", d, XPathConstants.STRING);
            assertEquals("4", val);
        }

        @Test
        public void testOptionsSubResourceWadl() throws ParserConfigurationException, SAXException, IOException,
                XPathExpressionException {
            // test WidgetsResource
            final File tmpFile = target("/widgets/3").queryParam(WadlUtils.DETAILED_WADL_QUERY_PARAM, "true")
                    .request(MediaTypes.WADL_TYPE).options(File.class);
            final DocumentBuilderFactory bf = DocumentBuilderFactory.newInstance();
            bf.setNamespaceAware(true);
            bf.setValidating(false);
            if (!SaxHelper.isXdkDocumentBuilderFactory(bf)) {
                bf.setXIncludeAware(false);
            }
            final DocumentBuilder b = bf.newDocumentBuilder();
            final Document d = b.parse(tmpFile);
            printSource(new DOMSource(d));
            final XPath xp = XPathFactory.newInstance().newXPath();
            xp.setNamespaceContext(new SimpleNamespaceResolver("wadl", "http://wadl.dev.java.net/2009/02"));
            String val = (String) xp.evaluate("/wadl:application/wadl:resources/@base", d, XPathConstants.STRING);
            assertEquals(val, getBaseUri().toString());
            // check total number of resources is 1
            val = (String) xp.evaluate("count(//wadl:resource)", d, XPathConstants.STRING);
            assertEquals("1", val);
            // check only one resource with for {id}
            val = (String) xp.evaluate("count(//wadl:resource[@path='widgets/3'])", d, XPathConstants.STRING);
            assertEquals("1", val);
            // check 3 methods
            val = (String) xp.evaluate("count(//wadl:resource[@path='widgets/3']/wadl:method)", d, XPathConstants.STRING);
            assertEquals("6", val);
        }

        public static class MyWadlGeneratorConfig extends WadlGeneratorConfig {

            @Override
            public List<WadlGeneratorDescription> configure() {
                return generator(MyWadlGenerator.class).descriptions();
            }

            public static class MyWadlGenerator extends WadlGeneratorImpl {

                public static final String CUSTOM_RESOURCES_BASE_URI = "http://myBaseUri";

                @Override
                public Resources createResources() {
                    final Resources resources = super.createResources();
                    resources.setBase(CUSTOM_RESOURCES_BASE_URI);

                    return resources;
                }

                @Override
                public void setWadlGeneratorDelegate(final WadlGenerator delegate) {
                    // nothing
                }
            }
        }

        /**
         * Test overriding WADL's /application/resources/@base attribute.
         *
         * @throws Exception in case of unexpected test failure.
         */
        @Test
        public void testCustomWadlResourcesBaseUri() throws Exception {
            final ResourceConfig rc = new ResourceConfig(WidgetsResource.class, ExtraResource.class);
            rc.property(ServerProperties.WADL_GENERATOR_CONFIG, MyWadlGeneratorConfig.class.getName());

            final ApplicationHandler applicationHandler = new ApplicationHandler(rc);

            final ContainerResponse containerResponse = applicationHandler.apply(new ContainerRequest(
                    URI.create("/"), URI.create("/application.wadl"),
                    "GET", null, new MapPropertiesDelegate(), rc)).get();

            final DocumentBuilderFactory bf = DocumentBuilderFactory.newInstance();
            bf.setNamespaceAware(true);
            bf.setValidating(false);
            if (!SaxHelper.isXdkDocumentBuilderFactory(bf)) {
                bf.setXIncludeAware(false);
            }
            final DocumentBuilder b = bf.newDocumentBuilder();

            ((ByteArrayInputStream) containerResponse.getEntity()).reset();

            final Document d = b.parse((InputStream) containerResponse.getEntity());
            printSource(new DOMSource(d));
            final XPath xp = XPathFactory.newInstance().newXPath();
            xp.setNamespaceContext(new SimpleNamespaceResolver("wadl", "http://wadl.dev.java.net/2009/02"));
            // check base URI
            final String val = (String) xp.evaluate("/wadl:application/wadl:resources/@base", d, XPathConstants.STRING);
            assertEquals(val, MyWadlGeneratorConfig.MyWadlGenerator.CUSTOM_RESOURCES_BASE_URI);
        }

        @Path("emptyproduces")
        public static class EmptyProducesTestResource {

            @PUT
            @Produces({})
            public Response put(final String str) {
                return Response.ok().build();
            }

            @POST
            @Path("/sub")
            @Produces({})
            public Response post(final String str) {
                return Response.ok().build();
            }
        }

        @Test
        public void testEmptyProduces() throws Exception {
            final ResourceConfig rc = new ResourceConfig(EmptyProducesTestResource.class);
            rc.property(ServerProperties.WADL_FEATURE_DISABLE, false);

            final ApplicationHandler applicationHandler = new ApplicationHandler(rc);

            final ContainerResponse containerResponse = applicationHandler.apply(new ContainerRequest(
                    URI.create("/"), URI.create("/application.wadl"),
                    "GET", null, new MapPropertiesDelegate(), rc)).get();

            assertEquals(200, containerResponse.getStatus());

            ((ByteArrayInputStream) containerResponse.getEntity()).reset();

            final DocumentBuilderFactory bf = DocumentBuilderFactory.newInstance();
            bf.setNamespaceAware(true);
            bf.setValidating(false);
            if (!SaxHelper.isXdkDocumentBuilderFactory(bf)) {
                bf.setXIncludeAware(false);
            }
            final DocumentBuilder b = bf.newDocumentBuilder();
            final Document d = b.parse((InputStream) containerResponse.getEntity());
            printSource(new DOMSource(d));
            final XPath xp = XPathFactory.newInstance().newXPath();
            xp.setNamespaceContext(new SimpleNamespaceResolver("wadl", "http://wadl.dev.java.net/2009/02"));

            final NodeList responseElements = (NodeList) xp.evaluate(
                    "/wadl:application/wadl:resources[@path!='application.wadl']//wadl:method/wadl:response", d,
                    XPathConstants.NODESET);

            for (int i = 0; i < responseElements.getLength(); i++) {
                final Node item = responseElements.item(i);

                assertEquals(0, item.getChildNodes().getLength());
                assertEquals(0, item.getAttributes().getLength());
            }
        }
    }

    public static class Wadl1Test extends JerseyTest {

        @Override
        protected Application configure() {
            return new ResourceConfig(RootResource.class);
        }

        @Path("root")
        public static class RootResource {

            @Path("loc")
            public Object getSub() {
                return new SubResource();
            }

            @Path("switch")
            @POST
            public void switchMethod(@Context final WadlApplicationContext wadlApplicationContext) {
                wadlApplicationContext.setWadlGenerationEnabled(!wadlApplicationContext.isWadlGenerationEnabled());

            }
        }

        public static class SubResource {

            @Path("loc")
            public Object getSub() {
                return new SubResource();
            }

            @GET
            @Produces("text/plain")
            public String hello() {
                return "Hello World !";
            }

            @GET
            @Path("sub")
            @Produces("text/plain")
            public String helloSub() {
                return "Hello World !";
            }
        }

        @Test
        public void testRecursive() throws ParserConfigurationException, SAXException, IOException, XPathExpressionException {
            _testRecursiveWadl("root/loc");
        }

        @Test
        public void mytest() throws ParserConfigurationException, SAXException, IOException, XPathExpressionException {
            final Response response = target().path("root/test").request().get();
            System.out.println(response.readEntity(String.class));
        }

        @Test
        public void testRecursive2() throws ParserConfigurationException, SAXException, IOException, XPathExpressionException {
            _testRecursiveWadl("root/loc/loc");
        }

        private void _testRecursiveWadl(final String path) throws ParserConfigurationException, SAXException, IOException,
                XPathExpressionException {
            final Document d = extractWadlAsDocument(target(path).request(MediaTypes.WADL_TYPE).options());

            final XPath xp = XPathFactory.newInstance().newXPath();
            xp.setNamespaceContext(new SimpleNamespaceResolver("wadl", "http://wadl.dev.java.net/2009/02"));
            String val = (String) xp.evaluate("/wadl:application/wadl:resources/@base", d, XPathConstants.STRING);
            assertEquals(val, getBaseUri().toString());

            // check only one resource with for 'root/loc'
            val = (String) xp.evaluate("count(//wadl:resource[@path='" + path + "'])", d, XPathConstants.STRING);
            assertEquals(val, "1");
        }

    }

    public static class Wadl2Test extends JerseyTest {

        @Override
        protected Application configure() {
            return new ResourceConfig(RootResource1.class, RootResource2.class);
        }

        @Path("root1")
        public static class RootResource1 {

            @Path("loc")
            public Wadl1Test.SubResource getSub() {
                return new Wadl1Test.SubResource();
            }
        }

        @Path("root2")
        public static class RootResource2 {

            @Path("loc")
            public Wadl1Test.SubResource getSub() {
                return new Wadl1Test.SubResource();
            }
        }

        @Test
        public void testRecursive2() throws ParserConfigurationException, SAXException, IOException, XPathExpressionException {
            final Document d = extractWadlAsDocument(target("/application.wadl")
                    .queryParam(WadlUtils.DETAILED_WADL_QUERY_PARAM, "true").request().get());

            final XPath xp = XPathFactory.newInstance().newXPath();
            xp.setNamespaceContext(new SimpleNamespaceResolver("wadl", "http://wadl.dev.java.net/2009/02"));
            String val = (String) xp.evaluate("/wadl:application/wadl:resources/@base", d, XPathConstants.STRING);
            assertEquals(val, getBaseUri().toString());
            // check only one resource with for 'root/loc'
            val = (String) xp.evaluate("count(//wadl:resource[@path='loc'])", d, XPathConstants.STRING);
            assertEquals("4", val);
            // check for method with id of hello
            val = (String) xp.evaluate("count(//wadl:resource[@path='loc']/wadl:method[@id='hello'])", d, XPathConstants.STRING);
            assertEquals("2", val);
        }
    }

    public static class Wadl3Test extends JerseyTest {

        @Override
        protected Application configure() {
            return new ResourceConfig(FormResource.class);
        }

        @Path("form")
        public static class FormResource {

            @POST
            @Consumes("application/x-www-form-urlencoded")
            public void post(
                    @FormParam("a") final String a,
                    @FormParam("b") final String b,
                    @FormParam("c") final JaxbBean c,
                    @FormParam("c") final FormDataContentDisposition cdc,
                    final Form form) {
            }

        }

        @Test
        public void testFormParam() throws ParserConfigurationException, SAXException, IOException, XPathExpressionException {
            final Document d = extractWadlAsDocument(target("/application.wadl").request().get());
            final XPath xp = XPathFactory.newInstance().newXPath();
            xp.setNamespaceContext(new SimpleNamespaceResolver("wadl", "http://wadl.dev.java.net/2009/02"));

            final String requestPath = "//wadl:resource[@path='form']/wadl:method[@name='POST']/wadl:request";
            final String representationPath = requestPath + "/wadl:representation";

            // check number of request params is zero
            int count = ((Double) xp.evaluate("count(" + requestPath + "/wadl:param)", d, XPathConstants.NUMBER)).intValue();
            assertEquals(0, count);

            // check number of request representations is one
            count = ((Double) xp.evaluate("count(" + representationPath + ")", d, XPathConstants.NUMBER)).intValue();
            assertEquals(1, count);

            // check number of request representation params is three
            count = ((Double) xp.evaluate("count(" + representationPath + "/wadl:param)", d, XPathConstants.NUMBER)).intValue();
            assertEquals(3, count);

            // check the style of the request representation param is 'query'
            String val = (String) xp.evaluate(representationPath + "/wadl:param[@name='a']/@style", d, XPathConstants.STRING);
            assertEquals("query", val);
            val = (String) xp.evaluate(representationPath + "/wadl:param[@name='b']/@style", d, XPathConstants.STRING);
            assertEquals("query", val);

        }
    }

    public static class Wadl4Test extends JerseyTest {

        @Override
        protected Application configure() {
            return new ResourceConfig(FieldParamResource.class);
        }

        @Path("fieldParam/{pp}")
        public static class FieldParamResource {

            @HeaderParam("hp")
            String hp;
            @MatrixParam("mp")
            String mp;
            @PathParam("pp")
            String pp;

            private String q;

            @QueryParam("q")
            public void setQ(final String q) {
                this.q = q;
            }

            // these should not be included in WADL
            @Context
            UriInfo uriInfo;
            @Named("fakeParam")
            String fakeParam;

            @GET
            @Produces("text/plain")
            public String get() {
                return pp;
            }

        }

        @Test
        public void testFieldParam() throws ParserConfigurationException, SAXException, IOException, XPathExpressionException {
            final String path = "fieldParam";
            _testFieldAndSetterParam(target("/application.wadl").request().get(), path);
        }

        private static void _testFieldAndSetterParam(final Response response, final String path)
                throws ParserConfigurationException, SAXException, IOException, XPathExpressionException {

            final Document d = extractWadlAsDocument(response);
            final XPath xp = XPathFactory.newInstance().newXPath();
            xp.setNamespaceContext(new SimpleNamespaceResolver("wadl", "http://wadl.dev.java.net/2009/02"));

            final String resourcePath = String.format("//wadl:resource[@path='%s/{pp}']", path);
            final String methodPath = resourcePath + "/wadl:method[@name='GET']";

            // check number of resource methods is one
            final int methodCount = ((Double) xp.evaluate("count(" + methodPath + ")", d, XPathConstants.NUMBER)).intValue();
            assertThat("Unexpected number of methods on path '" + methodPath + "'", methodCount, equalTo(1));

            final Map<String, String> paramStyles = new HashMap<>();
            paramStyles.put("mp", "matrix");
            paramStyles.put("pp", "template");

            // check the number of resource params
            final String resourceParamsCountXPath = String.format("count(%s/wadl:param)", resourcePath);
            final int resourceParamsCount = ((Double) xp.evaluate(resourceParamsCountXPath, d, XPathConstants.NUMBER)).intValue();
            assertThat("Number of resource parameters does not match.", resourceParamsCount, equalTo(2));

            for (final Map.Entry<String, String> param : paramStyles.entrySet()) {

                final String pName = param.getKey();
                final String pStyle = param.getValue();

                final String paramXPath = String.format("%s/wadl:param[@name='%s']", resourcePath, pName);

                // check number of params is one
                final int pc = ((Double) xp.evaluate("count(" + paramXPath + ")", d, XPathConstants.NUMBER)).intValue();
                assertThat("Number of " + pStyle + " parameters '" + pName + "' does not match.", pc, equalTo(1));

                // check the style of the param
                final String style = (String) xp.evaluate(paramXPath + "/@style", d, XPathConstants.STRING);
                assertThat("Parameter '" + pName + "' style does not match.", pStyle, equalTo(style));
            }

            paramStyles.clear();
            paramStyles.put("hp", "header");
            paramStyles.put("q", "query");

            // check the number of request params
            final String requestParamsCountXPath = String.format("count(%s/wadl:request/wadl:param)", methodPath);
            final int requestParamsCount = ((Double) xp.evaluate(requestParamsCountXPath, d, XPathConstants.NUMBER)).intValue();
            assertThat("Number of request parameters does not match.", requestParamsCount, equalTo(2));

            for (final Map.Entry<String, String> param : paramStyles.entrySet()) {

                final String pName = param.getKey();
                final String pStyle = param.getValue();

                final String paramXPath = String.format("%s/wadl:request/wadl:param[@name='%s']", methodPath, pName);

                // check that the number of params is one
                final int pc = ((Double) xp.evaluate("count(" + paramXPath + ")", d, XPathConstants.NUMBER)).intValue();
                assertThat("Number of " + pStyle + " parameters '" + pName + "' does not match.", pc, equalTo(1));

                // check the style of the param
                final String style = (String) xp.evaluate(paramXPath + "/@style", d, XPathConstants.STRING);
                assertThat("Parameter '" + pName + "' style does not match.", pStyle, equalTo(style));
            }
        }
    }

    /**
     * Tests OPTIONS method on a resource method annotated with @Path and containing a leading '/'.
     */
    public static class Wadl6Test extends JerseyTest {

        @Path("wadl6test")
        public static class Resource {

            @GET
            @Path("foo1")
            public String foo1() {
                return "foo1";
            }

            @GET
            @Path("/foo2")
            public String foo2() {
                return "foo2";
            }

            @GET
            @Path("foo3/")
            public String foo3() {
                return "foo3";
            }

            @GET
            @Path("/foo4/")
            public String foo4() {
                return "foo4";
            }
        }

        @Override
        protected Application configure() {
            enable(TestProperties.LOG_TRAFFIC);
            enable(TestProperties.DUMP_ENTITY);

            return new ResourceConfig(Resource.class);
        }

        @Test
        public void testGetWithPathAndLeadingSlash() throws Exception {
            for (int i = 1; i < 5; i++) {
                final String[] paths = {
                        "foo" + i,
                        "/foo" + i,
                        "foo" + i + '/',
                        "/foo" + i + '/'
                };

                for (final String path : paths) {
                    final Response response = target("wadl6test")
                            .path(path)
                            .request("application/vnd.sun.wadl+xml")
                            .options();
                    assertEquals(200, response.getStatus());
                    final String document = response.readEntity(String.class);

                    // check that the resulting document contains a method element with id="fooX"
                    assertTrue(document.replaceAll("\n", " ").matches(".*<method[^>]+id=\"foo" + i + "\"[^>]*>.*"));
                }
            }
        }
    }

    public static class Wadl8Test extends JerseyTest {

        @Override
        protected Application configure() {
            return new ResourceConfig(ResourceA.class, ResourceB.class, ResourceSpecific.class);
        }

        @Path("{a}")
        public static class ResourceA {

            @GET
            public String getA() {
                return "a";
            }
        }

        @Path("{b}")
        public static class ResourceB {

            @POST
            public String postB(final String str) {
                return "b";
            }
        }

        @Path("resource")
        public static class ResourceSpecific {

            @GET
            @Path("{templateA}")
            public String getTemplateA() {
                return "template-a";
            }

            @POST
            @Path("{templateB}")
            public String postTemplateB(final String str) {
                return "template-b";
            }
        }

        @Test
        @Disabled("JERSEY-1670: WADL Options invoked on resources with same template returns only methods from one of them.")
        // TODO: fix
        public void testWadlForAmbiguousResourceTemplates()
                throws IOException, SAXException, ParserConfigurationException, XPathExpressionException {
            final Response response = target().path("foo").request(MediaTypes.WADL_TYPE).options();
            final Document d = extractWadlAsDocument(response);
            final XPath xp = XPathFactory.newInstance().newXPath();
            xp.setNamespaceContext(new SimpleNamespaceResolver("wadl", "http://wadl.dev.java.net/2009/02"));

            String result = (String) xp.evaluate("//wadl:resource/wadl:method[@name='GET']/@id", d, XPathConstants.STRING);
            assertEquals("getA", result);

            result = (String) xp.evaluate("//wadl:resource/wadl:method[@name='POST']/@id", d, XPathConstants.STRING);
            assertEquals("postB", result);
        }

        @Test
        @Disabled("JERSEY-1670: WADL Options invoked on resources with same template returns only methods from one of them.")
        // TODO: fix
        public void testWadlForAmbiguousChildResourceTemplates()
                throws IOException, SAXException, ParserConfigurationException, XPathExpressionException {
            final Response response = target().path("resource/bar").request(MediaTypes.WADL_TYPE).options();

            final Document d = extractWadlAsDocument(response);
            final XPath xp = XPathFactory.newInstance().newXPath();
            xp.setNamespaceContext(new SimpleNamespaceResolver("wadl", "http://wadl.dev.java.net/2009/02"));

            String result = (String) xp.evaluate("//wadl:resource/wadl:method[@name='GET']/@id", d, XPathConstants.STRING);
            assertEquals("getTemplateA", result);

            result = (String) xp.evaluate("//wadl:resource/wadl:method[@name='POST']/@id", d, XPathConstants.STRING);
            assertEquals("postTemplateB", result);
        }
    }

    /**
     * Tests usage of property {@link ServerProperties#METAINF_SERVICES_LOOKUP_DISABLE}. Wadl is registered automatically every
     * time and can be turned off only via {@link ServerProperties#WADL_FEATURE_DISABLE}.
     */
    public static class Wadl9Test extends JerseyTest {

        @Path("wadl9test")
        public static class Resource {

            @GET
            public String foo() {
                return "foo";
            }

        } // class Resource

        @Override
        protected Application configure() {
            final ResourceConfig resourceConfig = new ResourceConfig(Resource.class);
            resourceConfig.property(ServerProperties.METAINF_SERVICES_LOOKUP_DISABLE, true);

            return resourceConfig;
        }

        @Test
        public void testWadl() throws Exception {
            final Response response = target("/application.wadl").request().get();

            assertThat(response.getStatus(), is(200));
            assertThat(response.hasEntity(), is(true));
        }

    } // class Wadl9Test

    /**
     * Tests whether boolean getters have been generated with "is" prefix.
     */
    public static class Wadl10Test extends JerseyTest {

        @Path("wadl10test")
        public static class Resource {

            @GET
            public Boolean foo(@QueryParam("q") final Boolean q) {
                return q;
            }

        } // class Resource

        @Override
        protected Application configure() {
            return new ResourceConfig(Resource.class);
        }

        @Test
        public void testWadl() throws Exception {
            final Response response = target("/application.wadl").request().get();

            assertThat(response.getStatus(), is(200));
            assertThat(response.hasEntity(), is(true));

            final Method method = (Method) response.readEntity(com.sun.research.ws.wadl.Application.class) // wadl
                    .getResources().get(0).getResource().get(0) // resource
                    .getMethodOrResource().get(0); // method
            final Param param = method.getRequest().getParam().get(0); // param

            // not interested in returned value, only whether we can compile.
            assertThat(param.isRequired(), notNullValue());
            assertThat(param.isRepeating(), notNullValue());
        }

    } // class Wadl10Test

    /**
     * Tests whether unknown annotation affects a WADL correctness.
     */
    public static class Wadl11Test extends JerseyTest {

        @Target({ElementType.PARAMETER, ElementType.METHOD, ElementType.TYPE})
        @Retention(RetentionPolicy.RUNTIME)
        @Inherited
        public @interface UnknownAnnotation {
        }

        @Path("annotated")
        @Consumes("application/json")
        @UnknownAnnotation
        public static class Annotated {

            @Path("subresource")
            @POST
            @Produces("application/json")
            @UnknownAnnotation
            public Entity myMethod1(@UnknownAnnotation final Entity entity) {
                return entity;
            }

            @Path("subresource")
            @POST
            @Produces("application/xml")
            public Entity myMethod2(@UnknownAnnotation final Entity entity) {
                return entity;
            }

        }

        @Path("not-annotated")
        @Consumes("application/json")
        public static class Plain {

            @Path("subresource")
            @POST
            @Produces("application/json")
            public Entity myMethod1(final Entity entity) {
                return entity;
            }

            @Path("subresource")
            @POST
            @Produces("application/xml")
            public Entity myMethod2(final Entity entity) {
                return entity;
            }

        }

        @Override
        protected Application configure() {
            return new ResourceConfig(Annotated.class, Plain.class);
        }

        @Test
        public void testWadlIsComplete() throws Exception {
            final Response response = target("/application.wadl").request().get();

            assertThat(response.getStatus(), is(200));
            assertThat(response.hasEntity(), is(true));

            final com.sun.research.ws.wadl.Application application =
                    response.readEntity(com.sun.research.ws.wadl.Application.class);

            // "annotated/subresource"
            final Resource resource =
                    (Resource) application.getResources().get(0).getResource().get(0).getMethodOrResource().get(0);

            try {
                assertThatMethodContainsRR(resource, "myMethod1", 0);
                assertThatMethodContainsRR(resource, "myMethod2", 1);
            } catch (AssertionError e) {
                assertThatMethodContainsRR(resource, "myMethod1", 1);
                assertThatMethodContainsRR(resource, "myMethod2", 0);
            }

        }

        private static void assertThatMethodContainsRR(final Resource resource, final String methodName, final int methodIndex) {
            final Method method = (Method) resource.getMethodOrResource().get(methodIndex);

            assertThat(method.getId(), equalTo(methodName));

            final Request request = method.getRequest();
            final List<com.sun.research.ws.wadl.Response> response = method.getResponse();

            assertThat(request, notNullValue());
            assertThat(response.isEmpty(), is(false));
        }

        @Test
        public void testWadlIsSameForAnnotatedAndNot() throws Exception {

            final Response response = target("/application.wadl").request().get();

            final Document document = extractWadlAsDocument(response);

            final XPath xp = XPathFactory.newInstance().newXPath();
            final SimpleNamespaceResolver nsContext = new SimpleNamespaceResolver("wadl", "http://wadl.dev.java.net/2009/02");
            xp.setNamespaceContext(nsContext);

            final Diff diff = DiffBuilder.compare(
                    nodeAsString(
                            xp.evaluate("//wadl:resource[@path='annotated']/wadl:resource", document,
                                    XPathConstants.NODE)))
                .withTest(
                    nodeAsString(
                            xp.evaluate("//wadl:resource[@path='not-annotated']/wadl:resource", document,
                                    XPathConstants.NODE))
<<<<<<< HEAD
            );
            XMLUnit.setXpathNamespaceContext(
                    new SimpleNamespaceContext(Collections.singletonMap("wadl", "http://wadl.dev.java.net/2009/02")));
            final ElementQualifier elementQualifier = new RecursiveElementNameAndTextQualifier();
            diff.overrideElementQualifier(elementQualifier);
            XMLAssert.assertXMLEqual(diff, true);
=======
            ).withNamespaceContext(ImmutableMap.of("wadl", "http://wadl.dev.java.net/2009/02")).build();
            Assertions.assertFalse(diff.hasDifferences());
>>>>>>> 20f085e8

        }

    } // class Wadl11Test


    @XmlRootElement(name = "jaxbBean")
    public class JaxbBean {

        public String value;

        public JaxbBean() {
        }

        public JaxbBean(String str) {
            value = str;
        }

        public boolean equals(Object o) {
            if (!(o instanceof JaxbBean)) {
                return false;
            }
            return ((JaxbBean) o).value.equals(value);
        }

        public String toString() {
            return "JAXBClass: " + value;
        }
    }
}<|MERGE_RESOLUTION|>--- conflicted
+++ resolved
@@ -1268,24 +1268,15 @@
             xp.setNamespaceContext(nsContext);
 
             final Diff diff = DiffBuilder.compare(
-                    nodeAsString(
-                            xp.evaluate("//wadl:resource[@path='annotated']/wadl:resource", document,
-                                    XPathConstants.NODE)))
-                .withTest(
-                    nodeAsString(
-                            xp.evaluate("//wadl:resource[@path='not-annotated']/wadl:resource", document,
-                                    XPathConstants.NODE))
-<<<<<<< HEAD
-            );
-            XMLUnit.setXpathNamespaceContext(
-                    new SimpleNamespaceContext(Collections.singletonMap("wadl", "http://wadl.dev.java.net/2009/02")));
-            final ElementQualifier elementQualifier = new RecursiveElementNameAndTextQualifier();
-            diff.overrideElementQualifier(elementQualifier);
-            XMLAssert.assertXMLEqual(diff, true);
-=======
-            ).withNamespaceContext(ImmutableMap.of("wadl", "http://wadl.dev.java.net/2009/02")).build();
+                            nodeAsString(
+                                    xp.evaluate("//wadl:resource[@path='annotated']/wadl:resource", document,
+                                            XPathConstants.NODE)))
+                    .withTest(
+                            nodeAsString(
+                                    xp.evaluate("//wadl:resource[@path='not-annotated']/wadl:resource", document,
+                                            XPathConstants.NODE))
+                    ).withNamespaceContext(Collections.singletonMap("wadl", "http://wadl.dev.java.net/2009/02")).build();
             Assertions.assertFalse(diff.hasDifferences());
->>>>>>> 20f085e8
 
         }
 
