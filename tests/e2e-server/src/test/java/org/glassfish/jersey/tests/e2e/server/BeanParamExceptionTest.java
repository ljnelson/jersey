/*
<<<<<<< HEAD
 * Copyright (c) 2015, 2020 Oracle and/or its affiliates. All rights reserved.
=======
 * Copyright (c) 2015, 2022 Oracle and/or its affiliates. All rights reserved.
>>>>>>> 20f085e8
 *
 * This program and the accompanying materials are made available under the
 * terms of the Eclipse Public License v. 2.0, which is available at
 * http://www.eclipse.org/legal/epl-2.0.
 *
 * This Source Code may also be made available under the following Secondary
 * Licenses when the conditions for such availability set forth in the
 * Eclipse Public License v. 2.0 are satisfied: GNU General Public License,
 * version 2 with the GNU Classpath Exception, which is available at
 * https://www.gnu.org/software/classpath/license.html.
 *
 * SPDX-License-Identifier: EPL-2.0 OR GPL-2.0 WITH Classpath-exception-2.0
 */

package org.glassfish.jersey.tests.e2e.server;

import java.lang.annotation.Annotation;
import java.lang.reflect.Type;

import jakarta.json.bind.annotation.JsonbProperty;
import jakarta.ws.rs.BeanParam;
import jakarta.ws.rs.GET;
import jakarta.ws.rs.Path;
import jakarta.ws.rs.Produces;
import jakarta.ws.rs.QueryParam;
import jakarta.ws.rs.core.Application;
import jakarta.ws.rs.core.MediaType;
import jakarta.ws.rs.core.Response;
import jakarta.ws.rs.ext.ExceptionMapper;
import jakarta.ws.rs.ext.ParamConverter;
import jakarta.ws.rs.ext.ParamConverterProvider;
import jakarta.ws.rs.ext.Provider;

// import org.glassfish.jersey.jackson.internal.jackson.jaxrs.json.JacksonJaxbJsonProvider;
import org.glassfish.jersey.server.ParamException;
import org.glassfish.jersey.server.ResourceConfig;
import org.glassfish.jersey.test.JerseyTest;

import org.junit.jupiter.api.Test;
import static org.junit.jupiter.api.Assertions.assertEquals;

// import com.fasterxml.jackson.annotation.JsonProperty;

/**
 * Tests the ability to catch WebApplicationException thrown in ParamConverter
 * used along with BeanParam annotation.
 *
 * @author Petr Bouda
 **/
public class BeanParamExceptionTest extends JerseyTest {

    private static final String PARAM_NOT_FOUND = "{\"message\":\"This parameter was not found\",\"status\":400}";

    @Override
    protected Application configure() {
        return new ResourceConfig(
                BeanParamController.class,
                ModelObjectParamConverter.class,
                QueryParamErrorMapper.class/*,
                JacksonJaxbJsonProvider.class*/);
    }

    @Path("/")
    @Produces("application/json")
    public static class BeanParamController {

        @GET
        @Path("/query")
        public String queryParam(@QueryParam("queryParam") final ModelObject modelObject) {
            return "Query Param: " + modelObject.toString();
        }

        @GET
        @Path("/bean")
        public String beanParam(@BeanParam final BeanParamObject beanParamObject) {
            return "Bean Param: " + beanParamObject.getModelObject().toString();
        }

    }

    @Provider
    public static class ModelObjectParamConverter implements ParamConverter<ModelObject>, ParamConverterProvider {

        @Override
        public ModelObject fromString(final String s) {
            if ("exception".equalsIgnoreCase(s)) {
                throw new BadParameterException("This parameter was not found");
            }
            return new ModelObject(s);
        }

        @Override
        public String toString(ModelObject modelObject) {
            return modelObject.toString();
        }

        @Override
        @SuppressWarnings("unchecked")
        public <T> ParamConverter<T> getConverter(Class<T> aClass, Type type, Annotation[] annotations) {
            return aClass.getName().equals(ModelObject.class.getName()) ? (ParamConverter<T>) this : null;
        }

    }

    @Provider
    private static class QueryParamErrorMapper implements ExceptionMapper<ParamException.QueryParamException> {

        @Override
        public Response toResponse(final ParamException.QueryParamException e) {
            Response.Status status = Response.Status.BAD_REQUEST;
            final Throwable cause = e.getCause();
            if (cause instanceof BadParameterException) {
                return Response.status(status).entity(new ErrorMessage(status.getStatusCode(), cause.getMessage())).build();
            }
            return null;
        }
    }

    @Test
    public void testMarshallExceptionQuery() {
        Response response = target().path("query").queryParam("queryParam", "exception")
                .request(MediaType.APPLICATION_JSON_TYPE).get();

        assertEquals(400, response.getStatus());
        assertEquals(PARAM_NOT_FOUND, response.readEntity(String.class));
    }

    @Test
    public void testMarshallExceptionBean() {
        Response response = target().path("bean").queryParam("queryParam", "exception")
                .request(MediaType.APPLICATION_JSON_TYPE).get();

        assertEquals(400, response.getStatus());
        assertEquals(PARAM_NOT_FOUND, response.readEntity(String.class));
    }

    @Test
    public void testMarshallModelQuery() {
        Response response = target().path("query").queryParam("queryParam", "model")
                .request(MediaType.APPLICATION_JSON_TYPE).get();

        assertEquals(200, response.getStatus());
        assertEquals("Query Param: model", response.readEntity(String.class));
    }

    @Test
    public void testMarshallModelBean() {
        Response response = target().path("bean").queryParam("queryParam", "model")
                .request(MediaType.APPLICATION_JSON_TYPE).get();

        assertEquals(200, response.getStatus());
        assertEquals("Bean Param: model", response.readEntity(String.class));
    }

    private static class BadParameterException extends RuntimeException {

        public BadParameterException(final String s) {
            super(s);
        }
    }

    public static class BeanParamObject {

        final ModelObject modelObject;

        public BeanParamObject(@QueryParam("queryParam") final ModelObject modelObject) {
            this.modelObject = modelObject;
        }

        public ModelObject getModelObject() {
            return modelObject;
        }
    }

    public static class ModelObject {

        private final String privateData;

        public ModelObject(final String privateData) {
            this.privateData = privateData;
        }

        @Override
        public String toString() {
            return privateData;
        }
    }

    public static class ErrorMessage {

        private final String message;

        private final int status;

        public ErrorMessage(final int status, final String message) {
            this.message = message;
            this.status = status;
        }

        // @JsonProperty
        @JsonbProperty
        public String getMessage() {
            return message;
        }

        // @JsonProperty
        @JsonbProperty
        public int getStatus() {
            return status;
        }
    }

}<|MERGE_RESOLUTION|>--- conflicted
+++ resolved
@@ -1,9 +1,5 @@
 /*
-<<<<<<< HEAD
- * Copyright (c) 2015, 2020 Oracle and/or its affiliates. All rights reserved.
-=======
  * Copyright (c) 2015, 2022 Oracle and/or its affiliates. All rights reserved.
->>>>>>> 20f085e8
  *
  * This program and the accompanying materials are made available under the
  * terms of the Eclipse Public License v. 2.0, which is available at
@@ -23,7 +19,6 @@
 import java.lang.annotation.Annotation;
 import java.lang.reflect.Type;
 
-import jakarta.json.bind.annotation.JsonbProperty;
 import jakarta.ws.rs.BeanParam;
 import jakarta.ws.rs.GET;
 import jakarta.ws.rs.Path;
@@ -37,7 +32,7 @@
 import jakarta.ws.rs.ext.ParamConverterProvider;
 import jakarta.ws.rs.ext.Provider;
 
-// import org.glassfish.jersey.jackson.internal.jackson.jaxrs.json.JacksonJaxbJsonProvider;
+import org.glassfish.jersey.jackson.internal.jackson.jaxrs.json.JacksonJaxbJsonProvider;
 import org.glassfish.jersey.server.ParamException;
 import org.glassfish.jersey.server.ResourceConfig;
 import org.glassfish.jersey.test.JerseyTest;
@@ -45,7 +40,7 @@
 import org.junit.jupiter.api.Test;
 import static org.junit.jupiter.api.Assertions.assertEquals;
 
-// import com.fasterxml.jackson.annotation.JsonProperty;
+import com.fasterxml.jackson.annotation.JsonProperty;
 
 /**
  * Tests the ability to catch WebApplicationException thrown in ParamConverter
@@ -62,8 +57,8 @@
         return new ResourceConfig(
                 BeanParamController.class,
                 ModelObjectParamConverter.class,
-                QueryParamErrorMapper.class/*,
-                JacksonJaxbJsonProvider.class*/);
+                QueryParamErrorMapper.class,
+                JacksonJaxbJsonProvider.class);
     }
 
     @Path("/")
@@ -203,14 +198,12 @@
             this.status = status;
         }
 
-        // @JsonProperty
-        @JsonbProperty
+        @JsonProperty
         public String getMessage() {
             return message;
         }
 
-        // @JsonProperty
-        @JsonbProperty
+        @JsonProperty
         public int getStatus() {
             return status;
         }
