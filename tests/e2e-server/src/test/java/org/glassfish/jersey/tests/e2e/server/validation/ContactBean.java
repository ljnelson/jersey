--- conflicted
+++ resolved
@@ -1,9 +1,5 @@
 /*
-<<<<<<< HEAD
- * Copyright (c) 2012, 2020 Oracle and/or its affiliates. All rights reserved.
-=======
  * Copyright (c) 2012, 2022 Oracle and/or its affiliates. All rights reserved.
->>>>>>> 20f085e8
  *
  * This program and the accompanying materials are made available under the
  * terms of the Eclipse Public License v. 2.0, which is available at
@@ -22,15 +18,10 @@
 
 import java.io.Serializable;
 
-<<<<<<< HEAD
+import jakarta.validation.constraints.Email;
+import jakarta.validation.constraints.NotBlank;
 import jakarta.validation.constraints.NotNull;
 import jakarta.validation.constraints.Pattern;
-=======
-import javax.validation.constraints.Email;
-import javax.validation.constraints.NotBlank;
-import javax.validation.constraints.NotNull;
-import javax.validation.constraints.Pattern;
->>>>>>> 20f085e8
 
 /**
  * @author Michal Gajdos
