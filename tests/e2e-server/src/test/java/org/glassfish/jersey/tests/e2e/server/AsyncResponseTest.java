/*
<<<<<<< HEAD
 * Copyright (c) 2013, 2021 Oracle and/or its affiliates. All rights reserved.
=======
 * Copyright (c) 2013, 2022 Oracle and/or its affiliates. All rights reserved.
>>>>>>> 0bcf8eeb
 *
 * This program and the accompanying materials are made available under the
 * terms of the Eclipse Public License v. 2.0, which is available at
 * http://www.eclipse.org/legal/epl-2.0.
 *
 * This Source Code may also be made available under the following Secondary
 * Licenses when the conditions for such availability set forth in the
 * Eclipse Public License v. 2.0 are satisfied: GNU General Public License,
 * version 2 with the GNU Classpath Exception, which is available at
 * https://www.gnu.org/software/classpath/license.html.
 *
 * SPDX-License-Identifier: EPL-2.0 OR GPL-2.0 WITH Classpath-exception-2.0
 */

package org.glassfish.jersey.tests.e2e.server;

import java.io.IOException;
import java.io.InputStream;
import java.io.OutputStream;
import java.lang.annotation.Annotation;
import java.lang.reflect.Type;
import java.util.concurrent.ArrayBlockingQueue;
import java.util.concurrent.BlockingQueue;
import java.util.concurrent.CountDownLatch;
import java.util.concurrent.Future;
import java.util.logging.Level;
import java.util.logging.LogRecord;

import jakarta.ws.rs.GET;
import jakarta.ws.rs.Path;
import jakarta.ws.rs.WebApplicationException;
import jakarta.ws.rs.client.WebTarget;
import jakarta.ws.rs.container.AsyncResponse;
import jakarta.ws.rs.container.Suspended;
import jakarta.ws.rs.core.Application;
import jakarta.ws.rs.core.MediaType;
import jakarta.ws.rs.core.MultivaluedMap;
import jakarta.ws.rs.core.Response;
import jakarta.ws.rs.ext.ExceptionMapper;
import jakarta.ws.rs.ext.MessageBodyWriter;

import org.glassfish.jersey.server.ManagedAsync;
import org.glassfish.jersey.server.ResourceConfig;
import org.glassfish.jersey.test.JerseyTest;
import org.glassfish.jersey.test.TestProperties;

<<<<<<< HEAD
import org.junit.Ignore;
import org.junit.Test;
=======
import org.junit.jupiter.api.Test;
>>>>>>> 0bcf8eeb
import static org.hamcrest.CoreMatchers.equalTo;
import static org.hamcrest.CoreMatchers.instanceOf;
import static org.hamcrest.CoreMatchers.is;
import static org.hamcrest.MatcherAssert.assertThat;
import static org.junit.jupiter.api.Assertions.fail;

/**
 * @author Pavel Bucek
 */
public class AsyncResponseTest extends JerseyTest {

    public static CountDownLatch callbackCalledSignal1;
    public static CountDownLatch callbackCalledSignal2;

    @Override
    protected Application configure() {
        callbackCalledSignal1 = new AsyncCallbackTest.TestLatch(3, "cancel() return value1", getAsyncTimeoutMultiplier());
        callbackCalledSignal2 = new AsyncCallbackTest.TestLatch(3, "cancel() return value2", getAsyncTimeoutMultiplier());

        set(TestProperties.RECORD_LOG_LEVEL, Level.FINE.intValue());

        return new ResourceConfig(Resource.class, ErrorResource.class, MappedExceptionMapper.class,
                EntityAnnotationCheckerWriter.class, AsyncMessageBodyProviderResource.class);
    }

    @Test
    public void testMultipleCancel() throws InterruptedException, IOException {
        final Response response = target().path("resource/1").request().get();
        final InputStream inputStream = response.readEntity(InputStream.class);
        for (int i = 0; i < 500; i++) {
            inputStream.read();
        }
        response.close();
        callbackCalledSignal1.await();
    }

    @Test
    public void testCancelAfterResume() throws InterruptedException, IOException {
        final Response response = target().path("resource/2").request().get();
        final InputStream inputStream = response.readEntity(InputStream.class);
        for (int i = 0; i < 500; i++) {
            inputStream.read();
        }
        response.close();
        callbackCalledSignal2.await();
    }

    @Test
    public void testResumeWebApplicationException() throws Exception {
        testResumeException("resumeWebApplicationException", "resumeWebApplicationException");
    }

    @Test
    public void testResumeMappedException() throws Exception {
        testResumeException("resumeMappedException", "resumeMappedException");
    }

    @Test
    @Ignore("since 3.1 nothing is being thrown")
    public void testResumeRuntimeException() throws Exception {
        testResumeException("resumeRuntimeException", null);

        assertThat(getLastLoggedRecord().getThrown(), instanceOf(RuntimeException.class));
    }

    @Test
    @Ignore("since 3.1 nothing is being thrown")
    public void testResumeCheckedException() throws Exception {
        testResumeException("resumeCheckedException", null);

        assertThat(getLastLoggedRecord().getThrown(), instanceOf(IOException.class));
    }

    private void testResumeException(final String path, final String entity) throws Exception {
        final WebTarget errorResource = target("errorResource");

        final Future<Response> suspended = errorResource.path("suspend").request().async().get();
        final Response response = errorResource.path(path).request().get();

        assertThat(response.getStatus(), equalTo(200));
        assertThat(response.readEntity(String.class), equalTo("ok"));

        final Response suspendedResponse = suspended.get();

        assertThat(suspendedResponse.getStatus(), equalTo(500));
        if (entity != null) {
            assertThat(suspendedResponse.readEntity(String.class), equalTo(entity));
        }

        suspendedResponse.close();

        // Check there is no NPE.
        for (final LogRecord record : getLoggedRecords()) {
            final Throwable thrown = record.getThrown();
            if (thrown != null && thrown instanceof NullPointerException) {
                fail("Unexpected NPE.");
            }
        }
    }

    @Path("resource")
    public static class Resource {

        @GET
        @Path("1")
        @ManagedAsync
        public void get1(@Suspended final AsyncResponse asyncResponse) throws IOException, InterruptedException {
            if (asyncResponse.cancel()) {
                callbackCalledSignal1.countDown();
            }
            if (asyncResponse.cancel()) {
                callbackCalledSignal1.countDown();
            }
            if (asyncResponse.cancel()) {
                callbackCalledSignal1.countDown();
            }
        }

        @GET
        @Path("2")
        @ManagedAsync
        public void get2(@Suspended final AsyncResponse asyncResponse) throws IOException, InterruptedException {
            asyncResponse.resume("ok");

            if (!asyncResponse.cancel()) {
                callbackCalledSignal2.countDown();
            }
            if (!asyncResponse.cancel()) {
                callbackCalledSignal2.countDown();
            }
            if (!asyncResponse.cancel()) {
                callbackCalledSignal2.countDown();
            }
        }
    }

    public static class MappedException extends RuntimeException {

        public MappedException(final String message) {
            super(message);
        }
    }

    public static class MappedExceptionMapper implements ExceptionMapper<MappedException> {

        @Override
        public Response toResponse(final MappedException exception) {
            return Response.serverError().entity(exception.getMessage()).build();
        }
    }

    @Path("errorResource")
    public static class ErrorResource {

        private static final BlockingQueue<AsyncResponse> suspended = new ArrayBlockingQueue<AsyncResponse>(1);

        @GET
        @Path("suspend")
        public void suspend(@Suspended final AsyncResponse asyncResponse) {
            suspended.add(asyncResponse);
        }

        @GET
        @Path("resumeWebApplicationException")
        public String resumeWebApplicationException() throws Exception {
            return resume(new WebApplicationException(Response.serverError().entity("resumeWebApplicationException").build()));
        }

        @GET
        @Path("resumeMappedException")
        public String resumeMappedException() throws Exception {
            return resume(new MappedException("resumeMappedException"));
        }

        @GET
        @Path("resumeRuntimeException")
        public String resumeRuntimeException() throws Exception {
            return resume(new RuntimeException("resumeRuntimeException"));
        }

        @GET
        @Path("resumeCheckedException")
        public String resumeCheckedException() throws Exception {
            return resume(new IOException("resumeCheckedException"));
        }

        private String resume(final Throwable throwable) throws Exception {
            return suspended.take().resume(throwable) ? "ok" : "ko";
        }
    }

    public static class EntityAnnotationChecker {
    }

    public static class EntityAnnotationCheckerWriter implements MessageBodyWriter<EntityAnnotationChecker> {

        @Override
        public boolean isWriteable(final Class<?> type, final Type genericType, final Annotation[] annotations,
                                   final MediaType mediaType) {
            return true;
        }

        @Override
        public long getSize(final EntityAnnotationChecker entityAnnotationChecker, final Class<?> type, final Type genericType,
                            final Annotation[] annotations, final MediaType mediaType) {
            return -1;
        }

        @Override
        public void writeTo(final EntityAnnotationChecker entityAnnotationChecker,
                            final Class<?> type,
                            final Type genericType,
                            final Annotation[] annotations,
                            final MediaType mediaType,
                            final MultivaluedMap<String, Object> httpHeaders,
                            final OutputStream entityStream) throws IOException, WebApplicationException {

            final String entity = annotations.length > 0 ? "ok" : "ko";

            entityStream.write(entity.getBytes());
        }
    }

    @Path("annotations")
    public static class AsyncMessageBodyProviderResource {

        private static final BlockingQueue<AsyncResponse> suspended = new ArrayBlockingQueue<AsyncResponse>(1);

        @GET
        @Path("suspend")
        public void suspend(@Suspended final AsyncResponse asyncResponse) {
            suspended.add(asyncResponse);
        }

        @GET
        @Path("suspend-resume")
        public void suspendResume(@Suspended final AsyncResponse asyncResponse) {
            asyncResponse.resume(new EntityAnnotationChecker());
        }

        @GET
        @Path("resume")
        public String resume() throws Exception {
            return suspended.take().resume(new EntityAnnotationChecker()) ? "ok" : "ko";
        }
    }

    @Test
    public void testAnnotations() throws Exception {
        final WebTarget errorResource = target("annotations");

        final Future<Response> suspended = errorResource.path("suspend").request().async().get();
        final Response response = errorResource.path("resume").request().get();
        assertThat(response.readEntity(String.class), is("ok"));

        final Response suspendedResponse = suspended.get();
        assertThat("Entity annotations are not propagated to MBW.", suspendedResponse.readEntity(String.class), is("ok"));
        suspendedResponse.close();
    }

    @Test
    public void testAnnotationsSuspendResume() throws Exception {
        final Response response = target("annotations").path("suspend-resume").request().async().get().get();
        assertThat("Entity annotations are not propagated to MBW.", response.readEntity(String.class), is("ok"));
        response.close();
    }
}<|MERGE_RESOLUTION|>--- conflicted
+++ resolved
@@ -1,9 +1,5 @@
 /*
-<<<<<<< HEAD
- * Copyright (c) 2013, 2021 Oracle and/or its affiliates. All rights reserved.
-=======
  * Copyright (c) 2013, 2022 Oracle and/or its affiliates. All rights reserved.
->>>>>>> 0bcf8eeb
  *
  * This program and the accompanying materials are made available under the
  * terms of the Eclipse Public License v. 2.0, which is available at
@@ -50,12 +46,8 @@
 import org.glassfish.jersey.test.JerseyTest;
 import org.glassfish.jersey.test.TestProperties;
 
-<<<<<<< HEAD
-import org.junit.Ignore;
-import org.junit.Test;
-=======
 import org.junit.jupiter.api.Test;
->>>>>>> 0bcf8eeb
+import org.junit.jupiter.api.Disabled;
 import static org.hamcrest.CoreMatchers.equalTo;
 import static org.hamcrest.CoreMatchers.instanceOf;
 import static org.hamcrest.CoreMatchers.is;
@@ -114,7 +106,7 @@
     }
 
     @Test
-    @Ignore("since 3.1 nothing is being thrown")
+    @Disabled("since 3.1 nothing is being thrown")
     public void testResumeRuntimeException() throws Exception {
         testResumeException("resumeRuntimeException", null);
 
@@ -122,7 +114,7 @@
     }
 
     @Test
-    @Ignore("since 3.1 nothing is being thrown")
+    @Disabled("since 3.1 nothing is being thrown")
     public void testResumeCheckedException() throws Exception {
         testResumeException("resumeCheckedException", null);
 
