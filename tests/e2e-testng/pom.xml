--- conflicted
+++ resolved
@@ -24,11 +24,7 @@
     <parent>
         <groupId>org.glassfish.jersey.tests</groupId>
         <artifactId>project</artifactId>
-<<<<<<< HEAD
         <version>3.0.99-SNAPSHOT</version>
-=======
-        <version>2.40-SNAPSHOT</version>
->>>>>>> e0285356
     </parent>
 
     <artifactId>e2e-testng</artifactId>
