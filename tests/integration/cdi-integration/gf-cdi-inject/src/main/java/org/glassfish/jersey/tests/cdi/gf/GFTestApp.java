--- conflicted
+++ resolved
@@ -30,9 +30,6 @@
 
     public GFTestApp() {
         super(GFTestResource.class);
-<<<<<<< HEAD
-        property(CommonProperties.PROVIDER_DEFAULT_DISABLE, "ALL");
-=======
         register(reloader);
 
         property(CommonProperties.PROVIDER_DEFAULT_DISABLE, "ALL");
@@ -56,6 +53,5 @@
         public void onShutdown(Container container) {
 
         }
->>>>>>> 733c52b4
     }
 }