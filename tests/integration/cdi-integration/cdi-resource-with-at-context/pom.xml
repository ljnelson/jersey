--- conflicted
+++ resolved
@@ -22,11 +22,7 @@
     <parent>
         <groupId>org.glassfish.jersey.tests.integration.cdi</groupId>
         <artifactId>cdi-integration-project</artifactId>
-<<<<<<< HEAD
         <version>3.0.99-SNAPSHOT</version>
-=======
-        <version>2.40-SNAPSHOT</version>
->>>>>>> e0285356
     </parent>
     <modelVersion>4.0.0</modelVersion>
 
