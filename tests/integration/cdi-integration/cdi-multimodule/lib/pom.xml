<?xml version="1.0" encoding="UTF-8"?>
<!--

    Copyright (c) 2015, 2023 Oracle and/or its affiliates. All rights reserved.

    This program and the accompanying materials are made available under the
    terms of the Eclipse Public License v. 2.0, which is available at
    http://www.eclipse.org/legal/epl-2.0.

    This Source Code may also be made available under the following Secondary
    Licenses when the conditions for such availability set forth in the
    Eclipse Public License v. 2.0 are satisfied: GNU General Public License,
    version 2 with the GNU Classpath Exception, which is available at
    https://www.gnu.org/software/classpath/license.html.

    SPDX-License-Identifier: EPL-2.0 OR GPL-2.0 WITH Classpath-exception-2.0

-->

<project xmlns="http://maven.apache.org/POM/4.0.0" xmlns:xsi="http://www.w3.org/2001/XMLSchema-instance" xsi:schemaLocation="http://maven.apache.org/POM/4.0.0 http://maven.apache.org/xsd/maven-4.0.0.xsd">
    <modelVersion>4.0.0</modelVersion>

    <parent>
        <groupId>org.glassfish.jersey.tests.integration.cdi</groupId>
        <artifactId>cdi-integration-project</artifactId>
<<<<<<< HEAD
        <version>3.0.99-SNAPSHOT</version>
=======
        <version>2.40-SNAPSHOT</version>
>>>>>>> e0285356
        <relativePath>../../pom.xml</relativePath>
    </parent>

    <artifactId>cdi-multimodule-lib</artifactId>
    <packaging>jar</packaging>
    <name>jersey-tests-integration-cdi-multimodule-lib</name>

    <dependencies>
        <dependency>
            <groupId>jakarta.ws.rs</groupId>
            <artifactId>jakarta.ws.rs-api</artifactId>
            <scope>provided</scope>
        </dependency>
        <dependency>
            <groupId>jakarta.ejb</groupId>
            <artifactId>jakarta.ejb-api</artifactId>
            <scope>provided</scope>
        </dependency>
         <dependency>
            <groupId>jakarta.enterprise</groupId>
            <artifactId>jakarta.enterprise.cdi-api</artifactId>
            <scope>provided</scope>
        </dependency>
        <dependency>
            <groupId>jakarta.annotation</groupId>
            <artifactId>jakarta.annotation-api</artifactId>
            <scope>provided</scope>
        </dependency>
    </dependencies>

    <build>
        <plugins>
            <plugin>
                <groupId>org.apache.maven.plugins</groupId>
                <artifactId>maven-install-plugin</artifactId>
                <configuration>
                    <skip>false</skip>
                </configuration>
            </plugin>
        </plugins>
    </build>

</project><|MERGE_RESOLUTION|>--- conflicted
+++ resolved
@@ -23,11 +23,7 @@
     <parent>
         <groupId>org.glassfish.jersey.tests.integration.cdi</groupId>
         <artifactId>cdi-integration-project</artifactId>
-<<<<<<< HEAD
         <version>3.0.99-SNAPSHOT</version>
-=======
-        <version>2.40-SNAPSHOT</version>
->>>>>>> e0285356
         <relativePath>../../pom.xml</relativePath>
     </parent>
 
