<?xml version="1.0" encoding="UTF-8"?>
<!--

    Copyright (c) 2013, 2021 Oracle and/or its affiliates. All rights reserved.

    This program and the accompanying materials are made available under the
    terms of the Eclipse Public License v. 2.0, which is available at
    http://www.eclipse.org/legal/epl-2.0.

    This Source Code may also be made available under the following Secondary
    Licenses when the conditions for such availability set forth in the
    Eclipse Public License v. 2.0 are satisfied: GNU General Public License,
    version 2 with the GNU Classpath Exception, which is available at
    https://www.gnu.org/software/classpath/license.html.

    SPDX-License-Identifier: EPL-2.0 OR GPL-2.0 WITH Classpath-exception-2.0

-->

<project xmlns="http://maven.apache.org/POM/4.0.0" xmlns:xsi="http://www.w3.org/2001/XMLSchema-instance" xsi:schemaLocation="http://maven.apache.org/POM/4.0.0 http://maven.apache.org/xsd/maven-4.0.0.xsd">
    <modelVersion>4.0.0</modelVersion>
    <parent>
        <groupId>org.glassfish.jersey.tests.integration.cdi</groupId>
        <artifactId>cdi-integration-project</artifactId>
<<<<<<< HEAD
        <version>3.1.0-SNAPSHOT</version>
=======
        <version>2.35-SNAPSHOT</version>
>>>>>>> 6206ef66
    </parent>

    <artifactId>cdi-test-webapp</artifactId>
    <packaging>war</packaging>
    <name>jersey-tests-cdi-webapp</name>

    <description>Jersey CDI test web application</description>

    <dependencies>
        <dependency>
            <groupId>jakarta.ws.rs</groupId>
            <artifactId>jakarta.ws.rs-api</artifactId>
            <scope>provided</scope>
        </dependency>
        <dependency>
            <groupId>jakarta.annotation</groupId>
            <artifactId>jakarta.annotation-api</artifactId>
            <scope>provided</scope>
        </dependency>
        <dependency>
            <groupId>jakarta.enterprise</groupId>
            <artifactId>jakarta.enterprise.cdi-api</artifactId>
            <scope>provided</scope>
        </dependency>
        <dependency>
            <groupId>org.glassfish.jersey.test-framework.providers</groupId>
            <artifactId>jersey-test-framework-provider-bundle</artifactId>
            <type>pom</type>
            <scope>test</scope>
        </dependency>
        <dependency>
            <groupId>org.glassfish.jersey.ext.cdi</groupId>
            <artifactId>jersey-weld2-se</artifactId>
            <scope>test</scope>
        </dependency>
        <dependency>
            <groupId>org.jboss.weld.se</groupId>
            <artifactId>weld-se-core</artifactId>
            <scope>test</scope>
        </dependency>
    </dependencies>

    <build>
        <finalName>${project.artifactId}</finalName>
    </build>

    <profiles>
        <profile>
            <id>run-external-tests</id>
            <build>
                <plugins>
                    <plugin>
                        <groupId>org.apache.maven.plugins</groupId>
                        <artifactId>maven-surefire-plugin</artifactId>
                        <configuration>
                            <systemPropertyVariables>
                                <jersey.config.test.container.factory>${external.container.factory}</jersey.config.test.container.factory>
                                <jersey.config.test.container.port>${external.container.port}</jersey.config.test.container.port>
                            </systemPropertyVariables>
                        </configuration>
                    </plugin>
                </plugins>
            </build>
            <properties>
                <!-- External test container configuration is done via properties to allow overriding via command line. -->
                <external.container.factory>org.glassfish.jersey.test.external.ExternalTestContainerFactory</external.container.factory>
                <external.container.port>8080</external.container.port>
                <maven.test.skip>false</maven.test.skip>
            </properties>
        </profile>
    </profiles>
</project><|MERGE_RESOLUTION|>--- conflicted
+++ resolved
@@ -22,11 +22,7 @@
     <parent>
         <groupId>org.glassfish.jersey.tests.integration.cdi</groupId>
         <artifactId>cdi-integration-project</artifactId>
-<<<<<<< HEAD
         <version>3.1.0-SNAPSHOT</version>
-=======
-        <version>2.35-SNAPSHOT</version>
->>>>>>> 6206ef66
     </parent>
 
     <artifactId>cdi-test-webapp</artifactId>
