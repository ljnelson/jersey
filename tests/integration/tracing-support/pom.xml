--- conflicted
+++ resolved
@@ -65,6 +65,20 @@
             <plugin>
                 <groupId>org.apache.maven.plugins</groupId>
                 <artifactId>maven-compiler-plugin</artifactId>
+<!--                <configuration>-->
+<!--                    &lt;!&ndash;-->
+<!--                    Since Jetty 11 for some reason is not possibly to properly set responseHeaderSize property-->
+<!--                    which should be jetty.response.header.size with adjusted value 16192. The property however-->
+<!--                    is never recognized by the plugin so resulting in the-->
+<!--                                    org.eclipse.jetty.http.BadMessageException: 500: Response header too large-->
+<!--                    exception. For this reason the test is being excluded.-->
+<!--                      &ndash;&gt;-->
+<!--                    <testExcludes>-->
+<!--                        <testExclude>-->
+<!--                            org/glassfish/jersey/tests/integration/tracing/AllTracingSupportITCase.java-->
+<!--                        </testExclude>-->
+<!--                    </testExcludes>-->
+<!--                </configuration>                -->
             </plugin>
             <plugin>
                 <groupId>org.apache.maven.plugins</groupId>
@@ -102,37 +116,4 @@
             </plugin>
         </plugins>
     </build>
-<<<<<<< HEAD
-=======
-    <profiles>
-        <profile>
-            <id>jdk11+</id>
-            <activation>
-                <jdk>[11,)</jdk>
-            </activation>
-            <build>
-                <plugins>
-                    <plugin>
-                        <groupId>org.apache.maven.plugins</groupId>
-                        <artifactId>maven-compiler-plugin</artifactId>
-                        <configuration>
-                            <!--
-                            Since Jetty 11 for some reason is not possibly to properly set responseHeaderSize property
-                            which should be jetty.response.header.size with adjusted value 16192. The property however
-                            is never recognized by the plugin so resulting in the
-                                            org.eclipse.jetty.http.BadMessageException: 500: Response header too large
-                            exception. For this reason the test is being excluded.
-                              -->
-                            <testExcludes>
-                                <testExclude>
-                                    org/glassfish/jersey/tests/integration/tracing/AllTracingSupportITCase.java
-                                </testExclude>
-                            </testExcludes>
-                        </configuration>
-                    </plugin>
-                </plugins>
-            </build>
-        </profile>
-    </profiles>
->>>>>>> 1277084f
 </project>