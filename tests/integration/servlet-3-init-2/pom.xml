--- conflicted
+++ resolved
@@ -41,14 +41,9 @@
             <artifactId>jersey-container-servlet</artifactId>
         </dependency>
         <dependency>
-<<<<<<< HEAD
-            <groupId>junit</groupId>
-            <artifactId>junit</artifactId>
-=======
             <groupId>org.junit.jupiter</groupId>
             <artifactId>junit-jupiter</artifactId>
             <scope>compile</scope>
->>>>>>> 20f085e8
         </dependency>
 
         <dependency>
