--- conflicted
+++ resolved
@@ -1,9 +1,5 @@
 /*
-<<<<<<< HEAD
- * Copyright (c) 2012, 2020 Oracle and/or its affiliates. All rights reserved.
-=======
  * Copyright (c) 2012, 2022 Oracle and/or its affiliates. All rights reserved.
->>>>>>> 20f085e8
  *
  * This program and the accompanying materials are made available under the
  * terms of the Eclipse Public License v. 2.0, which is available at
