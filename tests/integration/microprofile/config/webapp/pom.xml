--- conflicted
+++ resolved
@@ -20,16 +20,9 @@
          xmlns:xsi="http://www.w3.org/2001/XMLSchema-instance"
          xsi:schemaLocation="http://maven.apache.org/POM/4.0.0 http://maven.apache.org/xsd/maven-4.0.0.xsd">
     <parent>
-<<<<<<< HEAD
-        <artifactId>project</artifactId>
-        <groupId>org.glassfish.jersey.tests.integration</groupId>
-        <version>3.0.0-SNAPSHOT</version>
-        <relativePath>../../../pom.xml</relativePath>
-=======
         <artifactId>microprofile-config-project</artifactId>
         <groupId>org.glassfish.jersey.tests.integration.microprofile</groupId>
-        <version>3.0-SNAPSHOT</version>
->>>>>>> aea98887
+        <version>3.0.0-SNAPSHOT</version>
     </parent>
     <modelVersion>4.0.0</modelVersion>
 
