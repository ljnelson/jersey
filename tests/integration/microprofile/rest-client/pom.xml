<?xml version="1.0" encoding="UTF-8"?>
<!--

    Copyright (c) 2019, 2022 Oracle and/or its affiliates. All rights reserved.

    This program and the accompanying materials are made available under the
    terms of the Eclipse Public License v. 2.0, which is available at
    http://www.eclipse.org/legal/epl-2.0.

    This Source Code may also be made available under the following Secondary
    Licenses when the conditions for such availability set forth in the
    Eclipse Public License v. 2.0 are satisfied: GNU General Public License,
    version 2 with the GNU Classpath Exception, which is available at
    https://www.gnu.org/software/classpath/license.html.

    SPDX-License-Identifier: EPL-2.0 OR GPL-2.0 WITH Classpath-exception-2.0

-->

<project xmlns="http://maven.apache.org/POM/4.0.0"
        xmlns:xsi="http://www.w3.org/2001/XMLSchema-instance"
        xsi:schemaLocation="http://maven.apache.org/POM/4.0.0 http://maven.apache.org/xsd/maven-4.0.0.xsd">
    <parent>
        <artifactId>microprofile-integration-project</artifactId>
        <groupId>org.glassfish.jersey.tests.integration.microprofile</groupId>
        <version>3.0.99-SNAPSHOT</version>
    </parent>
    <modelVersion>4.0.0</modelVersion>

    <artifactId>jersey-rest-client</artifactId>

    <dependencies>
        <dependency>
            <groupId>org.glassfish.jersey.ext.microprofile</groupId>
            <artifactId>jersey-mp-rest-client</artifactId>
            <version>${project.version}</version>
            <scope>test</scope>
        </dependency>
        <!-- Overrides CDI from parent pom -->
        <dependency>
            <groupId>jakarta.enterprise</groupId>
            <artifactId>jakarta.enterprise.cdi-api</artifactId>
        </dependency>
        <dependency>
            <groupId>org.jboss.weld.se</groupId>
            <artifactId>weld-se-core</artifactId>
            <scope>test</scope>
        </dependency>
        <dependency>
            <groupId>io.smallrye.config</groupId>
            <artifactId>smallrye-config</artifactId>
            <version>${smallrye.config.version}</version>
            <scope>test</scope>
            <exclusions>
                <exclusion>
                    <groupId>javax.enterprise</groupId>
                    <artifactId>cdi-api</artifactId>
                </exclusion>
            </exclusions>
        </dependency>
        <dependency>
<<<<<<< HEAD
=======
            <groupId>org.eclipse.microprofile.rest.client</groupId>
            <artifactId>microprofile-rest-client-tck</artifactId>
            <version>2.0</version>
            <scope>test</scope>
        </dependency>
        <dependency>
            <groupId>org.junit.jupiter</groupId>
            <artifactId>junit-jupiter</artifactId>
            <scope>test</scope>
        </dependency>
        <dependency>
            <groupId>org.testng</groupId>
            <artifactId>testng</artifactId>
            <scope>test</scope>
        </dependency>
        <dependency>
            <groupId>com.github.tomakehurst</groupId>
            <artifactId>wiremock</artifactId>
            <version>2.21.0</version>
            <scope>test</scope>
        </dependency>
        <dependency>
            <groupId>org.jboss.arquillian.testng</groupId>
            <artifactId>arquillian-testng-container</artifactId>
            <version>1.4.1.Final</version>
            <scope>test</scope>
        </dependency>
        <dependency>
            <groupId>org.jboss.arquillian.container</groupId>
            <artifactId>arquillian-container-test-spi</artifactId>
            <version>1.4.1.Final</version>
            <scope>test</scope>
        </dependency>
        <dependency>
            <groupId>org.jboss.arquillian.container</groupId>
            <artifactId>arquillian-weld-embedded</artifactId>
            <version>2.1.0.Final</version>
            <scope>test</scope>
        </dependency>
        <dependency>
>>>>>>> 20f085e8
            <groupId>org.glassfish.jersey.test-framework</groupId>
            <artifactId>jersey-test-framework-core</artifactId>
            <scope>test</scope>
        </dependency>
        <dependency>
            <groupId>org.glassfish.jersey.test-framework.providers</groupId>
            <artifactId>jersey-test-framework-provider-bundle</artifactId>
            <type>pom</type>
            <scope>test</scope>
        </dependency>
        <dependency>
            <groupId>org.glassfish.jersey.connectors</groupId>
            <artifactId>jersey-apache-connector</artifactId>
            <scope>test</scope>
        </dependency>
        <dependency>
            <groupId>org.glassfish.jersey.ext.cdi</groupId>
            <artifactId>jersey-weld2-se</artifactId>
            <scope>test</scope>
        </dependency>
    </dependencies>
<<<<<<< HEAD
=======
    
    <dependencyManagement>
        <dependencies>
            <dependency>
                <groupId>org.eclipse.jetty</groupId>
                <artifactId>jetty-bom</artifactId>
                <version>${jetty.version}</version>
                <type>pom</type>
            </dependency>
        </dependencies>
    </dependencyManagement>

    <profiles>
        <profile>
            <id>testRunner</id>
            <activation>
                <property>
                    <name>skipTests</name>
                    <value>!true</value>
                </property>
            </activation>
            <build>
                <plugins>
                    <plugin>
                        <groupId>org.apache.maven.plugins</groupId>
                        <artifactId>maven-surefire-plugin</artifactId>
                        <dependencies>
                            <dependency>
                                <groupId>org.apache.maven.surefire</groupId>
                                <artifactId>surefire-junit-platform</artifactId>
                                <version>${surefire.version}</version>
                            </dependency>
                            <dependency>
                                <groupId>org.apache.maven.surefire</groupId>
                                <artifactId>surefire-testng</artifactId>
                                <version>${surefire.version}</version>
                            </dependency>
                        </dependencies>
                        <configuration>
                            <threadCount>1</threadCount>
                            <suiteXmlFiles>
                                <suiteXmlFile>tck-suite.xml</suiteXmlFile>
                            </suiteXmlFiles>
                        </configuration>
                    </plugin>
                    <plugin>
                        <groupId>uk.co.deliverymind</groupId>
                        <artifactId>wiremock-maven-plugin</artifactId>
                        <version>2.11.0</version>
                        <executions>
                            <execution>
                                <phase>test-compile</phase>
                                <goals>
                                    <goal>run</goal>
                                </goals>
                                <configuration>
                                    <dir>target/classes</dir>
                                    <params>--port=8765</params>
                                    <!-- Enable verbose for more detailed output-->
                                    <!-- <params>&#45;&#45;verbose</params>-->
                                </configuration>
                            </execution>
                        </executions>
                    </plugin>
                </plugins>
            </build>
        </profile>
    </profiles>
>>>>>>> 20f085e8

    <properties>
        <surefire.security.argline>-Djava.security.manager -Djava.security.policy=${project.build.directory}/test-classes/server.policy</surefire.security.argline>
    </properties>


</project><|MERGE_RESOLUTION|>--- conflicted
+++ resolved
@@ -51,57 +51,8 @@
             <artifactId>smallrye-config</artifactId>
             <version>${smallrye.config.version}</version>
             <scope>test</scope>
-            <exclusions>
-                <exclusion>
-                    <groupId>javax.enterprise</groupId>
-                    <artifactId>cdi-api</artifactId>
-                </exclusion>
-            </exclusions>
         </dependency>
         <dependency>
-<<<<<<< HEAD
-=======
-            <groupId>org.eclipse.microprofile.rest.client</groupId>
-            <artifactId>microprofile-rest-client-tck</artifactId>
-            <version>2.0</version>
-            <scope>test</scope>
-        </dependency>
-        <dependency>
-            <groupId>org.junit.jupiter</groupId>
-            <artifactId>junit-jupiter</artifactId>
-            <scope>test</scope>
-        </dependency>
-        <dependency>
-            <groupId>org.testng</groupId>
-            <artifactId>testng</artifactId>
-            <scope>test</scope>
-        </dependency>
-        <dependency>
-            <groupId>com.github.tomakehurst</groupId>
-            <artifactId>wiremock</artifactId>
-            <version>2.21.0</version>
-            <scope>test</scope>
-        </dependency>
-        <dependency>
-            <groupId>org.jboss.arquillian.testng</groupId>
-            <artifactId>arquillian-testng-container</artifactId>
-            <version>1.4.1.Final</version>
-            <scope>test</scope>
-        </dependency>
-        <dependency>
-            <groupId>org.jboss.arquillian.container</groupId>
-            <artifactId>arquillian-container-test-spi</artifactId>
-            <version>1.4.1.Final</version>
-            <scope>test</scope>
-        </dependency>
-        <dependency>
-            <groupId>org.jboss.arquillian.container</groupId>
-            <artifactId>arquillian-weld-embedded</artifactId>
-            <version>2.1.0.Final</version>
-            <scope>test</scope>
-        </dependency>
-        <dependency>
->>>>>>> 20f085e8
             <groupId>org.glassfish.jersey.test-framework</groupId>
             <artifactId>jersey-test-framework-core</artifactId>
             <scope>test</scope>
@@ -123,77 +74,6 @@
             <scope>test</scope>
         </dependency>
     </dependencies>
-<<<<<<< HEAD
-=======
-    
-    <dependencyManagement>
-        <dependencies>
-            <dependency>
-                <groupId>org.eclipse.jetty</groupId>
-                <artifactId>jetty-bom</artifactId>
-                <version>${jetty.version}</version>
-                <type>pom</type>
-            </dependency>
-        </dependencies>
-    </dependencyManagement>
-
-    <profiles>
-        <profile>
-            <id>testRunner</id>
-            <activation>
-                <property>
-                    <name>skipTests</name>
-                    <value>!true</value>
-                </property>
-            </activation>
-            <build>
-                <plugins>
-                    <plugin>
-                        <groupId>org.apache.maven.plugins</groupId>
-                        <artifactId>maven-surefire-plugin</artifactId>
-                        <dependencies>
-                            <dependency>
-                                <groupId>org.apache.maven.surefire</groupId>
-                                <artifactId>surefire-junit-platform</artifactId>
-                                <version>${surefire.version}</version>
-                            </dependency>
-                            <dependency>
-                                <groupId>org.apache.maven.surefire</groupId>
-                                <artifactId>surefire-testng</artifactId>
-                                <version>${surefire.version}</version>
-                            </dependency>
-                        </dependencies>
-                        <configuration>
-                            <threadCount>1</threadCount>
-                            <suiteXmlFiles>
-                                <suiteXmlFile>tck-suite.xml</suiteXmlFile>
-                            </suiteXmlFiles>
-                        </configuration>
-                    </plugin>
-                    <plugin>
-                        <groupId>uk.co.deliverymind</groupId>
-                        <artifactId>wiremock-maven-plugin</artifactId>
-                        <version>2.11.0</version>
-                        <executions>
-                            <execution>
-                                <phase>test-compile</phase>
-                                <goals>
-                                    <goal>run</goal>
-                                </goals>
-                                <configuration>
-                                    <dir>target/classes</dir>
-                                    <params>--port=8765</params>
-                                    <!-- Enable verbose for more detailed output-->
-                                    <!-- <params>&#45;&#45;verbose</params>-->
-                                </configuration>
-                            </execution>
-                        </executions>
-                    </plugin>
-                </plugins>
-            </build>
-        </profile>
-    </profiles>
->>>>>>> 20f085e8
 
     <properties>
         <surefire.security.argline>-Djava.security.manager -Djava.security.policy=${project.build.directory}/test-classes/server.policy</surefire.security.argline>
