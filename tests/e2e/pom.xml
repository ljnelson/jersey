--- conflicted
+++ resolved
@@ -198,30 +198,6 @@
             </properties>
         </profile>
         <profile>
-<<<<<<< HEAD
-=======
-            <id>JettyExclude</id>
-            <activation>
-                <jdk>[11,17)</jdk>
-            </activation>
-            <build>
-                <plugins>
-                    <plugin>
-                        <groupId>org.apache.maven.plugins</groupId>
-                        <artifactId>maven-compiler-plugin</artifactId>
-                        <configuration>
-                            <testExcludes>
-                                <testExclude>org/glassfish/jersey/tests/e2e/container/Jersey2462Test.java</testExclude>
-                                <testExclude>org/glassfish/jersey/tests/e2e/container/JettyEmptyHeaderParamTest.java</testExclude>
-                                <testExclude>org/glassfish/jersey/tests/e2e/inject/SingleRequestScopeInjectionTest.java</testExclude>
-                            </testExcludes>
-                        </configuration>
-                    </plugin>
-                </plugins>
-            </build>
-        </profile>
-        <profile>
->>>>>>> 1277084f
             <id>sonar</id>
             <build>
                 <pluginManagement>
