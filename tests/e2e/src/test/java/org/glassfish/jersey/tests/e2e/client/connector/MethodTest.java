--- conflicted
+++ resolved
@@ -1,9 +1,5 @@
 /*
-<<<<<<< HEAD
- * Copyright (c) 2010, 2020 Oracle and/or its affiliates. All rights reserved.
-=======
  * Copyright (c) 2010, 2022 Oracle and/or its affiliates. All rights reserved.
->>>>>>> 20f085e8
  *
  * This program and the accompanying materials are made available under the
  * terms of the Eclipse Public License v. 2.0, which is available at
@@ -20,10 +16,6 @@
 
 package org.glassfish.jersey.tests.e2e.client.connector;
 
-<<<<<<< HEAD
-import java.util.Arrays;
-import java.util.List;
-
 import jakarta.ws.rs.DELETE;
 import jakarta.ws.rs.GET;
 import jakarta.ws.rs.POST;
@@ -33,17 +25,6 @@
 import jakarta.ws.rs.core.Application;
 import jakarta.ws.rs.core.MediaType;
 import jakarta.ws.rs.core.Response;
-=======
-import javax.ws.rs.DELETE;
-import javax.ws.rs.GET;
-import javax.ws.rs.POST;
-import javax.ws.rs.PUT;
-import javax.ws.rs.Path;
-import javax.ws.rs.client.Entity;
-import javax.ws.rs.core.Application;
-import javax.ws.rs.core.MediaType;
-import javax.ws.rs.core.Response;
->>>>>>> 20f085e8
 
 import org.glassfish.jersey.client.ClientConfig;
 import org.glassfish.jersey.client.spi.ConnectorProvider;
