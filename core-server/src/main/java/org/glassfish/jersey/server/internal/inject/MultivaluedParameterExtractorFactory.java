--- conflicted
+++ resolved
@@ -1,9 +1,5 @@
 /*
-<<<<<<< HEAD
- * Copyright (c) 2010, 2020 Oracle and/or its affiliates. All rights reserved.
-=======
  * Copyright (c) 2010, 2021 Oracle and/or its affiliates. All rights reserved.
->>>>>>> fc07c4a0
  * Copyright (c) 2018 Payara Foundation and/or its affiliates.
  *
  * This program and the accompanying materials are made available under the
@@ -29,18 +25,11 @@
 import java.util.Set;
 import java.util.SortedSet;
 
-<<<<<<< HEAD
 import jakarta.ws.rs.ProcessingException;
 import jakarta.ws.rs.ext.ParamConverter;
 
 import jakarta.inject.Singleton;
 
-=======
-import javax.inject.Singleton;
-import javax.ws.rs.ProcessingException;
-import javax.ws.rs.ext.ParamConverter;
-
->>>>>>> fc07c4a0
 import org.glassfish.jersey.internal.inject.ExtractorException;
 import org.glassfish.jersey.internal.inject.ParamConverterFactory;
 import org.glassfish.jersey.internal.inject.PrimitiveMapper;
