/*
 * Copyright (c) 2012, 2024 Oracle and/or its affiliates. All rights reserved.
 *
 * This program and the accompanying materials are made available under the
 * terms of the Eclipse Public License v. 2.0, which is available at
 * http://www.eclipse.org/legal/epl-2.0.
 *
 * This Source Code may also be made available under the following Secondary
 * Licenses when the conditions for such availability set forth in the
 * Eclipse Public License v. 2.0 are satisfied: GNU General Public License,
 * version 2 with the GNU Classpath Exception, which is available at
 * https://www.gnu.org/software/classpath/license.html.
 *
 * SPDX-License-Identifier: EPL-2.0 OR GPL-2.0 WITH Classpath-exception-2.0
 */

package org.glassfish.jersey.server;

import java.io.Closeable;
import java.io.IOException;
import java.io.OutputStream;
import java.io.UncheckedIOException;
import java.lang.reflect.Type;
import java.util.Collections;
import java.util.concurrent.BlockingDeque;
import java.util.concurrent.Callable;
import java.util.concurrent.LinkedBlockingDeque;
import java.util.concurrent.atomic.AtomicBoolean;
import java.util.concurrent.locks.Lock;
import java.util.concurrent.locks.ReentrantLock;

import jakarta.ws.rs.container.ConnectionCallback;
import jakarta.ws.rs.core.GenericType;
import jakarta.ws.rs.ext.WriterInterceptor;

import jakarta.inject.Provider;

import org.glassfish.jersey.process.internal.RequestContext;
import org.glassfish.jersey.process.internal.RequestScope;
import org.glassfish.jersey.server.internal.LocalizationMessages;
import org.glassfish.jersey.server.internal.process.MappableException;

/**
 * Used for sending messages in "typed" chunks. Useful for long running processes,
 * which needs to produce partial responses.
 *
 * @param <T> chunk type.
 * @author Pavel Bucek
 * @author Martin Matula
 * @author Marek Potociar
 */
// TODO:  something like prequel/sequel - usable for EventChannelWriter and XML related writers
public class ChunkedOutput<T> extends GenericType<T> implements Closeable {
    private static final byte[] ZERO_LENGTH_DELIMITER = new byte[0];

    private final BlockingDeque<T> queue;
    private final byte[] chunkDelimiter;
    private final AtomicBoolean resumed = new AtomicBoolean(false);
    private final Lock lock = new ReentrantLock();

    // the following flushing and touchingEntityStream variables are used in a synchronized block exclusively
    private boolean flushing = false;
    private boolean touchingEntityStream = false;

    private volatile boolean closed = false;

    private volatile AsyncContext asyncContext;

    private volatile RequestScope requestScope;
    private volatile RequestContext requestScopeContext;
    private volatile ContainerRequest requestContext;
    private volatile ContainerResponse responseContext;
    private volatile ConnectionCallback connectionCallback;

    /**
     * Create new {@code ChunkedOutput}.
     */
    protected ChunkedOutput() {
        this.chunkDelimiter = ZERO_LENGTH_DELIMITER;
        queue = new LinkedBlockingDeque<>();
    }

    /**
     * Create new {@code ChunkedOutput} based on builder.
     *
     * @param builder the builder to use
     */
    protected ChunkedOutput(Builder<T> builder) {
        super();
        if (builder.queueCapacity > 0) {
            queue = new LinkedBlockingDeque<>(builder.queueCapacity);
        } else {
            queue = new LinkedBlockingDeque<>();
        }
        if (builder.chunkDelimiter != null) {
            this.chunkDelimiter = new byte[builder.chunkDelimiter.length];
            System.arraycopy(builder.chunkDelimiter, 0, this.chunkDelimiter, 0, builder.chunkDelimiter.length);
        } else {
            this.chunkDelimiter = ZERO_LENGTH_DELIMITER;
        }
        if (builder.asyncContextProvider != null) {
            this.asyncContext = builder.asyncContextProvider.get();
        }
    }

    /**
     * Create new {@code ChunkedOutput} based on builder.
     *
     * @param builder the builder to use
     */
    private ChunkedOutput(TypedBuilder<T> builder) {
        super(builder.chunkType);

        if (builder.queueCapacity > 0) {
            queue = new LinkedBlockingDeque<>(builder.queueCapacity);
        } else {
            queue = new LinkedBlockingDeque<>();
        }
        if (builder.chunkDelimiter != null) {
            this.chunkDelimiter = new byte[builder.chunkDelimiter.length];
            System.arraycopy(builder.chunkDelimiter, 0, this.chunkDelimiter, 0, builder.chunkDelimiter.length);
        } else {
            this.chunkDelimiter = ZERO_LENGTH_DELIMITER;
        }
        if (builder.asyncContextProvider != null) {
            this.asyncContext = builder.asyncContextProvider.get();
        }
    }

    /**
     * Create {@code ChunkedOutput} with specified type.
     *
     * @param chunkType chunk type. Must not be {code null}.
     */
    public ChunkedOutput(final Type chunkType) {
        super(chunkType);
        this.chunkDelimiter = ZERO_LENGTH_DELIMITER;
        queue = new LinkedBlockingDeque<>();
    }

    /**
     * Create new {@code ChunkedOutput} with a custom chunk delimiter.
     *
     * @param chunkDelimiter custom chunk delimiter bytes. Must not be {code null}.
     * @since 2.4.1
     */
    protected ChunkedOutput(final byte[] chunkDelimiter) {
        if (chunkDelimiter.length > 0) {
            this.chunkDelimiter = new byte[chunkDelimiter.length];
            System.arraycopy(chunkDelimiter, 0, this.chunkDelimiter, 0, chunkDelimiter.length);
        } else {
            this.chunkDelimiter = ZERO_LENGTH_DELIMITER;
        }
        queue = new LinkedBlockingDeque<>();
    }

    /**
     * Create new {@code ChunkedOutput} with a custom chunk delimiter.
     *
     * @param chunkDelimiter custom chunk delimiter bytes. Must not be {code null}.
     * @since 2.4.1
     */
    protected ChunkedOutput(final byte[] chunkDelimiter, Provider<AsyncContext> asyncContextProvider) {
        if (chunkDelimiter.length > 0) {
            this.chunkDelimiter = new byte[chunkDelimiter.length];
            System.arraycopy(chunkDelimiter, 0, this.chunkDelimiter, 0, chunkDelimiter.length);
        } else {
            this.chunkDelimiter = ZERO_LENGTH_DELIMITER;
        }

        this.asyncContext = asyncContextProvider == null ? null : asyncContextProvider.get();
        queue = new LinkedBlockingDeque<>();
    }

    /**
     * Create new {@code ChunkedOutput} with a custom chunk delimiter.
     *
     * @param chunkType      chunk type. Must not be {code null}.
     * @param chunkDelimiter custom chunk delimiter bytes. Must not be {code null}.
     * @since 2.4.1
     */
    public ChunkedOutput(final Type chunkType, final byte[] chunkDelimiter) {
        super(chunkType);
        if (chunkDelimiter.length > 0) {
            this.chunkDelimiter = new byte[chunkDelimiter.length];
            System.arraycopy(chunkDelimiter, 0, this.chunkDelimiter, 0, chunkDelimiter.length);
        } else {
            this.chunkDelimiter = ZERO_LENGTH_DELIMITER;
        }
        queue = new LinkedBlockingDeque<>();
    }

    /**
     * Create new {@code ChunkedOutput} with a custom chunk delimiter.
     *
     * @param chunkDelimiter custom chunk delimiter string. Must not be {code null}.
     * @since 2.4.1
     */
    protected ChunkedOutput(final String chunkDelimiter) {
        if (chunkDelimiter.isEmpty()) {
            this.chunkDelimiter = ZERO_LENGTH_DELIMITER;
        } else {
            this.chunkDelimiter = chunkDelimiter.getBytes();
        }
        queue = new LinkedBlockingDeque<>();
    }

    /**
     * Create new {@code ChunkedOutput} with a custom chunk delimiter.
     *
     * @param chunkType      chunk type. Must not be {code null}.
     * @param chunkDelimiter custom chunk delimiter string. Must not be {code null}.
     * @since 2.4.1
     */
    public ChunkedOutput(final Type chunkType, final String chunkDelimiter) {
        super(chunkType);
        if (chunkDelimiter.isEmpty()) {
            this.chunkDelimiter = ZERO_LENGTH_DELIMITER;
        } else {
            this.chunkDelimiter = chunkDelimiter.getBytes();
        }
        queue = new LinkedBlockingDeque<>();
    }

    /**
     * Returns a builder to create a ChunkedOutput with custom configuration.
     *
     * @return builder
     */
    public static <T> Builder<T> builder() {
        return new Builder<>();
    }

    /**
     * Returns a builder to create a ChunkedOutput with custom configuration.
     *
     * @param chunkType      chunk type. Must not be {code null}.
     * @return builder
     */
    public static <T> TypedBuilder<T> builder(Type chunkType) {
        return new TypedBuilder<>(chunkType);
    }

    /**
     * Write a chunk.
     *
     * @param chunk a chunk instance to be written.
     * @throws IOException if this response is closed or when encountered any problem during serializing or writing a chunk.
     */
    public void write(final T chunk) throws IOException {
        if (closed) {
            throw new IOException(LocalizationMessages.CHUNKED_OUTPUT_CLOSED());
        }

        if (chunk != null) {
            try {
                queue.put(chunk);
            } catch (InterruptedException e) {
                Thread.currentThread().interrupt();
                throw new IOException(e);
            }
        }

        flushQueue();
    }

    protected void flushQueue() throws IOException {
        if (resumed.compareAndSet(false, true) && asyncContext != null) {
            asyncContext.resume(this);
        }

        if (requestScopeContext == null || requestContext == null || responseContext == null) {
            return;
        }

        Exception ex = null;
        try {
            requestScope.runInScope(requestScopeContext, new Callable<Void>() {
                @Override
                public Void call() throws IOException {
                    boolean shouldClose;
                    T t;

                    lock.lock();
                    try {
                        if (flushing) {
                            // if another thread is already flushing the queue, we don't have to do anything
                            return null;
                        }
                        // remember the closed flag before polling the queue
                        // (if we did it after, we could miss the last chunk as some other thread may add a chunk
                        // and set closed to true right after we have polled the queue (i.e. we'd think the queue is empty),
                        // but before we check if we should close - so we would close the stream leaving the last chunk
                        // undelivered)
                        shouldClose = closed;
                        t = queue.poll();
                        if (t != null || shouldClose) {
                            // no other thread is flushing this queue at the moment and it is not empty and/or we should close ->
                            // set the flushing flag so that other threads know it is already being taken care of
                            // and they don't have to bother
                            flushing = true;
                        }
                    } finally {
                        lock.unlock();
                    }

                    while (t != null) {
                        try {
                            lock.lock();
                            touchingEntityStream = true;
                            lock.unlock();

                            final OutputStream origStream = responseContext.getEntityStream();
                            final OutputStream writtenStream = requestContext.getWorkers().writeTo(
                                    t,
                                    t.getClass(),
                                    getType(),
                                    responseContext.getEntityAnnotations(),
                                    responseContext.getMediaType(),
                                    responseContext.getHeaders(),
                                    requestContext.getPropertiesDelegate(),
                                    origStream,
                                    // The output stream stored in the response context for this chunked output
                                    // is already intercepted as a whole (if there are any interceptors);
                                    // no need to intercept the individual chunks.
                                    Collections.<WriterInterceptor>emptyList());

                            //noinspection ArrayEquality
                            if (chunkDelimiter != ZERO_LENGTH_DELIMITER) {
                                // if the chunked output is configured with a custom delimiter, use it
                                writtenStream.write(chunkDelimiter);
                            }

                            // flush the chunk (some writers do it, but some don't)
                            writtenStream.flush();

                            if (origStream != writtenStream) {
                                // if MBW replaced the stream, let's make sure to set it in the response context.
                                responseContext.setEntityStream(writtenStream);
                            }
                        } catch (final IOException | UncheckedIOException ioe) {
                            connectionCallback.onDisconnect(asyncContext);
                            throw ioe;
                        } catch (final MappableException mpe) {
                            if (mpe.getCause() instanceof IOException || mpe.getCause() instanceof UncheckedIOException) {
                                connectionCallback.onDisconnect(asyncContext);
                            }
                            throw mpe;
                        } finally {
<<<<<<< HEAD
                           lock.lock();
                           touchingEntityStream = false;
                           lock.unlock();
=======
                            synchronized (lock) {
                                touchingEntityStream = false;
                            }
>>>>>>> 47716d02
                        }

                        t = queue.poll();
                        if (t == null) {
                            lock.lock();
                            try {
                                // queue seems empty
                                // check again in the synchronized block before clearing the flushing flag
                                // first remember the closed flag (this has to be before polling the queue,
                                // otherwise we could miss the last chunk)
                                shouldClose = closed;
                                t = queue.poll();
                                if (t == null) {
                                    // ok, it is really empty - if anyone adds a chunk while we are here,
                                    // other thread will take care of it -> flush the stream and unset
                                    // the flushing flag at the very end (to make sure it is unset only if no
                                    // exception is thrown)
                                    responseContext.commitStream();
                                    // if closing, we keep the "flushing" flag set, since no other thread needs to flush
                                    // this queue anymore - finally clause will take care of closing the stream
                                    flushing = shouldClose;
                                    break;
                                }
                            } finally {
                                lock.unlock();
                            }
                        }
                    }
                    return null;
                }
            });
        } catch (final Exception e) {
            closed = true;
            // remember the exception (it will get rethrown from finally clause, once it does it's work)
            ex = e;
            onClose(e);
        } finally {
            if (closed) {
                lock.lock();
                try {
                    if (!touchingEntityStream) {
                        responseContext.close();
                    } // else the next thread will close responseContext
                } catch (final Exception e) {
                    // if no exception remembered before, remember this one
                    // otherwise the previously remembered exception (from catch clause) takes precedence
                    ex = ex == null ? e : ex;
                } finally {
                    lock.unlock();
                }


                requestScopeContext.release();

                // rethrow remembered exception (if any)
                if (ex instanceof IOException) {
                    //noinspection ThrowFromFinallyBlock
                    throw (IOException) ex;
                } else if (ex instanceof RuntimeException) {
                    //noinspection ThrowFromFinallyBlock
                    throw (RuntimeException) ex;
                }
            }
        }
    }

    /**
     * Close this response - it will be finalized and underlying connections will be closed
     * or made available for another response.
     */
    @Override
    public void close() throws IOException {
        closed = true;
        flushQueue();
    }

    /**
     * Get state information.
     * Please note that {@code ChunkedOutput} can be closed by the client side - client can close connection
     * from its side.
     *
     * @return true when closed, false otherwise.
     */
    public boolean isClosed() {
        return closed;
    }

    /**
     * Executed only in case of close being triggered by client.
     *
     * @param e Exception causing the close
     */
    protected void onClose(Exception e) {
        // drain queue when an exception occurs to prevent deadlocks
        queue.clear();
    }

    @SuppressWarnings("EqualsWhichDoesntCheckParameterClass")
    @Override
    public boolean equals(final Object obj) {
        return this == obj;
    }

    @Override
    public int hashCode() {
        int result = super.hashCode();
        result = 31 * result + queue.hashCode();
        return result;
    }

    @Override
    public String toString() {
        return "ChunkedOutput<" + getType() + ">";
    }

    /**
     * Set context used for writing chunks.
     *
     * @param requestScope             request scope.
     * @param requestScopeContext      current request context instance.
     * @param requestContext           request context.
     * @param responseContext          response context.
     * @param connectionCallbackRunner connection callback.
     * @throws IOException when encountered any problem during serializing or writing a chunk.
     */
    void setContext(final RequestScope requestScope,
                    final RequestContext requestScopeContext,
                    final ContainerRequest requestContext,
                    final ContainerResponse responseContext,
                    final ConnectionCallback connectionCallbackRunner) throws IOException {
        this.requestScope = requestScope;
        this.requestScopeContext = requestScopeContext;
        this.requestContext = requestContext;
        this.responseContext = responseContext;
        this.connectionCallback = connectionCallbackRunner;
        flushQueue();
    }

    /**
     * Builder that allows to create a new ChunkedOutput based on the given configuration options.
     *
     * @param <Y>
     */
    public static class Builder<Y> {
        byte[] chunkDelimiter;
        int queueCapacity = -1;
        Provider<AsyncContext> asyncContextProvider;

        private Builder() {
            // hide constructor
        }

        /**
         * Set the chunk delimiter, in bytes.
         * @param chunkDelimiter the chunk delimiter in bytes
         * @return builder
         */
        public Builder<Y> chunkDelimiter(byte[] chunkDelimiter) {
            this.chunkDelimiter = chunkDelimiter;
            return this;
        }

        /**
         * Set the queue capacity. If greater than 0, the queue is bounded and will block when full.
         * @param queueCapacity the queue capacity
         * @return builder
         */
        public Builder<Y> queueCapacity(int queueCapacity) {
            this.queueCapacity = queueCapacity;
            return this;
        }

        /**
         * Set the async context provider.
         * @param asyncContextProvider the async context provider
         * @return builder
         */
        public Builder<Y> asyncContextProvider(Provider<AsyncContext> asyncContextProvider) {
            this.asyncContextProvider = asyncContextProvider;
            return this;
        }

        /**
         * Build the ChunkedOutput based on the given configuration.
         * @return the ChunkedOutput
         */
        public ChunkedOutput<Y> build() {
            return new ChunkedOutput<>(this);
        }
    }

    /**
     * Builder that allows to create a new ChunkedOutput based on the given configuration options.
     *
     * @param <Y>
     */
    public static class TypedBuilder<Y> extends Builder<Y> {
        private Type chunkType;

        private TypedBuilder(Type chunkType) {
            this.chunkType = chunkType;
        }

        /**
         * Build the ChunkedOutput based on the given configuration.
         * @return the ChunkedOutput
         */
        public ChunkedOutput<Y> build() {
            return new ChunkedOutput<>(this);
        }
    }
}<|MERGE_RESOLUTION|>--- conflicted
+++ resolved
@@ -347,15 +347,9 @@
                             }
                             throw mpe;
                         } finally {
-<<<<<<< HEAD
                            lock.lock();
                            touchingEntityStream = false;
                            lock.unlock();
-=======
-                            synchronized (lock) {
-                                touchingEntityStream = false;
-                            }
->>>>>>> 47716d02
                         }
 
                         t = queue.poll();
