/*
<<<<<<< HEAD
 * Copyright (c) 2011, 2020 Oracle and/or its affiliates. All rights reserved.
=======
 * Copyright (c) 2011, 2021 Oracle and/or its affiliates. All rights reserved.
>>>>>>> bb78d64b
 * Copyright (c) 2018 Payara Foundation and/or its affiliates.
 *
 * This program and the accompanying materials are made available under the
 * terms of the Eclipse Public License v. 2.0, which is available at
 * http://www.eclipse.org/legal/epl-2.0.
 *
 * This Source Code may also be made available under the following Secondary
 * Licenses when the conditions for such availability set forth in the
 * Eclipse Public License v. 2.0 are satisfied: GNU General Public License,
 * version 2 with the GNU Classpath Exception, which is available at
 * https://www.gnu.org/software/classpath/license.html.
 *
 * SPDX-License-Identifier: EPL-2.0 OR GPL-2.0 WITH Classpath-exception-2.0
 */

package org.glassfish.jersey.server;

import java.io.OutputStream;
import java.lang.annotation.Annotation;
import java.security.Principal;
import java.util.Arrays;
import java.util.Iterator;
import java.util.List;
import java.util.Map;
import java.util.Set;
import java.util.Spliterator;
import java.util.concurrent.CompletableFuture;
import java.util.concurrent.Future;
import java.util.concurrent.ScheduledExecutorService;
import java.util.concurrent.TimeUnit;
import java.util.function.Function;
import java.util.logging.Level;
import java.util.logging.Logger;
import java.util.stream.Collectors;
import java.util.stream.StreamSupport;

import jakarta.ws.rs.HttpMethod;
import jakarta.ws.rs.RuntimeType;
import jakarta.ws.rs.core.Application;
import jakarta.ws.rs.core.Configuration;
import jakarta.ws.rs.core.HttpHeaders;
import jakarta.ws.rs.core.SecurityContext;
import jakarta.ws.rs.ext.MessageBodyReader;
import jakarta.ws.rs.ext.MessageBodyWriter;

import org.glassfish.jersey.CommonProperties;
import org.glassfish.jersey.internal.AutoDiscoverableConfigurator;
import org.glassfish.jersey.internal.BootstrapBag;
import org.glassfish.jersey.internal.BootstrapConfigurator;
import org.glassfish.jersey.internal.ContextResolverFactory;
import org.glassfish.jersey.internal.DynamicFeatureConfigurator;
import org.glassfish.jersey.internal.Errors;
import org.glassfish.jersey.internal.ExceptionMapperFactory;
import org.glassfish.jersey.internal.FeatureConfigurator;
import org.glassfish.jersey.internal.JaxrsProviders;
import org.glassfish.jersey.internal.Version;
import org.glassfish.jersey.internal.inject.Binder;
import org.glassfish.jersey.internal.inject.Bindings;
import org.glassfish.jersey.internal.inject.CompositeBinder;
import org.glassfish.jersey.internal.inject.InjectionManager;
import org.glassfish.jersey.internal.inject.Injections;
import org.glassfish.jersey.internal.inject.InstanceBinding;
import org.glassfish.jersey.internal.inject.Providers;
import org.glassfish.jersey.message.MessageBodyWorkers;
import org.glassfish.jersey.message.internal.MessageBodyFactory;
import org.glassfish.jersey.message.internal.MessagingBinders;
import org.glassfish.jersey.message.internal.NullOutputStream;
import org.glassfish.jersey.model.internal.ComponentBag;
import org.glassfish.jersey.model.internal.ManagedObjectsFinalizer;
import org.glassfish.jersey.model.internal.RankedComparator;
import org.glassfish.jersey.model.internal.RankedProvider;
import org.glassfish.jersey.process.internal.ChainableStage;
import org.glassfish.jersey.process.internal.RequestScope;
import org.glassfish.jersey.process.internal.Stage;
import org.glassfish.jersey.process.internal.Stages;
import org.glassfish.jersey.server.internal.JerseyRequestTimeoutHandler;
import org.glassfish.jersey.server.internal.LocalizationMessages;
import org.glassfish.jersey.server.internal.ProcessingProviders;
import org.glassfish.jersey.internal.inject.ParamConverterConfigurator;
import org.glassfish.jersey.server.internal.inject.ParamExtractorConfigurator;
import org.glassfish.jersey.server.internal.inject.ValueParamProviderConfigurator;
import org.glassfish.jersey.server.internal.monitoring.ApplicationEventImpl;
import org.glassfish.jersey.server.internal.monitoring.CompositeApplicationEventListener;
import org.glassfish.jersey.server.internal.monitoring.MonitoringContainerListener;
import org.glassfish.jersey.server.internal.process.ReferencesInitializer;
import org.glassfish.jersey.server.internal.process.RequestProcessingConfigurator;
import org.glassfish.jersey.server.internal.process.RequestProcessingContext;
import org.glassfish.jersey.server.internal.process.RequestProcessingContextReference;
import org.glassfish.jersey.server.internal.routing.Routing;
import org.glassfish.jersey.server.model.ComponentModelValidator;
import org.glassfish.jersey.server.model.ModelProcessor;
import org.glassfish.jersey.server.model.ModelValidationException;
import org.glassfish.jersey.server.model.Resource;
import org.glassfish.jersey.server.model.internal.ModelErrors;
import org.glassfish.jersey.server.model.internal.ResourceMethodInvokerConfigurator;
import org.glassfish.jersey.server.monitoring.ApplicationEvent;
import org.glassfish.jersey.server.monitoring.ApplicationEventListener;
import org.glassfish.jersey.server.spi.Container;
import org.glassfish.jersey.server.spi.ContainerLifecycleListener;
import org.glassfish.jersey.server.spi.ContainerResponseWriter;

/**
 * Jersey server-side application handler.
 * <p>
 * Container implementations use the {@code ApplicationHandler} API to process requests
 * by invoking the {@link #handle(ContainerRequest) handle(request)}
 * method on a configured application  handler instance.
 * </p>
 * <p>
 * {@code ApplicationHandler} provides two implementations of {@link jakarta.ws.rs.core.Configuration config} that can be injected
 * into the application classes. The first is {@link ResourceConfig resource config} which implements {@code Configuration}
 * itself and is configured by the user. The resource config is not modified by this application handler so the future reloads of
 * the application is not disrupted by providers found on a classpath. This config can
 * be injected only as {@code ResourceConfig} or {@code Application}. The second one can be injected into the
 * {@code Configuration} parameters / fields and contains info about all the properties / provider classes / provider instances
 * from the resource config and also about all the providers found during processing classes registered under
 * {@link ServerProperties server properties}. After the application handler is initialized both configurations are marked as
 * read-only.
 * </p>
 * <p>
 * Application handler instance also acts as an aggregate {@link ContainerLifecycleListener} instance
 * for the associated application. It aggregates all the registered container lifecycle listeners
 * under a single, umbrella listener, represented by this application handler instance, that delegates all container lifecycle
 * listener method calls to all the registered listeners. Jersey {@link Container containers} are expected to invoke
 * the container lifecycle methods directly on the active {@code ApplicationHandler} instance. The application handler will then
 * make sure to delegate the lifecycle listener calls further to all the container lifecycle listeners registered within the
 * application. Additionally, invoking the {@link ContainerLifecycleListener#onShutdown(Container)} method on this application
 * handler instance will release all the resources associated with the underlying application instance as well as close the
 * application-specific {@link InjectionManager injection manager}.
 * </p>
 *
 * @author Pavel Bucek
 * @author Jakub Podlesak
 * @author Marek Potociar
 * @author Libor Kramolis
 * @see ResourceConfig
 * @see jakarta.ws.rs.core.Configuration
 * @see org.glassfish.jersey.server.spi.ContainerProvider
 */
public final class ApplicationHandler implements ContainerLifecycleListener {

    private static final Logger LOGGER = Logger.getLogger(ApplicationHandler.class.getName());

    /**
     * Default dummy security context.
     */
    private static final SecurityContext DEFAULT_SECURITY_CONTEXT = new SecurityContext() {

        @Override
        public boolean isUserInRole(final String role) {
            return false;
        }

        @Override
        public boolean isSecure() {
            return false;
        }

        @Override
        public Principal getUserPrincipal() {
            return null;
        }

        @Override
        public String getAuthenticationScheme() {
            return null;
        }
    };

    /**
     * Configurator which initializes and register {@link ApplicationHandler} and {@link Configuration} instances into
     * {@link InjectionManager} and {@link BootstrapBag}.
     *
     * @author Petr Bouda
     */
    private class RuntimeConfigConfigurator implements BootstrapConfigurator {

        @Override
        public void init(InjectionManager injectionManager, BootstrapBag bootstrapBag) {
            ServerBootstrapBag serverBag = (ServerBootstrapBag) bootstrapBag;
            serverBag.setApplicationHandler(ApplicationHandler.this);
            serverBag.setConfiguration(ResourceConfig.createRuntimeConfig(serverBag.getApplication()));

            // TODO: Do we really need these three bindings in DI provider? What JAX-RS specification says?
            InstanceBinding<ApplicationHandler> handlerBinding =
                    Bindings.service(ApplicationHandler.this)
                            .to(ApplicationHandler.class);

            InstanceBinding<ResourceConfig> configBinding =
                    Bindings.service(serverBag.getRuntimeConfig())
                            .to(Configuration.class)
                            .to(ServerConfig.class);

            injectionManager.register(handlerBinding);
            injectionManager.register(configBinding);
        }
    }

    private Application application;
    private ResourceConfig runtimeConfig;
    private ServerRuntime runtime;
    private Iterable<ContainerLifecycleListener> containerLifecycleListeners;
    private InjectionManager injectionManager;
    private MessageBodyWorkers msgBodyWorkers;
    private ManagedObjectsFinalizer managedObjectsFinalizer;

    /**
     * Create a new Jersey application handler using a default configuration.
     */
    public ApplicationHandler() {
        this(new Application());
    }

    /**
     * Create a new Jersey server-side application handler configured by a
     * {@link Application JAX-RS Application (sub-)class}.
     *
     * @param jaxrsApplicationClass JAX-RS {@code Application} (sub-)class that will be
     *                              instantiated and used to configure the new Jersey
     *                              application handler.
     */
    public ApplicationHandler(final Class<? extends Application> jaxrsApplicationClass) {
        initialize(new ApplicationConfigurator(jaxrsApplicationClass), Injections.createInjectionManager(), null);
    }

    /**
     * Create a new Jersey server-side application handler configured by an instance
     * of a {@link Application JAX-RS Application sub-class}.
     *
     * @param application an instance of a JAX-RS {@code Application} (sub-)class that
     *                    will be used to configure the new Jersey application handler.
     */
    public ApplicationHandler(final Application application) {
        this(application, null, null);
    }

    /**
     * Create a new Jersey server-side application handler configured by an instance
     * of a {@link ResourceConfig} and a custom {@link Binder}.
     *
     * @param application  an instance of a JAX-RS {@code Application} (sub-)class that
     *                     will be used to configure the new Jersey application handler.
     * @param customBinder additional custom bindings used to configure the application's.
     */
    public ApplicationHandler(final Application application, final Binder customBinder) {
        this(application, customBinder, null);
    }

    /**
     * Create a new Jersey server-side application handler configured by an instance
     * of a {@link ResourceConfig}, custom {@link Binder} and a parent used by {@link InjectionManager}.
     *
     * @param application   an instance of a JAX-RS {@code Application} (sub-)class that
     *                      will be used to configure the new Jersey application handler.
     * @param customBinder  additional custom bindings used during {@link InjectionManager} creation.
     * @param parentManager parent used in {@link InjectionManager} for a specific DI provider.
     */
    public ApplicationHandler(final Application application, final Binder customBinder, final Object parentManager) {
        initialize(new ApplicationConfigurator(application), Injections.createInjectionManager(parentManager), customBinder);
    }

    private void initialize(ApplicationConfigurator applicationConfigurator, InjectionManager injectionManager,
            Binder customBinder) {
        LOGGER.config(LocalizationMessages.INIT_MSG(Version.getBuildId()));
        this.injectionManager = injectionManager;
        this.injectionManager.register(CompositeBinder.wrap(new ServerBinder(), customBinder));
        this.managedObjectsFinalizer = new ManagedObjectsFinalizer(injectionManager);

        ServerBootstrapBag bootstrapBag = new ServerBootstrapBag();
        bootstrapBag.setManagedObjectsFinalizer(managedObjectsFinalizer);
        List<BootstrapConfigurator> bootstrapConfigurators = Arrays.asList(
                new RequestProcessingConfigurator(),
                new RequestScope.RequestScopeConfigurator(),
                new ParamConverterConfigurator(),
                new ParamExtractorConfigurator(),
                new ValueParamProviderConfigurator(),
                new JerseyResourceContextConfigurator(),
                new ComponentProviderConfigurator(),
                new JaxrsProviders.ProvidersConfigurator(),
                applicationConfigurator,
                new RuntimeConfigConfigurator(),
                new ContextResolverFactory.ContextResolversConfigurator(),
                new MessageBodyFactory.MessageBodyWorkersConfigurator(),
                new ExceptionMapperFactory.ExceptionMappersConfigurator(),
                new ResourceMethodInvokerConfigurator(),
                new ProcessingProvidersConfigurator(),
                new ContainerProviderConfigurator(RuntimeType.SERVER),
                new AutoDiscoverableConfigurator(RuntimeType.SERVER),
                new DynamicFeatureConfigurator(),
                new FeatureConfigurator(RuntimeType.SERVER));

        bootstrapConfigurators.forEach(configurator -> configurator.init(injectionManager, bootstrapBag));

        this.runtime = Errors.processWithException(
                () -> initialize(injectionManager, bootstrapConfigurators, bootstrapBag));
        this.containerLifecycleListeners = Providers.getAllProviders(injectionManager, ContainerLifecycleListener.class);
    }

    /**
     * Assumes the configuration field is initialized with a valid ResourceConfig.
     */
    private ServerRuntime initialize(InjectionManager injectionManager, List<BootstrapConfigurator> bootstrapConfigurators,
            ServerBootstrapBag bootstrapBag) {

        this.application = bootstrapBag.getApplication();
        this.runtimeConfig = bootstrapBag.getRuntimeConfig();

        // Register the binders which are dependent on "Application.properties()"
        injectionManager.register(new MessagingBinders.MessageBodyProviders(application.getProperties(), RuntimeType.SERVER));

        // Lock original ResourceConfig.
        if (application instanceof ResourceConfig) {
            ((ResourceConfig) application).lock();
        }

        CompositeApplicationEventListener compositeListener = null;

        Errors.mark(); // mark begin of validation phase
        try {
            // TODO: Create as a configurator? / The same code in ClientConfig.
            // AutoDiscoverable.
            if (!CommonProperties.getValue(runtimeConfig.getProperties(), RuntimeType.SERVER,
                    CommonProperties.FEATURE_AUTO_DISCOVERY_DISABLE, Boolean.FALSE, Boolean.class)) {
                runtimeConfig.configureAutoDiscoverableProviders(injectionManager, bootstrapBag.getAutoDiscoverables());
            } else {
                runtimeConfig.configureForcedAutoDiscoverableProviders(injectionManager);
            }

            // Configure binders and features.
            runtimeConfig.configureMetaProviders(injectionManager, bootstrapBag.getManagedObjectsFinalizer());

            ResourceBagConfigurator resourceBagConfigurator = new ResourceBagConfigurator();
            resourceBagConfigurator.init(injectionManager, bootstrapBag);

            runtimeConfig.lock();

            ExternalRequestScopeConfigurator externalRequestScopeConfigurator = new ExternalRequestScopeConfigurator();
            externalRequestScopeConfigurator.init(injectionManager, bootstrapBag);

            ModelProcessorConfigurator modelProcessorConfigurator = new ModelProcessorConfigurator();
            modelProcessorConfigurator.init(injectionManager, bootstrapBag);

            ResourceModelConfigurator resourceModelConfigurator = new ResourceModelConfigurator();
            resourceModelConfigurator.init(injectionManager, bootstrapBag);

            ServerExecutorProvidersConfigurator executorProvidersConfigurator = new ServerExecutorProvidersConfigurator();
            executorProvidersConfigurator.init(injectionManager, bootstrapBag);

            injectionManager.completeRegistration();

            bootstrapConfigurators.forEach(configurator -> configurator.postInit(injectionManager, bootstrapBag));
            resourceModelConfigurator.postInit(injectionManager, bootstrapBag);

            Iterable<ApplicationEventListener> appEventListeners =
                    Providers.getAllProviders(injectionManager, ApplicationEventListener.class, new RankedComparator<>());

            if (appEventListeners.iterator().hasNext()) {
                ResourceBag resourceBag = bootstrapBag.getResourceBag();
                compositeListener = new CompositeApplicationEventListener(appEventListeners);
                compositeListener.onEvent(new ApplicationEventImpl(ApplicationEvent.Type.INITIALIZATION_START,
                        this.runtimeConfig, runtimeConfig.getComponentBag().getRegistrations(),
                        resourceBag.classes, resourceBag.instances, null));
            }

            if (!disableValidation()) {
                ComponentModelValidator validator = new ComponentModelValidator(
                        bootstrapBag.getValueParamProviders(), bootstrapBag.getMessageBodyWorkers());
                    validator.validate(bootstrapBag.getResourceModel());
            }

            if (Errors.fatalIssuesFound() && !ignoreValidationError()) {
                throw new ModelValidationException(LocalizationMessages.RESOURCE_MODEL_VALIDATION_FAILED_AT_INIT(),
                        ModelErrors.getErrorsAsResourceModelIssues(true));
            }
        } finally {
            if (ignoreValidationError()) {
                Errors.logErrors(true);
                Errors.reset(); // reset errors to the state before validation phase
            } else {
                Errors.unmark();
            }
        }

        this.msgBodyWorkers = bootstrapBag.getMessageBodyWorkers();

        // assembly request processing chain
        ProcessingProviders processingProviders = bootstrapBag.getProcessingProviders();
        final ContainerFilteringStage preMatchRequestFilteringStage = new ContainerFilteringStage(
                processingProviders.getPreMatchFilters(),
                processingProviders.getGlobalResponseFilters());
        final ChainableStage<RequestProcessingContext> routingStage =
                Routing.forModel(bootstrapBag.getResourceModel().getRuntimeResourceModel())
                    .resourceContext(bootstrapBag.getResourceContext())
                    .configuration(runtimeConfig)
                    .entityProviders(msgBodyWorkers)
                    .valueSupplierProviders(bootstrapBag.getValueParamProviders())
                    .modelProcessors(Providers.getAllRankedSortedProviders(injectionManager, ModelProcessor.class))
                    .createService(serviceType -> Injections.getOrCreate(injectionManager, serviceType))
                    .processingProviders(processingProviders)
                    .resourceMethodInvokerBuilder(bootstrapBag.getResourceMethodInvokerBuilder())
                    .buildStage();
        /*
         *  Root linear request acceptor. This is the main entry point for the whole request processing.
         */
        final ContainerFilteringStage resourceFilteringStage =
                new ContainerFilteringStage(processingProviders.getGlobalRequestFilters(), null);

        final ReferencesInitializer referencesInitializer = new ReferencesInitializer(injectionManager,
                () -> injectionManager.getInstance(RequestProcessingContextReference.class));

        final Stage<RequestProcessingContext> rootStage = Stages
                .chain(referencesInitializer)
                .to(preMatchRequestFilteringStage)
                .to(routingStage)
                .to(resourceFilteringStage)
                .build(Routing.matchedEndpointExtractor());

        ServerRuntime serverRuntime = ServerRuntime.createServerRuntime(
                injectionManager, bootstrapBag, rootStage, compositeListener, processingProviders);

        // Inject instances.
        ComponentBag componentBag = runtimeConfig.getComponentBag();
        ResourceBag resourceBag = bootstrapBag.getResourceBag();
        for (final Object instance : componentBag.getInstances(ComponentBag.excludeMetaProviders(injectionManager))) {
            injectionManager.inject(instance);
        }
        for (final Object instance : resourceBag.instances) {
            injectionManager.inject(instance);
        }

        logApplicationInitConfiguration(injectionManager, resourceBag, processingProviders);

        if (compositeListener != null) {
            ApplicationEvent initFinishedEvent = new ApplicationEventImpl(
                    ApplicationEvent.Type.INITIALIZATION_APP_FINISHED, runtimeConfig,
                    componentBag.getRegistrations(), resourceBag.classes, resourceBag.instances,
                    bootstrapBag.getResourceModel());
            compositeListener.onEvent(initFinishedEvent);

            MonitoringContainerListener containerListener = injectionManager.getInstance(MonitoringContainerListener.class);
            containerListener.init(compositeListener, initFinishedEvent);
        }

        return serverRuntime;
    }

    private boolean ignoreValidationError() {
        return ServerProperties.getValue(runtimeConfig.getProperties(),
                ServerProperties.RESOURCE_VALIDATION_IGNORE_ERRORS,
                Boolean.FALSE,
                Boolean.class);
    }

    private boolean disableValidation() {
        return ServerProperties.getValue(runtimeConfig.getProperties(),
                ServerProperties.RESOURCE_VALIDATION_DISABLE,
                Boolean.FALSE,
                Boolean.class);
    }

    private static void logApplicationInitConfiguration(final InjectionManager injectionManager,
                                                        final ResourceBag resourceBag,
                                                        final ProcessingProviders processingProviders) {
        if (!LOGGER.isLoggable(Level.CONFIG)) {
            return;
        }

        final StringBuilder sb = new StringBuilder(LocalizationMessages.LOGGING_APPLICATION_INITIALIZED()).append('\n');

        final List<Resource> rootResourceClasses = resourceBag.getRootResources();

        if (!rootResourceClasses.isEmpty()) {
            sb.append(LocalizationMessages.LOGGING_ROOT_RESOURCE_CLASSES()).append(":");
            for (final Resource r : rootResourceClasses) {
                for (final Class clazz : r.getHandlerClasses()) {
                    sb.append('\n').append("  ").append(clazz.getName());
                }
            }
        }

        sb.append('\n');

        final Set<MessageBodyReader> messageBodyReaders;
        final Set<MessageBodyWriter> messageBodyWriters;

        if (LOGGER.isLoggable(Level.FINE)) {
            Spliterator<MessageBodyReader> mbrSpliterator =
                    Providers.getAllProviders(injectionManager, MessageBodyReader.class).spliterator();
            messageBodyReaders = StreamSupport.stream(mbrSpliterator, false).collect(Collectors.toSet());

            Spliterator<MessageBodyWriter> mbwSpliterator =
                    Providers.getAllProviders(injectionManager, MessageBodyWriter.class).spliterator();
            messageBodyWriters = StreamSupport.stream(mbwSpliterator, false).collect(Collectors.toSet());
        } else {
            messageBodyReaders = Providers.getCustomProviders(injectionManager, MessageBodyReader.class);
            messageBodyWriters = Providers.getCustomProviders(injectionManager, MessageBodyWriter.class);
        }

        printProviders(LocalizationMessages.LOGGING_PRE_MATCH_FILTERS(),
                processingProviders.getPreMatchFilters(), sb);
        printProviders(LocalizationMessages.LOGGING_GLOBAL_REQUEST_FILTERS(),
                processingProviders.getGlobalRequestFilters(), sb);
        printProviders(LocalizationMessages.LOGGING_GLOBAL_RESPONSE_FILTERS(),
                processingProviders.getGlobalResponseFilters(), sb);
        printProviders(LocalizationMessages.LOGGING_GLOBAL_READER_INTERCEPTORS(),
                processingProviders.getGlobalReaderInterceptors(), sb);
        printProviders(LocalizationMessages.LOGGING_GLOBAL_WRITER_INTERCEPTORS(),
                processingProviders.getGlobalWriterInterceptors(), sb);
        printNameBoundProviders(LocalizationMessages.LOGGING_NAME_BOUND_REQUEST_FILTERS(),
                processingProviders.getNameBoundRequestFilters(), sb);
        printNameBoundProviders(LocalizationMessages.LOGGING_NAME_BOUND_RESPONSE_FILTERS(),
                processingProviders.getNameBoundResponseFilters(), sb);
        printNameBoundProviders(LocalizationMessages.LOGGING_NAME_BOUND_READER_INTERCEPTORS(),
                processingProviders.getNameBoundReaderInterceptors(), sb);
        printNameBoundProviders(LocalizationMessages.LOGGING_NAME_BOUND_WRITER_INTERCEPTORS(),
                processingProviders.getNameBoundWriterInterceptors(), sb);
        printProviders(LocalizationMessages.LOGGING_DYNAMIC_FEATURES(),
                processingProviders.getDynamicFeatures(), sb);
        printProviders(LocalizationMessages.LOGGING_MESSAGE_BODY_READERS(),
                       messageBodyReaders.stream().map(new WorkersToStringTransform<>()).collect(Collectors.toList()), sb);
        printProviders(LocalizationMessages.LOGGING_MESSAGE_BODY_WRITERS(),
                       messageBodyWriters.stream().map(new WorkersToStringTransform<>()).collect(Collectors.toList()), sb);

        LOGGER.log(Level.CONFIG, sb.toString());
    }

    private static class WorkersToStringTransform<T> implements Function<T, String> {

        @Override
        public String apply(final T t) {
            if (t != null) {
                return t.getClass().getName();
            }
            return null;
        }
    }

    private static <T> void printNameBoundProviders(final String title,
                                                    final Map<Class<? extends Annotation>, List<RankedProvider<T>>> providers,
                                                    final StringBuilder sb) {
        if (!providers.isEmpty()) {
            sb.append(title).append(":").append('\n');

            for (final Map.Entry<Class<? extends Annotation>, List<RankedProvider<T>>> entry : providers.entrySet()) {
                for (final RankedProvider rankedProvider : entry.getValue()) {
                    sb.append("   ")
                            .append(LocalizationMessages.LOGGING_PROVIDER_BOUND(rankedProvider, entry.getKey()))
                            .append('\n');
                }
            }
        }
    }

    private static <T> void printProviders(final String title, final Iterable<T> providers, final StringBuilder sb) {
        final Iterator<T> iterator = providers.iterator();
        boolean first = true;
        while (iterator.hasNext()) {
            if (first) {
                sb.append(title).append(":").append('\n');
                first = false;
            }
            final T provider = iterator.next();
            sb.append("   ").append(provider).append('\n');
        }
    }

    /**
     * Invokes a request and returns the {@link Future response future}.
     *
     * @param requestContext request data.
     * @return response future.
     */
    public Future<ContainerResponse> apply(final ContainerRequest requestContext) {
        return apply(requestContext, new NullOutputStream());
    }

    /**
     * Invokes a request and returns the {@link Future response future}.
     *
     * @param request      request data.
     * @param outputStream response output stream.
     * @return response future.
     */
    public Future<ContainerResponse> apply(final ContainerRequest request,
                                           final OutputStream outputStream) {
        final FutureResponseWriter responseFuture =
                new FutureResponseWriter(request.getMethod(), outputStream, runtime.getBackgroundScheduler());

        if (request.getSecurityContext() == null) {
            request.setSecurityContext(DEFAULT_SECURITY_CONTEXT);
        }
        request.setWriter(responseFuture);

        handle(request);

        return responseFuture;
    }

    private static class FutureResponseWriter extends CompletableFuture<ContainerResponse> implements ContainerResponseWriter {

        private ContainerResponse response = null;

        private final String requestMethodName;
        private final OutputStream outputStream;

        private final JerseyRequestTimeoutHandler requestTimeoutHandler;

        private FutureResponseWriter(final String requestMethodName,
                                     final OutputStream outputStream,
                                     final ScheduledExecutorService backgroundScheduler) {
            this.requestMethodName = requestMethodName;
            this.outputStream = outputStream;
            this.requestTimeoutHandler = new JerseyRequestTimeoutHandler(this, backgroundScheduler);
        }

        @Override
        public OutputStream writeResponseStatusAndHeaders(final long contentLength, final ContainerResponse response) {
            this.response = response;

            if (contentLength >= 0) {
                response.getHeaders().putSingle(HttpHeaders.CONTENT_LENGTH, Long.toString(contentLength));
            }

            return outputStream;
        }

        @Override
        public boolean suspend(final long time, final TimeUnit unit, final TimeoutHandler handler) {
            return requestTimeoutHandler.suspend(time, unit, handler);
        }

        @Override
        public void setSuspendTimeout(final long time, final TimeUnit unit) {
            requestTimeoutHandler.setSuspendTimeout(time, unit);
        }

        @Override
        public void commit() {
            final ContainerResponse current = response;
            if (current != null) {
                if (HttpMethod.HEAD.equals(requestMethodName) && current.hasEntity()) {
                    // for testing purposes:
                    // need to also strip the object entity as it was stripped when writing to output
                    current.setEntity(null);
                }
                requestTimeoutHandler.close();
                super.complete(current);
            }
        }

        @Override
        public void failure(final Throwable error) {
            requestTimeoutHandler.close();
            super.completeExceptionally(error);
        }

        @Override
        public boolean enableResponseBuffering() {
            return true;
        }
    }

    /**
     * The main request/response processing entry point for Jersey container implementations.
     * <p>
     * The method invokes the request processing of the provided
     * {@link ContainerRequest container request context} and uses the
     * {@link ContainerResponseWriter container response writer} to suspend & resume the processing
     * as well as write the response back to the container.
     * </p>
     * <p>
     * The the {@link SecurityContext security context} stored in the container request context
     * is bound as an injectable instance in the scope of the processed request context.
     * Also, any {@link org.glassfish.jersey.server.spi.RequestScopedInitializer custom scope injections}
     * are initialized in the current request scope.
     * </p>
     *
     * @param request container request context of the current request.
     */
    public void handle(final ContainerRequest request) {
        request.setWorkers(msgBodyWorkers);
        runtime.process(request);
    }

    /**
     * Returns {@link InjectionManager} relevant to current application.
     *
     * @return {@link InjectionManager} instance.
     * @since 2.26
     */
    public InjectionManager getInjectionManager() {
        return injectionManager;
    }

    /**
     * Get the application configuration.
     *
     * @return application configuration.
     */
    public ResourceConfig getConfiguration() {
        return runtimeConfig;
    }

    // Aggregate container lifecycle listener implementation

    @Override
    public void onStartup(final Container container) {
        for (final ContainerLifecycleListener listener : containerLifecycleListeners) {
            listener.onStartup(container);
        }
    }

    @Override
    public void onReload(final Container container) {
        for (final ContainerLifecycleListener listener : containerLifecycleListeners) {
            listener.onReload(container);
        }
    }

    @Override
    public void onShutdown(final Container container) {
        try {
            for (final ContainerLifecycleListener listener : containerLifecycleListeners) {
                listener.onShutdown(container);
            }
        } finally {
            try {
                // Call @PreDestroy method on Application.
                injectionManager.preDestroy(ResourceConfig.unwrapApplication(application));
            } finally {
                // Shutdown ServiceLocator.
                // Takes care of the injected executors & schedulers shut-down too.
                managedObjectsFinalizer.preDestroy();
                injectionManager.shutdown();
            }
        }
    }
}<|MERGE_RESOLUTION|>--- conflicted
+++ resolved
@@ -1,9 +1,5 @@
 /*
-<<<<<<< HEAD
- * Copyright (c) 2011, 2020 Oracle and/or its affiliates. All rights reserved.
-=======
  * Copyright (c) 2011, 2021 Oracle and/or its affiliates. All rights reserved.
->>>>>>> bb78d64b
  * Copyright (c) 2018 Payara Foundation and/or its affiliates.
  *
  * This program and the accompanying materials are made available under the
