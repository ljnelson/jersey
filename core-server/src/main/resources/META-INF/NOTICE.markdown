# Notice for Jersey Core Server module 
This content is produced and maintained by the Eclipse Jersey project.

* https://projects.eclipse.org/projects/ee4j.jersey

## Trademarks
Eclipse Jersey is a trademark of the Eclipse Foundation.

## Copyright

All content is the property of the respective authors or their employers. For
more information regarding authorship of content, please consult the listed
source code repository logs.

## Declared Project Licenses

This program and the accompanying materials are made available under the terms
of the Eclipse Public License v. 2.0 which is available at
http://www.eclipse.org/legal/epl-2.0. This Source Code may also be made
available under the following Secondary Licenses when the conditions for such
availability set forth in the Eclipse Public License v. 2.0 are satisfied: GNU
General Public License, version 2 with the GNU Classpath Exception which is
available at https://www.gnu.org/software/classpath/license.html.

SPDX-License-Identifier: EPL-2.0 OR GPL-2.0 WITH Classpath-exception-2.0

## Source Code
The project maintains the following source code repositories:

* https://github.com/eclipse-ee4j/jersey

## Third-party Content

org.glassfish.jersey.server.internal.monitoring.core
* License: Apache License, 2.0
* Copyright (c) 2015-2018 Oracle and/or its affiliates. All rights reserved.
* Copyright 2010-2013 Coda Hale and Yammer, Inc.

<<<<<<< HEAD
org.objectweb.asm Version 9.0
=======
org.objectweb.asm Version 9.3
>>>>>>> bc70ab97
* License: Modified BSD (https://asm.ow2.io/license.html)
* Copyright: (c) 2000-2011 INRIA, France Telecom. All rights reserved.

W3.org documents
* License: W3C License
* Copyright: Copyright (c) 1994-2001 World Wide Web Consortium, (Massachusetts Institute of Technology, Institut National de Recherche en Informatique et en Automatique, Keio University). All Rights Reserved. http://www.w3.org/Consortium/Legal/
<|MERGE_RESOLUTION|>--- conflicted
+++ resolved
@@ -1,49 +1,45 @@
-# Notice for Jersey Core Server module 
-This content is produced and maintained by the Eclipse Jersey project.
-
-* https://projects.eclipse.org/projects/ee4j.jersey
-
-## Trademarks
-Eclipse Jersey is a trademark of the Eclipse Foundation.
-
-## Copyright
-
-All content is the property of the respective authors or their employers. For
-more information regarding authorship of content, please consult the listed
-source code repository logs.
-
-## Declared Project Licenses
-
-This program and the accompanying materials are made available under the terms
-of the Eclipse Public License v. 2.0 which is available at
-http://www.eclipse.org/legal/epl-2.0. This Source Code may also be made
-available under the following Secondary Licenses when the conditions for such
-availability set forth in the Eclipse Public License v. 2.0 are satisfied: GNU
-General Public License, version 2 with the GNU Classpath Exception which is
-available at https://www.gnu.org/software/classpath/license.html.
-
-SPDX-License-Identifier: EPL-2.0 OR GPL-2.0 WITH Classpath-exception-2.0
-
-## Source Code
-The project maintains the following source code repositories:
-
-* https://github.com/eclipse-ee4j/jersey
-
-## Third-party Content
-
-org.glassfish.jersey.server.internal.monitoring.core
-* License: Apache License, 2.0
-* Copyright (c) 2015-2018 Oracle and/or its affiliates. All rights reserved.
-* Copyright 2010-2013 Coda Hale and Yammer, Inc.
-
-<<<<<<< HEAD
-org.objectweb.asm Version 9.0
-=======
-org.objectweb.asm Version 9.3
->>>>>>> bc70ab97
-* License: Modified BSD (https://asm.ow2.io/license.html)
-* Copyright: (c) 2000-2011 INRIA, France Telecom. All rights reserved.
-
-W3.org documents
-* License: W3C License
-* Copyright: Copyright (c) 1994-2001 World Wide Web Consortium, (Massachusetts Institute of Technology, Institut National de Recherche en Informatique et en Automatique, Keio University). All Rights Reserved. http://www.w3.org/Consortium/Legal/
+# Notice for Jersey Core Server module 
+This content is produced and maintained by the Eclipse Jersey project.
+
+* https://projects.eclipse.org/projects/ee4j.jersey
+
+## Trademarks
+Eclipse Jersey is a trademark of the Eclipse Foundation.
+
+## Copyright
+
+All content is the property of the respective authors or their employers. For
+more information regarding authorship of content, please consult the listed
+source code repository logs.
+
+## Declared Project Licenses
+
+This program and the accompanying materials are made available under the terms
+of the Eclipse Public License v. 2.0 which is available at
+http://www.eclipse.org/legal/epl-2.0. This Source Code may also be made
+available under the following Secondary Licenses when the conditions for such
+availability set forth in the Eclipse Public License v. 2.0 are satisfied: GNU
+General Public License, version 2 with the GNU Classpath Exception which is
+available at https://www.gnu.org/software/classpath/license.html.
+
+SPDX-License-Identifier: EPL-2.0 OR GPL-2.0 WITH Classpath-exception-2.0
+
+## Source Code
+The project maintains the following source code repositories:
+
+* https://github.com/eclipse-ee4j/jersey
+
+## Third-party Content
+
+org.glassfish.jersey.server.internal.monitoring.core
+* License: Apache License, 2.0
+* Copyright (c) 2015-2018 Oracle and/or its affiliates. All rights reserved.
+* Copyright 2010-2013 Coda Hale and Yammer, Inc.
+
+org.objectweb.asm Version 9.3
+* License: Modified BSD (https://asm.ow2.io/license.html)
+* Copyright: (c) 2000-2011 INRIA, France Telecom. All rights reserved.
+
+W3.org documents
+* License: W3C License
+* Copyright: Copyright (c) 1994-2001 World Wide Web Consortium, (Massachusetts Institute of Technology, Institut National de Recherche en Informatique et en Automatique, Keio University). All Rights Reserved. http://www.w3.org/Consortium/Legal/