/*
 * Copyright (c) 2012, 2023 Oracle and/or its affiliates. All rights reserved.
 *
 * This program and the accompanying materials are made available under the
 * terms of the Eclipse Public License v. 2.0, which is available at
 * http://www.eclipse.org/legal/epl-2.0.
 *
 * This Source Code may also be made available under the following Secondary
 * Licenses when the conditions for such availability set forth in the
 * Eclipse Public License v. 2.0 are satisfied: GNU General Public License,
 * version 2 with the GNU Classpath Exception, which is available at
 * https://www.gnu.org/software/classpath/license.html.
 *
 * SPDX-License-Identifier: EPL-2.0 OR GPL-2.0 WITH Classpath-exception-2.0
 */

package org.glassfish.jersey.server.internal.scanning;

import java.io.IOException;
import java.io.InputStream;
import java.nio.file.Files;
import java.nio.file.Paths;
import java.util.Enumeration;
import java.util.jar.JarEntry;
import java.util.jar.JarFile;
import java.util.regex.Pattern;

import org.junit.jupiter.api.BeforeEach;
import org.junit.jupiter.api.Test;
import org.junit.jupiter.params.ParameterizedTest;
import org.junit.jupiter.params.provider.ValueSource;
import static org.hamcrest.CoreMatchers.equalTo;
import static org.hamcrest.MatcherAssert.assertThat;
import static org.junit.jupiter.api.Assertions.assertFalse;
import static org.junit.jupiter.api.Assertions.fail;

/**
 * @author Martin Snyder
 */
public class JarFileScannerTest {

    private String jaxRsApiPath;

    @BeforeEach
    public void setUp() throws Exception {
        final String classPath = System.getProperty("java.class.path");
        final String[] entries = classPath.split(System.getProperty("path.separator"));

        for (final String entry : entries) {
            if (entry.contains("jakarta.ws.rs-api")) {
                jaxRsApiPath = entry;
                break;
            }
        }

        if (jaxRsApiPath == null) {
            fail("Could not find jakarta.ws.rs-api.");
        }
    }

    @Test
    public void testRecursiveResourceEnumerationOfAllPackages() throws IOException {
        final int actualEntries = countJarEntriesByPattern(Pattern.compile(".*\\.(class|properties|xml|md)"));
        final int scannedEntries = countJarEntriesUsingScanner("", true);
        assertThat("Failed to enumerate all contents of jakarta.ws.rs-api", scannedEntries, equalTo(actualEntries));
    }

    @Test
    public void testRecursiveClassEnumerationWithExistantPackage() throws IOException {
        final int actualEntries = countJarEntriesByPattern(Pattern.compile("jakarta/ws/rs/.*\\.class"));
        final int scannedEntries = countJarEntriesUsingScanner("jakarta/ws/rs", true);
        assertThat("Failed to enumerate all contents of jakarta.ws.rs-api", scannedEntries, equalTo(actualEntries));
    }

    @Test
    public void testNonRecursiveClassEnumerationWithExistantPackage() throws IOException {
        final int actualEntries = countJarEntriesByPattern(Pattern.compile("jakarta/ws/rs/[^/]*\\.class"));
        final int scannedEntries = countJarEntriesUsingScanner("jakarta/ws/rs", false);
        assertThat("Failed to enumerate package 'jakarta.ws.rs' of jakarta.ws.rs-api", scannedEntries, equalTo(actualEntries));
    }

    @Test
    public void testRecursiveClassEnumerationWithOptionalTrailingSlash() throws IOException {
        final int scannedEntriesWithoutSlash = countJarEntriesUsingScanner("jakarta/ws/rs", true);
        final int scannedEntriesWithSlash = countJarEntriesUsingScanner("jakarta/ws/rs/", true);
        assertThat("Adding a trailing slash incorrectly affects recursive scanning", scannedEntriesWithSlash,
                equalTo(scannedEntriesWithoutSlash));
    }

    @Test
    public void testNonRecursiveClassEnumerationWithOptionalTrailingSlash() throws IOException {
        final int scannedEntriesWithoutSlash = countJarEntriesUsingScanner("jakarta/ws/rs", false);
        final int scannedEntriesWithSlash = countJarEntriesUsingScanner("jakarta/ws/rs/", false);
        assertThat("Adding a trailing slash incorrectly affects recursive scanning", scannedEntriesWithSlash,
                equalTo(scannedEntriesWithoutSlash));
    }

    private int countJarEntriesByPattern(final Pattern pattern) throws IOException {
        int matchingEntries = 0;

        try (final JarFile jarFile = new JarFile(this.jaxRsApiPath)) {
            final Enumeration<JarEntry> entries = jarFile.entries();
            while (entries.hasMoreElements()) {
                final JarEntry entry = entries.nextElement();
                if (pattern.matcher(entry.getName()).matches()) {
                    matchingEntries++;
                }
            }
        }

        return matchingEntries;
    }

    private int countJarEntriesUsingScanner(final String parent, final boolean recursive) throws IOException {
        int scannedEntryCount = 0;

        try (final InputStream jaxRsApi = Files.newInputStream(Paths.get(this.jaxRsApiPath))) {
            final JarFileScanner jarFileScanner = new JarFileScanner(jaxRsApi, parent, recursive);
            while (jarFileScanner.hasNext()) {
                // Fetch next entry.
                jarFileScanner.next();

                // JERSEY-2175 and JERSEY-2197:
                // This test doesn't actually do anything with the input stream, but it is important that it
                // open/close the stream to simulate actual usage.  The reported defect is only exposed if you
                // call open/close in some fashion.
                try (final InputStream classStream = jarFileScanner.open()) {
                    scannedEntryCount++;
                }
            }
        }

        return scannedEntryCount;
    }

    @ParameterizedTest
    @ValueSource(booleans = {true, false})
    public void testClassEnumerationWithNonexistentPackage(final boolean recursive) throws IOException {
<<<<<<< HEAD
        try (final InputStream jaxRsApi = new FileInputStream(this.jaxRsApiPath)) {
            final JarFileScanner jarFileScanner = new JarFileScanner(jaxRsApi, "jakarta/ws/r", recursive);
            assertFalse(jarFileScanner.hasNext(), "Unexpectedly found package 'jakarta.ws.r' in jakarta.ws.rs-api");
=======
        try (final InputStream jaxRsApi = Files.newInputStream(Paths.get(this.jaxRsApiPath))) {
            final JarFileScanner jarFileScanner = new JarFileScanner(jaxRsApi, "javax/ws/r", recursive);
            assertFalse(jarFileScanner.hasNext(), "Unexpectedly found package 'javax.ws.r' in javax.ws.rs-api");
>>>>>>> 275ec41a
        }
    }

    @ParameterizedTest
    @ValueSource(booleans = {true, false})
    public void testClassEnumerationWithClassPrefix(final boolean recursive) throws IOException {
<<<<<<< HEAD
        try (final InputStream jaxRsApi = new FileInputStream(this.jaxRsApiPath)) {
            final JarFileScanner jarFileScanner = new JarFileScanner(jaxRsApi, "jakarta/ws/rs/GE", recursive);
            assertFalse(jarFileScanner.hasNext(), "Unexpectedly found package 'jakarta.ws.rs.GE' in jakarta.ws.rs-api");
=======
        try (final InputStream jaxRsApi = Files.newInputStream(Paths.get(this.jaxRsApiPath))) {
            final JarFileScanner jarFileScanner = new JarFileScanner(jaxRsApi, "javax/ws/rs/GE", recursive);
            assertFalse(jarFileScanner.hasNext(), "Unexpectedly found package 'javax.ws.rs.GE' in javax.ws.rs-api");
>>>>>>> 275ec41a
        }
    }
}<|MERGE_RESOLUTION|>--- conflicted
+++ resolved
@@ -136,30 +136,18 @@
     @ParameterizedTest
     @ValueSource(booleans = {true, false})
     public void testClassEnumerationWithNonexistentPackage(final boolean recursive) throws IOException {
-<<<<<<< HEAD
-        try (final InputStream jaxRsApi = new FileInputStream(this.jaxRsApiPath)) {
+        try (final InputStream jaxRsApi = Files.newInputStream(Paths.get(this.jaxRsApiPath))) {
             final JarFileScanner jarFileScanner = new JarFileScanner(jaxRsApi, "jakarta/ws/r", recursive);
             assertFalse(jarFileScanner.hasNext(), "Unexpectedly found package 'jakarta.ws.r' in jakarta.ws.rs-api");
-=======
-        try (final InputStream jaxRsApi = Files.newInputStream(Paths.get(this.jaxRsApiPath))) {
-            final JarFileScanner jarFileScanner = new JarFileScanner(jaxRsApi, "javax/ws/r", recursive);
-            assertFalse(jarFileScanner.hasNext(), "Unexpectedly found package 'javax.ws.r' in javax.ws.rs-api");
->>>>>>> 275ec41a
         }
     }
 
     @ParameterizedTest
     @ValueSource(booleans = {true, false})
     public void testClassEnumerationWithClassPrefix(final boolean recursive) throws IOException {
-<<<<<<< HEAD
-        try (final InputStream jaxRsApi = new FileInputStream(this.jaxRsApiPath)) {
+        try (final InputStream jaxRsApi = Files.newInputStream(Paths.get(this.jaxRsApiPath))) {
             final JarFileScanner jarFileScanner = new JarFileScanner(jaxRsApi, "jakarta/ws/rs/GE", recursive);
             assertFalse(jarFileScanner.hasNext(), "Unexpectedly found package 'jakarta.ws.rs.GE' in jakarta.ws.rs-api");
-=======
-        try (final InputStream jaxRsApi = Files.newInputStream(Paths.get(this.jaxRsApiPath))) {
-            final JarFileScanner jarFileScanner = new JarFileScanner(jaxRsApi, "javax/ws/rs/GE", recursive);
-            assertFalse(jarFileScanner.hasNext(), "Unexpectedly found package 'javax.ws.rs.GE' in javax.ws.rs-api");
->>>>>>> 275ec41a
         }
     }
 }