/*
 * Copyright (c) 2012, 2022 Oracle and/or its affiliates. All rights reserved.
 * Copyright (c) 2018 Payara Foundation and/or its affiliates.
 *
 * This program and the accompanying materials are made available under the
 * terms of the Eclipse Public License v. 2.0, which is available at
 * http://www.eclipse.org/legal/epl-2.0.
 *
 * This Source Code may also be made available under the following Secondary
 * Licenses when the conditions for such availability set forth in the
 * Eclipse Public License v. 2.0 are satisfied: GNU General Public License,
 * version 2 with the GNU Classpath Exception, which is available at
 * https://www.gnu.org/software/classpath/license.html.
 *
 * SPDX-License-Identifier: EPL-2.0 OR GPL-2.0 WITH Classpath-exception-2.0
 */

package org.glassfish.jersey.server.internal.inject;

import java.io.IOException;
import java.io.InputStream;
import java.lang.annotation.Annotation;
import java.lang.reflect.ParameterizedType;
import java.lang.reflect.Type;
import java.net.URI;
import java.util.ArrayList;
import java.util.Arrays;
import java.util.Collections;
import java.util.Date;
import java.util.List;
import java.util.concurrent.ExecutionException;
import java.util.stream.Collectors;

import jakarta.ws.rs.DefaultValue;
import jakarta.ws.rs.GET;
import jakarta.ws.rs.HeaderParam;
import jakarta.ws.rs.Path;
import jakarta.ws.rs.PathParam;
import jakarta.ws.rs.QueryParam;
import jakarta.ws.rs.core.UriBuilder;
import jakarta.ws.rs.ext.ParamConverter;
import jakarta.ws.rs.ext.ParamConverterProvider;

import org.glassfish.jersey.internal.inject.ExtractorException;
import org.glassfish.jersey.internal.inject.ParamConverters;
import org.glassfish.jersey.internal.util.ReflectionHelper;
import org.glassfish.jersey.internal.util.collection.ClassTypePair;
import org.glassfish.jersey.server.ApplicationHandler;
import org.glassfish.jersey.server.ContainerResponse;
import org.glassfish.jersey.server.RequestContextBuilder;
import org.glassfish.jersey.server.ResourceConfig;

<<<<<<< HEAD
import org.junit.Assert;
import org.junit.Test;
=======
import org.junit.jupiter.api.Test;
>>>>>>> 0bcf8eeb
import static org.hamcrest.CoreMatchers.is;
import static org.hamcrest.MatcherAssert.assertThat;
import static org.junit.jupiter.api.Assertions.assertEquals;
import static org.junit.jupiter.api.Assertions.fail;

/**
 * Tests {@link ParamConverter param converters}.
 *
 * @author Miroslav Fuksa
 */
public class ParamConverterInternalTest extends AbstractTest {

    @Path("/")
    public static class BadDateResource {

        @GET
        public String doGet(@QueryParam("d") final Date d) {
            return "DATE";
        }
    }

    @Test
    public void testBadDateResource() throws ExecutionException, InterruptedException {
        initiateWebApplication(BadDateResource.class);
        final ContainerResponse responseContext = getResponseContext(UriBuilder.fromPath("/")
                .queryParam("d", "123").build().toString());

        assertEquals(404, responseContext.getStatus());
    }

    @Path("/")
    public static class BadEnumResource {

        public enum ABC {
            A, B, C
        }

        @GET
        public String doGet(@QueryParam("d") final ABC d) {
            return "ENUM";
        }
    }

    @Test
    public void testBadEnumResource() throws ExecutionException, InterruptedException {
        initiateWebApplication(BadEnumResource.class);
        final ContainerResponse responseContext = getResponseContext(UriBuilder.fromPath("/")
                .queryParam("d", "123").build().toString());

        assertEquals(404, responseContext.getStatus());
    }

    public static class URIStringReaderProvider implements ParamConverterProvider {

        @Override
        public <T> ParamConverter<T> getConverter(final Class<T> rawType,
                                                  final Type genericType,
                                                  final Annotation[] annotations) {
            if (rawType != URI.class) {
                return null;
            }

            //noinspection unchecked
            return (ParamConverter<T>) new ParamConverter<URI>() {
                public URI fromString(final String value) {
                    try {
                        return URI.create(value);
                    } catch (final IllegalArgumentException iae) {
                        throw new ExtractorException(iae);
                    }
                }

                @Override
                public String toString(final URI value) throws IllegalArgumentException {
                    return value.toString();
                }
            };
        }
    }

    @Path("/")
    public static class BadURIResource {

        @GET
        public String doGet(@QueryParam("d") final URI d) {
            return "URI";
        }
    }

    @Test
    public void testBadURIResource() throws ExecutionException, InterruptedException {
        initiateWebApplication(BadURIResource.class, URIStringReaderProvider.class);
        final ContainerResponse responseContext = getResponseContext(UriBuilder.fromPath("/")
                .queryParam("d", "::::123").build().toString());
        assertEquals(404, responseContext.getStatus());
    }

    public static class ListOfStringReaderProvider implements ParamConverterProvider {

        @Override
        public <T> ParamConverter<T> getConverter(final Class<T> rawType,
                                                  final Type genericType,
                                                  final Annotation[] annotations) {
            if (rawType != List.class) {
                return null;
            }

            if (genericType instanceof ParameterizedType) {
                final ParameterizedType parameterizedType = (ParameterizedType) genericType;
                if (parameterizedType.getActualTypeArguments().length != 1) {
                    return null;
                }

                if (parameterizedType.getActualTypeArguments()[0] != String.class) {
                    return null;
                }
            } else {
                return null;
            }

            //noinspection unchecked
            return (ParamConverter<T>) new ParamConverter<List<String>>() {
                @Override
                public List<String> fromString(final String value) {
                    return Arrays.asList(value.split(","));
                }

                @Override
                public String toString(final List<String> value) throws IllegalArgumentException {
                    return value.toString();
                }
            };

        }
    }

    @Path("/")
    public static class ListOfStringResource {

        @GET
        public String doGet(@QueryParam("l") final List<List<String>> l) {
            return l.toString();
        }
    }

    @Test
    public void testListOfStringReaderProvider() throws ExecutionException, InterruptedException {
        initiateWebApplication(ListOfStringResource.class, ListOfStringReaderProvider.class);
        final ContainerResponse responseContext = getResponseContext(UriBuilder.fromPath("/")
                .queryParam("l", "1,2,3").build().toString());

        final String s = (String) responseContext.getEntity();

        assertEquals(Collections.singletonList(Arrays.asList("1", "2", "3")).toString(), s);
    }

    public static class IntegerListConverterProvider implements ParamConverterProvider {

        @Override
        public <T> ParamConverter<T> getConverter(final Class<T> rawType,
                                                  final Type genericType,
                                                  final Annotation[] annotations) {
            if (rawType == List.class) {
                final List<ClassTypePair> typePairs = ReflectionHelper.getTypeArgumentAndClass(genericType);
                final ClassTypePair typePair = (typePairs.size() == 1) ? typePairs.get(0) : null;

                if (typePair != null && typePair.rawClass() == Integer.class) {
                    return new ParamConverter<T>() {
                        @Override
                        public T fromString(final String value) {
                            final List<String> values = Arrays.asList(value.split(","));

                            return rawType.cast(values.stream().map(Integer::valueOf).collect(Collectors.toList()));
                        }

                        @Override
                        public String toString(final T value) {
                            return value.toString();
                        }
                    };
                }
            }

            return null;
        }
    }

    @Path("/")
    public static class IntegerListResource {

        @GET
        @Path("{path}")
        public String get(@PathParam("path") final List<Integer> paths,
                          @QueryParam("query") final List<Integer> queries) {
            final List<Integer> intersection = new ArrayList<>(paths);
            intersection.retainAll(queries);
            return intersection.toString();
        }
    }

    @Test
    public void testCustomListParamConverter() throws Exception {
        initiateWebApplication(IntegerListResource.class, IntegerListConverterProvider.class);
        final ContainerResponse responseContext = getResponseContext(UriBuilder.fromPath("/1,2,3,4,5")
                .queryParam("query", "3,4,5,6,7").build().toString());

        //noinspection unchecked
        assertThat((String) responseContext.getEntity(), is("[3, 4, 5]"));
    }

    @Test
    public void testEagerConverter() throws Exception {
        try {
            new ApplicationHandler(new ResourceConfig(MyEagerParamProvider.class, Resource.class));
            fail("ExtractorException expected.");
        } catch (final ExtractorException expected) {
            // ok
        }
    }

    @Test
    public void testLazyConverter() throws Exception {
        final ApplicationHandler application = new ApplicationHandler(
                new ResourceConfig(MyLazyParamProvider.class, Resource.class));
        final ContainerResponse response = application.apply(RequestContextBuilder.from("/resource", "GET").build()).get();
        assertEquals(400, response.getStatus());
    }

    /**
     * This test verifies that the DateProvider is used for date string conversion instead of
     * string constructor that would be invoking deprecated Date(String) constructor.
     */
    @Test
    public void testDateParamConverterIsChosenForDateString() {
        initiateWebApplication();
        final ParamConverter<Date> converter =
                new ParamConverters.AggregatedProvider(null).getConverter(Date.class, Date.class, null);

        assertEquals(ParamConverters.DateProvider.class, converter.getClass().getEnclosingClass(),
                "Unexpected date converter provider class");
    }

    @Path("resource")
    public static class Resource {

        @GET
        public String wrongDefaultValue(@HeaderParam("header") @DefaultValue("fail") final MyBean header) {
            return "a";
        }
    }

    @Path("/")
    public static class InpuStreamConverterTestResource {
        @GET
        public String inputStream(@QueryParam("param") InputStream inputStream) throws IOException {
            return new String(inputStream.readAllBytes());
        }
    }

    @Test
    public void inputStreamTest() throws ExecutionException, InterruptedException {
        initiateWebApplication(InpuStreamConverterTestResource.class);

        final ContainerResponse responseContext = getResponseContext(UriBuilder.fromPath("/")
                .queryParam("param", "Hello").build().toString());

        Assert.assertEquals("Hello", responseContext.getEntity());
    }

    public static class MyEagerParamProvider implements ParamConverterProvider {

        @Override
        public <T> ParamConverter<T> getConverter(final Class<T> rawType,
                                                  final Type genericType,
                                                  final Annotation[] annotations) {
            if (rawType != MyBean.class) {
                return null;
            }

            //noinspection unchecked
            return (ParamConverter<T>) new MyEagerParamConverter();
        }
    }

    public static class MyLazyParamProvider implements ParamConverterProvider {

        @Override
        public <T> ParamConverter<T> getConverter(final Class<T> rawType,
                                                  final Type genericType,
                                                  final Annotation[] annotations) {
            if (rawType != MyBean.class) {
                return null;
            }

            //noinspection unchecked
            return (ParamConverter<T>) new MyLazyParamConverter();
        }
    }

    public static class MyAbstractParamConverter implements ParamConverter<MyBean> {

        @Override
        public MyBean fromString(final String value) throws IllegalArgumentException {
            if (value == null) {
                throw new IllegalArgumentException("Supplied value is null");
            }
            if ("fail".equals(value)) {
                throw new RuntimeException("fail");
            }
            final MyBean myBean = new MyBean();
            myBean.setValue("*" + value + "*");
            return myBean;
        }

        @Override
        public String toString(final MyBean bean) throws IllegalArgumentException {
            return "*:" + bean.getValue() + ":*";
        }
    }

    public static class MyEagerParamConverter extends MyAbstractParamConverter {
    }

    @ParamConverter.Lazy
    public static class MyLazyParamConverter extends MyAbstractParamConverter {
    }

    public static class MyBean {

        private String value;

        public MyBean() {
        }

        public void setValue(final String value) {
            this.value = value;
        }

        public String getValue() {
            return value;
        }

        @Override
        public String toString() {
            return "MyBean{"
                    + "value='" + value + '\''
                    + '}';
        }
    }

}<|MERGE_RESOLUTION|>--- conflicted
+++ resolved
@@ -50,12 +50,8 @@
 import org.glassfish.jersey.server.RequestContextBuilder;
 import org.glassfish.jersey.server.ResourceConfig;
 
-<<<<<<< HEAD
-import org.junit.Assert;
-import org.junit.Test;
-=======
+import org.junit.jupiter.api.Assertions;
 import org.junit.jupiter.api.Test;
->>>>>>> 0bcf8eeb
 import static org.hamcrest.CoreMatchers.is;
 import static org.hamcrest.MatcherAssert.assertThat;
 import static org.junit.jupiter.api.Assertions.assertEquals;
@@ -322,7 +318,7 @@
         final ContainerResponse responseContext = getResponseContext(UriBuilder.fromPath("/")
                 .queryParam("param", "Hello").build().toString());
 
-        Assert.assertEquals("Hello", responseContext.getEntity());
+        Assertions.assertEquals("Hello", responseContext.getEntity());
     }
 
     public static class MyEagerParamProvider implements ParamConverterProvider {
