--- conflicted
+++ resolved
@@ -1,5 +1,5 @@
 /*
- * Copyright (c) 2012, 2022 Oracle and/or its affiliates. All rights reserved.
+ * Copyright (c) 2012, 2023 Oracle and/or its affiliates. All rights reserved.
  *
  * This program and the accompanying materials are made available under the
  * terms of the Eclipse Public License v. 2.0, which is available at
@@ -20,22 +20,14 @@
 import jakarta.ws.rs.core.Application;
 import jakarta.ws.rs.ext.RuntimeDelegate;
 
-<<<<<<< HEAD
-import org.junit.Test;
-
-import java.security.NoSuchAlgorithmException;
+import org.junit.jupiter.api.Test;
 
 import static org.hamcrest.CoreMatchers.is;
 import static org.hamcrest.MatcherAssert.assertThat;
 import static org.hamcrest.Matchers.notNullValue;
-import static org.junit.Assert.assertSame;
-import static org.junit.Assert.assertTrue;
-import static org.junit.Assert.fail;
-=======
-import org.junit.jupiter.api.Test;
 import static org.junit.jupiter.api.Assertions.assertSame;
+import static org.junit.jupiter.api.Assertions.assertTrue;
 import static org.junit.jupiter.api.Assertions.fail;
->>>>>>> 0bcf8eeb
 
 /**
  * Unit test that checks that the right RuntimeDelegateImpl is loaded by JAX-RS.
@@ -76,7 +68,7 @@
     }
 
     @Test
-    public final void shouldBuildDefaultConfiguration() throws NoSuchAlgorithmException {
+    public final void shouldBuildDefaultConfiguration() {
         // given
         final SeBootstrap.Configuration.Builder configurationBuilder = new RuntimeDelegateImpl().createConfigurationBuilder();
         // when
