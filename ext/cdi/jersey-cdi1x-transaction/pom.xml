<?xml version="1.0" encoding="UTF-8"?>
<!--

    Copyright (c) 2014, 2022 Oracle and/or its affiliates. All rights reserved.

    This program and the accompanying materials are made available under the
    terms of the Eclipse Public License v. 2.0, which is available at
    http://www.eclipse.org/legal/epl-2.0.

    This Source Code may also be made available under the following Secondary
    Licenses when the conditions for such availability set forth in the
    Eclipse Public License v. 2.0 are satisfied: GNU General Public License,
    version 2 with the GNU Classpath Exception, which is available at
    https://www.gnu.org/software/classpath/license.html.

    SPDX-License-Identifier: EPL-2.0 OR GPL-2.0 WITH Classpath-exception-2.0

-->

<project xmlns="http://maven.apache.org/POM/4.0.0" xmlns:xsi="http://www.w3.org/2001/XMLSchema-instance" xsi:schemaLocation="http://maven.apache.org/POM/4.0.0 http://maven.apache.org/maven-v4_0_0.xsd">
    <modelVersion>4.0.0</modelVersion>

    <parent>
        <groupId>org.glassfish.jersey.ext.cdi</groupId>
        <artifactId>project</artifactId>
        <version>3.1.0-SNAPSHOT</version>
    </parent>

    <artifactId>jersey-cdi1x-transaction</artifactId>
    <packaging>jar</packaging>
    <name>jersey-ext-cdi1x-transaction</name>

    <description>Jersey CDI 1.x Transactional Support</description>

    <dependencies>

        <dependency>
            <groupId>jakarta.platform</groupId>
            <artifactId>jakarta.jakartaee-api</artifactId>
            <version>9.0.0</version>
            <scope>provided</scope>
        </dependency>

        <dependency>
            <groupId>org.glassfish.jersey.ext.cdi</groupId>
            <artifactId>jersey-cdi1x</artifactId>
            <version>${project.version}</version>
            <scope>provided</scope>
        </dependency>

        <dependency>
            <groupId>org.glassfish.jersey.core</groupId>
            <artifactId>jersey-server</artifactId>
            <version>${project.version}</version>
            <scope>provided</scope>
        </dependency>
    </dependencies>

    <build>
        <pluginManagement>
            <plugins>
                <plugin>
                    <groupId>org.apache.maven.plugins</groupId>
                    <artifactId>maven-javadoc-plugin</artifactId>
                    <configuration>
                        <!--
                            Excluding only *.tests.* packages for this module. At least one class has to exist in non-excluded
                            packages to generate proper -javadoc.jar file. See https://jira.codehaus.org/browse/MJAVADOC-329
                          -->
                        <excludePackageNames>*.tests.*</excludePackageNames>
                    </configuration>
                </plugin>
            </plugins>
        </pluginManagement>
        <plugins>
            <plugin>
                <groupId>com.sun.istack</groupId>
                <artifactId>istack-commons-maven-plugin</artifactId>
                <inherited>true</inherited>
            </plugin>
            <plugin>
                <groupId>org.codehaus.mojo</groupId>
                <artifactId>build-helper-maven-plugin</artifactId>
                <inherited>true</inherited>
            </plugin>
            <plugin>
                <groupId>org.apache.felix</groupId>
                <artifactId>maven-bundle-plugin</artifactId>
                <inherited>true</inherited>
                <extensions>true</extensions>
                <configuration>
                    <instructions>
                        <Export-Package>org.glassfish.jersey.ext.cdi1x.transaction.internal</Export-Package>
                        <Import-Package>
<<<<<<< HEAD
                            jakarta.enterprise.*;version="[3.0,5)",
                            jakarta.decorator.*;version="[3.0,5)",
                            ${jakarta.annotation.osgi.version},
=======
                            ${jakarta.annotation.osgi.version},
                            ${cdi.osgi.version},
>>>>>>> 7c3541c6
                            *
                        </Import-Package>
                    </instructions>
                </configuration>
            </plugin>
        </plugins>
    </build>
</project><|MERGE_RESOLUTION|>--- conflicted
+++ resolved
@@ -37,7 +37,7 @@
         <dependency>
             <groupId>jakarta.platform</groupId>
             <artifactId>jakarta.jakartaee-api</artifactId>
-            <version>9.0.0</version>
+            <version>9.1.0</version>
             <scope>provided</scope>
         </dependency>
 
@@ -92,14 +92,9 @@
                     <instructions>
                         <Export-Package>org.glassfish.jersey.ext.cdi1x.transaction.internal</Export-Package>
                         <Import-Package>
-<<<<<<< HEAD
-                            jakarta.enterprise.*;version="[3.0,5)",
-                            jakarta.decorator.*;version="[3.0,5)",
-                            ${jakarta.annotation.osgi.version},
-=======
                             ${jakarta.annotation.osgi.version},
                             ${cdi.osgi.version},
->>>>>>> 7c3541c6
+                            jakarta.decorator.*;version="[3.0,5)",
                             *
                         </Import-Package>
                     </instructions>
