--- conflicted
+++ resolved
@@ -37,7 +37,7 @@
         <dependency>
             <groupId>jakarta.platform</groupId>
             <artifactId>jakarta.jakartaee-api</artifactId>
-            <version>9.0.0-RC2</version>
+            <version>9.0.0</version>
             <scope>provided</scope>
         </dependency>
 
@@ -91,15 +91,11 @@
                 <configuration>
                     <instructions>
                         <Export-Package>org.glassfish.jersey.ext.cdi1x.transaction.internal</Export-Package>
-<<<<<<< HEAD
-                        <Import-Package>${jakarta.annotation.osgi.version},*</Import-Package>
-=======
                         <Import-Package>
-                            ${javax.annotation.osgi.version},
+                            ${jakarta.annotation.osgi.version},
                             ${cdi.osgi.version},
                             *
                         </Import-Package>
->>>>>>> f0754eb2
                     </instructions>
                 </configuration>
             </plugin>
