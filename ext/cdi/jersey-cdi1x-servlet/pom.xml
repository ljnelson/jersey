--- conflicted
+++ resolved
@@ -87,12 +87,8 @@
                     <instructions>
                         <Export-Package>org.glassfish.jersey.ext.cdi1x.servlet.internal</Export-Package>
                         <Import-Package>
-<<<<<<< HEAD
-                            jakarta.enterprise.*;version="[3.0,5)",
+                            ${cdi.osgi.version},
                             jakarta.decorator.*;version="[3.0,5)",
-=======
-                            ${cdi.osgi.version},
->>>>>>> 7c3541c6
                             *
                         </Import-Package>
                     </instructions>
