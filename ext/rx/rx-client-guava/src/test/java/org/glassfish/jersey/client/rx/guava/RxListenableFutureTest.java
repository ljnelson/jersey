--- conflicted
+++ resolved
@@ -1,9 +1,5 @@
 /*
-<<<<<<< HEAD
- * Copyright (c) 2014, 2020 Oracle and/or its affiliates. All rights reserved.
-=======
  * Copyright (c) 2014, 2022 Oracle and/or its affiliates. All rights reserved.
->>>>>>> 20f085e8
  *
  * This program and the accompanying materials are made available under the
  * terms of the Eclipse Public License v. 2.0, which is available at
@@ -79,92 +75,49 @@
 
     @Test
     public void testNotFoundReadEntityViaClass() throws Throwable {
-<<<<<<< HEAD
-        client.register(RxListenableFutureInvokerProvider.class);
-
-        try {
-            client.target("http://jersey.java.net")
-                  .request()
-                  .header("Response-Status", 404)
-                  .rx(RxListenableFutureInvoker.class)
-                  .get(String.class)
-                  .get();
-        } catch (final Exception expected) {
-
-            // java.util.concurrent.ExecutionException
-            throw expected
-                    // jakarta.ws.rs.NotFoundException
-                    .getCause();
-        }
-=======
         assertThrows(NotFoundException.class, () -> {
             client.register(RxListenableFutureInvokerProvider.class);
 
             try {
                 client.target("http://jersey.java.net")
-                      .request()
-                      .header("Response-Status", 404)
-                      .rx(RxListenableFutureInvoker.class)
-                      .get(String.class)
-                      .get();
+                        .request()
+                        .header("Response-Status", 404)
+                        .rx(RxListenableFutureInvoker.class)
+                        .get(String.class)
+                        .get();
             } catch (final Exception expected) {
 
                 // java.util.concurrent.ExecutionException
                 throw expected
-                        // javax.ws.rs.NotFoundException
+                        // jakarta.ws.rs.NotFoundException
                         .getCause();
             }
         });
->>>>>>> 20f085e8
     }
-
     @Test
     public void testNotFoundReadEntityViaGenericType() throws Throwable {
-<<<<<<< HEAD
-        client.register(RxListenableFutureInvokerProvider.class);
-
-        try {
-            client.target("http://jersey.java.net")
-                  .request()
-                  .header("Response-Status", 404)
-                  .rx(RxListenableFutureInvoker.class)
-                  .get(new GenericType<String>() {
-                  })
-                  .get();
-        } catch (final Exception expected) {
-
-            expected.printStackTrace();
-
-            // java.util.concurrent.ExecutionException
-            throw expected
-                    // jakarta.ws.rs.NotFoundException
-                    .getCause();
-        }
-=======
         assertThrows(NotFoundException.class, () -> {
             client.register(RxListenableFutureInvokerProvider.class);
 
             try {
                 client.target("http://jersey.java.net")
-                      .request()
-                      .header("Response-Status", 404)
-                      .rx(RxListenableFutureInvoker.class)
-                      .get(new GenericType<String>() {
-                      })
-                      .get();
+                        .request()
+                        .header("Response-Status", 404)
+                        .rx(RxListenableFutureInvoker.class)
+                        .get(new GenericType<String>() {
+                        })
+                        .get();
             } catch (final Exception expected) {
 
                 expected.printStackTrace();
 
                 // java.util.concurrent.ExecutionException
                 throw expected
-                        // javax.ws.rs.NotFoundException
+                        // jakarta.ws.rs.NotFoundException
                         .getCause();
             }
         });
->>>>>>> 20f085e8
     }
-
     @Test
     public void testReadEntityViaClass() throws Throwable {
         client.register(RxListenableFutureInvokerProvider.class);
