/*
<<<<<<< HEAD
 * Copyright (c) 2014, 2020 Oracle and/or its affiliates. All rights reserved.
=======
 * Copyright (c) 2014, 2022 Oracle and/or its affiliates. All rights reserved.
>>>>>>> 20f085e8
 *
 * This program and the accompanying materials are made available under the
 * terms of the Eclipse Public License v. 2.0, which is available at
 * http://www.eclipse.org/legal/epl-2.0.
 *
 * This Source Code may also be made available under the following Secondary
 * Licenses when the conditions for such availability set forth in the
 * Eclipse Public License v. 2.0 are satisfied: GNU General Public License,
 * version 2 with the GNU Classpath Exception, which is available at
 * https://www.gnu.org/software/classpath/license.html.
 *
 * SPDX-License-Identifier: EPL-2.0 OR GPL-2.0 WITH Classpath-exception-2.0
 */

package org.glassfish.jersey.client.rx.rxjava;

import java.util.concurrent.CountDownLatch;
import java.util.concurrent.ExecutorService;
import java.util.concurrent.ScheduledThreadPoolExecutor;
import java.util.concurrent.atomic.AtomicReference;

import jakarta.ws.rs.NotFoundException;
import jakarta.ws.rs.client.Client;
import jakarta.ws.rs.client.ClientBuilder;
import jakarta.ws.rs.core.GenericType;
import jakarta.ws.rs.core.Response;

import org.glassfish.jersey.internal.guava.ThreadFactoryBuilder;
import org.glassfish.jersey.process.JerseyProcessingUncaughtExceptionHandler;

import org.junit.jupiter.api.AfterEach;
import org.junit.jupiter.api.BeforeEach;
import org.junit.jupiter.api.Test;
import static org.hamcrest.MatcherAssert.assertThat;
import static org.hamcrest.Matchers.containsString;
import static org.hamcrest.core.Is.is;
import static org.junit.jupiter.api.Assertions.assertThrows;

import rx.Subscriber;

/**
 * @author Michal Gajdos
 * @author Pavel Bucek
 */
public class RxObservableTest {

    private Client client;
    private Client clientWithExecutor;
    private ExecutorService executor;

    @BeforeEach
    public void setUp() throws Exception {
        client = ClientBuilder.newClient().register(TerminalClientRequestFilter.class);
        client.register(RxObservableInvokerProvider.class);
        executor = new ScheduledThreadPoolExecutor(1, new ThreadFactoryBuilder()
                .setNameFormat("jersey-rx-client-test-%d")
                .setUncaughtExceptionHandler(new JerseyProcessingUncaughtExceptionHandler())
                .build());

        clientWithExecutor = ClientBuilder.newBuilder().executorService(executor).build();
        clientWithExecutor.register(TerminalClientRequestFilter.class);
        clientWithExecutor.register(RxObservableInvokerProvider.class);
    }

    @AfterEach
    public void tearDown() throws Exception {
        executor.shutdown();

        client.close();
        client = null;
    }

    @Test
    public void testNotFoundResponse() throws Exception {
        final RxObservableInvoker invoker = client.target("http://jersey.java.net")
                                                  .request()
                                                  .header("Response-Status", 404)
                                                  .rx(RxObservableInvoker.class);

        testInvoker(invoker, 404, false);
    }

    @Test
    public void testNotFoundWithCustomExecutor() throws Exception {
        final RxObservableInvoker invoker = clientWithExecutor.target("http://jersey.java.net")
                                                              .request()
                                                              .header("Response-Status", 404)
                                                              .rx(RxObservableInvoker.class);

        testInvoker(invoker, 404, true);
    }

    @Test
    public void testNotFoundReadEntityViaClass() throws Throwable {
<<<<<<< HEAD
        try {
            client.target("http://jersey.java.net")
                  .request()
                  .header("Response-Status", 404)
                  .rx(RxObservableInvoker.class)
                  .get(String.class)
                  .toBlocking()
                  .toFuture()
                  .get();
        } catch (final Exception expected) {
            // java.util.concurrent.ExecutionException
            throw expected
                    // jakarta.ws.rs.ProcessingException
                    // .getCause()
                    // jakarta.ws.rs.NotFoundException
                    .getCause();
        }
=======
        assertThrows(NotFoundException.class, () -> {
            try {
                client.target("http://jersey.java.net")
                      .request()
                      .header("Response-Status", 404)
                      .rx(RxObservableInvoker.class)
                      .get(String.class)
                      .toBlocking()
                      .toFuture()
                      .get();
            } catch (final Exception expected) {
                // java.util.concurrent.ExecutionException
                throw expected
                        // javax.ws.rs.ProcessingException
                        // .getCause()
                        // javax.ws.rs.NotFoundException
                        .getCause();
            }
        });
>>>>>>> 20f085e8
    }

    @Test
    public void testNotFoundReadEntityViaGenericType() throws Throwable {
<<<<<<< HEAD
        try {
            client.target("http://jersey.java.net")
                  .request()
                  .header("Response-Status", 404)
                  .rx(RxObservableInvoker.class)
                  .get(new GenericType<String>() { })
                  .toBlocking()
                  .toFuture()
                  .get();
        } catch (final Exception expected) {

            expected.printStackTrace();

            // java.util.concurrent.ExecutionException
            throw expected
                    // jakarta.ws.rs.NotFoundException
                    .getCause();
        }
=======
        assertThrows(NotFoundException.class, () -> {
            try {
                client.target("http://jersey.java.net")
                      .request()
                      .header("Response-Status", 404)
                      .rx(RxObservableInvoker.class)
                      .get(new GenericType<String>() { })
                      .toBlocking()
                      .toFuture()
                      .get();
            } catch (final Exception expected) {

                expected.printStackTrace();

                // java.util.concurrent.ExecutionException
                throw expected
                        // javax.ws.rs.NotFoundException
                        .getCause();
            }
        });
>>>>>>> 20f085e8
    }

    @Test
    public void testReadEntityViaClass() throws Throwable {
        final String response = client.target("http://jersey.java.net")
                                      .request()
                                      .rx(RxObservableInvoker.class)
                                      .get(String.class)
                                      .toBlocking()
                                      .toFuture()
                                      .get();

        assertThat(response, is("NO-ENTITY"));
    }

    @Test
    public void testReadEntityViaGenericType() throws Throwable {
        final String response = client.target("http://jersey.java.net")
                                      .request()
                                      .rx(RxObservableInvoker.class)
                                      .get(new GenericType<String>() { })
                                      .toBlocking()
                                      .toFuture()
                                      .get();

        assertThat(response, is("NO-ENTITY"));
    }

    private void testInvoker(final RxObservableInvoker rx, final int expectedStatus, final boolean testDedicatedThread)
            throws Exception {
        final CountDownLatch latch = new CountDownLatch(1);
        final AtomicReference<Response> responseRef = new AtomicReference<>();
        final AtomicReference<Throwable> errorRef = new AtomicReference<>();

        rx.get().subscribe(new Subscriber<Response>() {
            @Override
            public void onCompleted() {
                latch.countDown();
            }

            @Override
            public void onError(final Throwable e) {
                errorRef.set(e);
                latch.countDown();
            }

            @Override
            public void onNext(final Response response) {
                responseRef.set(response);
            }
        });

        latch.await();

        if (errorRef.get() == null) {
            testResponse(responseRef.get(), expectedStatus, testDedicatedThread);
        } else {
            throw (Exception) errorRef.get();
        }
    }

    private static void testResponse(final Response response, final int expectedStatus, final boolean testDedicatedThread) {
        assertThat(response.getStatus(), is(expectedStatus));
        assertThat(response.readEntity(String.class), is("NO-ENTITY"));

        // Executor.
        assertThat(response.getHeaderString("Test-Thread"), testDedicatedThread
                ? containsString("jersey-rx-client-test") : containsString("jersey-client-async-executor"));

        // Properties.
        assertThat(response.getHeaderString("Test-Uri"), is("http://jersey.java.net"));
        assertThat(response.getHeaderString("Test-Method"), is("GET"));
    }
}<|MERGE_RESOLUTION|>--- conflicted
+++ resolved
@@ -1,9 +1,5 @@
 /*
-<<<<<<< HEAD
- * Copyright (c) 2014, 2020 Oracle and/or its affiliates. All rights reserved.
-=======
  * Copyright (c) 2014, 2022 Oracle and/or its affiliates. All rights reserved.
->>>>>>> 20f085e8
  *
  * This program and the accompanying materials are made available under the
  * terms of the Eclipse Public License v. 2.0, which is available at
@@ -98,25 +94,6 @@
 
     @Test
     public void testNotFoundReadEntityViaClass() throws Throwable {
-<<<<<<< HEAD
-        try {
-            client.target("http://jersey.java.net")
-                  .request()
-                  .header("Response-Status", 404)
-                  .rx(RxObservableInvoker.class)
-                  .get(String.class)
-                  .toBlocking()
-                  .toFuture()
-                  .get();
-        } catch (final Exception expected) {
-            // java.util.concurrent.ExecutionException
-            throw expected
-                    // jakarta.ws.rs.ProcessingException
-                    // .getCause()
-                    // jakarta.ws.rs.NotFoundException
-                    .getCause();
-        }
-=======
         assertThrows(NotFoundException.class, () -> {
             try {
                 client.target("http://jersey.java.net")
@@ -130,58 +107,37 @@
             } catch (final Exception expected) {
                 // java.util.concurrent.ExecutionException
                 throw expected
-                        // javax.ws.rs.ProcessingException
+                        // jakarta.ws.rs.ProcessingException
                         // .getCause()
-                        // javax.ws.rs.NotFoundException
+                        // jakarta.ws.rs.NotFoundException
                         .getCause();
             }
         });
->>>>>>> 20f085e8
     }
 
     @Test
     public void testNotFoundReadEntityViaGenericType() throws Throwable {
-<<<<<<< HEAD
-        try {
-            client.target("http://jersey.java.net")
-                  .request()
-                  .header("Response-Status", 404)
-                  .rx(RxObservableInvoker.class)
-                  .get(new GenericType<String>() { })
-                  .toBlocking()
-                  .toFuture()
-                  .get();
-        } catch (final Exception expected) {
-
-            expected.printStackTrace();
-
-            // java.util.concurrent.ExecutionException
-            throw expected
-                    // jakarta.ws.rs.NotFoundException
-                    .getCause();
-        }
-=======
         assertThrows(NotFoundException.class, () -> {
             try {
                 client.target("http://jersey.java.net")
-                      .request()
-                      .header("Response-Status", 404)
-                      .rx(RxObservableInvoker.class)
-                      .get(new GenericType<String>() { })
-                      .toBlocking()
-                      .toFuture()
-                      .get();
+                        .request()
+                        .header("Response-Status", 404)
+                        .rx(RxObservableInvoker.class)
+                        .get(new GenericType<String>() {
+                        })
+                        .toBlocking()
+                        .toFuture()
+                        .get();
             } catch (final Exception expected) {
 
                 expected.printStackTrace();
 
                 // java.util.concurrent.ExecutionException
                 throw expected
-                        // javax.ws.rs.NotFoundException
+                        // jakarta.ws.rs.NotFoundException
                         .getCause();
             }
         });
->>>>>>> 20f085e8
     }
 
     @Test
