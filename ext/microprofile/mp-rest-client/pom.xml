<?xml version="1.0" encoding="UTF-8"?>
<!--

    Copyright (c) 2019, 2021 Oracle and/or its affiliates. All rights reserved.

    This program and the accompanying materials are made available under the
    terms of the Eclipse Public License v. 2.0, which is available at
    http://www.eclipse.org/legal/epl-2.0.

    This Source Code may also be made available under the following Secondary
    Licenses when the conditions for such availability set forth in the
    Eclipse Public License v. 2.0 are satisfied: GNU General Public License,
    version 2 with the GNU Classpath Exception, which is available at
    https://www.gnu.org/software/classpath/license.html.

    SPDX-License-Identifier: EPL-2.0 OR GPL-2.0 WITH Classpath-exception-2.0

-->
<project xmlns="http://maven.apache.org/POM/4.0.0"
         xmlns:xsi="http://www.w3.org/2001/XMLSchema-instance"
         xsi:schemaLocation="http://maven.apache.org/POM/4.0.0 http://maven.apache.org/xsd/maven-4.0.0.xsd">
    <parent>
        <artifactId>project</artifactId>
        <groupId>org.glassfish.jersey.ext.microprofile</groupId>
        <version>3.0.0-SNAPSHOT</version>
    </parent>
    <modelVersion>4.0.0</modelVersion>

    <artifactId>jersey-mp-rest-client</artifactId>

    <dependencies>
        <dependency>
            <groupId>org.eclipse.microprofile.rest.client</groupId>
            <artifactId>microprofile-rest-client-api</artifactId>
            <version>2.0</version>
        </dependency>
        <dependency>
            <groupId>org.eclipse.microprofile.config</groupId>
            <artifactId>microprofile-config-api</artifactId>
            <version>1.3</version>
        </dependency>
        <dependency>
            <groupId>org.glassfish.jersey.core</groupId>
            <artifactId>jersey-client</artifactId>
            <version>${project.version}</version>
        </dependency>
        <dependency>
            <groupId>org.glassfish.jersey.core</groupId>
            <artifactId>jersey-server</artifactId>
            <version>${project.version}</version>
        </dependency>
        <dependency>
            <groupId>org.glassfish.jersey.inject</groupId>
            <artifactId>jersey-hk2</artifactId>
            <version>${project.version}</version>
        </dependency>
        <dependency>
            <groupId>org.glassfish.jersey.media</groupId>
            <artifactId>jersey-media-json-binding</artifactId>
            <version>${project.version}</version>
        </dependency>
        <dependency>
            <groupId>org.glassfish.jersey.ext.cdi</groupId>
            <artifactId>jersey-cdi1x</artifactId>
            <version>${project.version}</version>
        </dependency>
        <dependency>
            <groupId>org.glassfish.jersey.ext.cdi</groupId>
            <artifactId>jersey-weld2-se</artifactId>
            <version>${project.version}</version>
        </dependency>
        <dependency>
            <groupId>jakarta.json</groupId>
            <artifactId>jakarta.json-api</artifactId>
            <version>${jsonp.ri.version}</version>
        </dependency>
        <dependency>
<<<<<<< HEAD
            <groupId>jakarta.enterprise</groupId>
            <artifactId>jakarta.enterprise.cdi-api</artifactId>
<!--            <version>2.0</version>-->
=======
            <groupId>javax.enterprise</groupId>
            <artifactId>cdi-api</artifactId>
            <version>2.0</version>
            <scope>provided</scope>
>>>>>>> e129ced6
        </dependency>
        <dependency>
            <groupId>org.glassfish</groupId>
            <artifactId>jsonp-jaxrs</artifactId>
        </dependency>
        <dependency>
            <groupId>org.reactivestreams</groupId>
            <artifactId>reactive-streams</artifactId>
            <version>1.0.3</version>
        </dependency>
        <dependency>
            <groupId>org.glassfish.jersey.media</groupId>
            <artifactId>jersey-media-sse</artifactId>
            <version>${project.version}</version>
        </dependency>
    </dependencies>

    <build>
        <plugins>
            <plugin>
                <groupId>org.apache.felix</groupId>
                <artifactId>maven-bundle-plugin</artifactId>
                <inherited>true</inherited>
                <extensions>true</extensions>
                <configuration>
                    <instructions>
                        <Export-Package>
                            org.glassfish.jersey.restclient.*;version=${project.version}
                        </Export-Package>
                        <Import-Package>
                            *
                        </Import-Package>
                    </instructions>
                    <unpackBundle>true</unpackBundle>
                </configuration>
            </plugin>
        </plugins>
    </build>

</project><|MERGE_RESOLUTION|>--- conflicted
+++ resolved
@@ -75,16 +75,9 @@
             <version>${jsonp.ri.version}</version>
         </dependency>
         <dependency>
-<<<<<<< HEAD
             <groupId>jakarta.enterprise</groupId>
             <artifactId>jakarta.enterprise.cdi-api</artifactId>
-<!--            <version>2.0</version>-->
-=======
-            <groupId>javax.enterprise</groupId>
-            <artifactId>cdi-api</artifactId>
-            <version>2.0</version>
             <scope>provided</scope>
->>>>>>> e129ced6
         </dependency>
         <dependency>
             <groupId>org.glassfish</groupId>
