<?xml version="1.0" encoding="UTF-8"?>
<!--

    Copyright (c) 2019, 2022 Oracle and/or its affiliates. All rights reserved.

    This program and the accompanying materials are made available under the
    terms of the Eclipse Public License v. 2.0, which is available at
    http://www.eclipse.org/legal/epl-2.0.

    This Source Code may also be made available under the following Secondary
    Licenses when the conditions for such availability set forth in the
    Eclipse Public License v. 2.0 are satisfied: GNU General Public License,
    version 2 with the GNU Classpath Exception, which is available at
    https://www.gnu.org/software/classpath/license.html.

    SPDX-License-Identifier: EPL-2.0 OR GPL-2.0 WITH Classpath-exception-2.0

-->
<project xmlns="http://maven.apache.org/POM/4.0.0"
         xmlns:xsi="http://www.w3.org/2001/XMLSchema-instance"
         xsi:schemaLocation="http://maven.apache.org/POM/4.0.0 http://maven.apache.org/xsd/maven-4.0.0.xsd">
    <parent>
        <artifactId>project</artifactId>
        <groupId>org.glassfish.jersey.ext.microprofile</groupId>
        <version>3.0.99-SNAPSHOT</version>
    </parent>
    <modelVersion>4.0.0</modelVersion>

    <artifactId>jersey-mp-rest-client</artifactId>

    <dependencies>
        <dependency>
            <groupId>org.eclipse.microprofile.rest.client</groupId>
            <artifactId>microprofile-rest-client-api</artifactId>
            <version>${microprofile.rest.client.version}</version>
        </dependency>
        <dependency>
            <groupId>org.eclipse.microprofile.config</groupId>
            <artifactId>microprofile-config-api</artifactId>
            <version>${microprofile.config.version}</version>
        </dependency>
        <dependency>
            <groupId>org.glassfish.jersey.core</groupId>
            <artifactId>jersey-client</artifactId>
            <version>${project.version}</version>
        </dependency>
        <dependency>
            <groupId>org.glassfish.jersey.core</groupId>
            <artifactId>jersey-server</artifactId>
            <version>${project.version}</version>
        </dependency>
        <dependency>
            <groupId>org.glassfish.jersey.inject</groupId>
            <artifactId>jersey-hk2</artifactId>
            <version>${project.version}</version>
        </dependency>
        <dependency>
            <groupId>org.glassfish.jersey.media</groupId>
            <artifactId>jersey-media-json-binding</artifactId>
            <version>${project.version}</version>
        </dependency>
        <dependency>
            <groupId>org.glassfish.jersey.ext.cdi</groupId>
            <artifactId>jersey-cdi1x</artifactId>
            <version>${project.version}</version>
        </dependency>
        <dependency>
            <groupId>org.glassfish.jersey.ext.cdi</groupId>
            <artifactId>jersey-weld2-se</artifactId>
            <version>${project.version}</version>
        </dependency>
        <dependency>
            <groupId>jakarta.json</groupId>
            <artifactId>jakarta.json-api</artifactId>
        </dependency>
        <dependency>
            <groupId>jakarta.enterprise</groupId>
            <artifactId>jakarta.enterprise.cdi-api</artifactId>
            <scope>provided</scope>
        </dependency>
        <dependency>
            <groupId>org.eclipse.parsson</groupId>
            <artifactId>parsson-media</artifactId>
        </dependency>
        <dependency>
            <groupId>org.reactivestreams</groupId>
            <artifactId>reactive-streams</artifactId>
            <version>1.0.3</version>
        </dependency>
        <dependency>
            <groupId>org.glassfish.jersey.media</groupId>
            <artifactId>jersey-media-sse</artifactId>
            <version>${project.version}</version>
        </dependency>
    </dependencies>

    <build>
        <plugins>
            <plugin>
                <groupId>com.sun.istack</groupId>
                <artifactId>istack-commons-maven-plugin</artifactId>
                <inherited>true</inherited>
            </plugin>
            <plugin>
                <groupId>org.apache.felix</groupId>
                <artifactId>maven-bundle-plugin</artifactId>
                <inherited>true</inherited>
                <extensions>true</extensions>
                <configuration>
                    <instructions>
                        <Export-Package>
                            org.glassfish.jersey.microprofile.restclient.*;version=${project.version}
                        </Export-Package>
                        <Import-Package>
<<<<<<< HEAD
                            jakarta.enterprise.*;version="[3.0,5)",
                            jakarta.decorator.*;version="[3.0,5)",
                            org.eclipse.microprofile.config.*;version="!",
=======
                            ${cdi.osgi.version},
                            org.eclipse.microprofile.rest.client.*;version="[1,3)",
>>>>>>> f0754eb2
                            *
                        </Import-Package>
                    </instructions>
                    <unpackBundle>true</unpackBundle>
                </configuration>
            </plugin>
        </plugins>
    </build>

</project><|MERGE_RESOLUTION|>--- conflicted
+++ resolved
@@ -112,14 +112,9 @@
                             org.glassfish.jersey.microprofile.restclient.*;version=${project.version}
                         </Export-Package>
                         <Import-Package>
-<<<<<<< HEAD
-                            jakarta.enterprise.*;version="[3.0,5)",
+                            gf-cdi-inject-on-server,
                             jakarta.decorator.*;version="[3.0,5)",
                             org.eclipse.microprofile.config.*;version="!",
-=======
-                            ${cdi.osgi.version},
-                            org.eclipse.microprofile.rest.client.*;version="[1,3)",
->>>>>>> f0754eb2
                             *
                         </Import-Package>
                     </instructions>
