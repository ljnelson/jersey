<?xml version="1.0"?>
<!--

    Copyright (c) 2012, 2022 Oracle and/or its affiliates. All rights reserved.
    Copyright (c) 2018, 2019 Payara Foundation and/or its affiliates. All rights reserved.

    This program and the accompanying materials are made available under the
    terms of the Eclipse Public License v. 2.0, which is available at
    http://www.eclipse.org/legal/epl-2.0.

    This Source Code may also be made available under the following Secondary
    Licenses when the conditions for such availability set forth in the
    Eclipse Public License v. 2.0 are satisfied: GNU General Public License,
    version 2 with the GNU Classpath Exception, which is available at
    https://www.gnu.org/software/classpath/license.html.

    SPDX-License-Identifier: EPL-2.0 OR GPL-2.0 WITH Classpath-exception-2.0

-->

<project xmlns="http://maven.apache.org/POM/4.0.0" xmlns:xsi="http://www.w3.org/2001/XMLSchema-instance" xsi:schemaLocation="http://maven.apache.org/POM/4.0.0 http://maven.apache.org/xsd/maven-4.0.0.xsd">
    <modelVersion>4.0.0</modelVersion>

    <parent>
        <groupId>org.glassfish.jersey.ext</groupId>
        <artifactId>project</artifactId>
        <version>3.0.99-SNAPSHOT</version>
    </parent>

    <artifactId>jersey-bean-validation</artifactId>
    <name>jersey-ext-bean-validation</name>

    <description>
        Jersey extension module providing support for Bean Validation (JSR-349) API.
    </description>

    <build>
        <plugins>
            <plugin>
                <groupId>com.sun.istack</groupId>
                <artifactId>istack-commons-maven-plugin</artifactId>
                <inherited>true</inherited>
            </plugin>
            <plugin>
                <groupId>org.codehaus.mojo</groupId>
                <artifactId>build-helper-maven-plugin</artifactId>
                <inherited>true</inherited>
            </plugin>
            <plugin>
                <groupId>org.apache.felix</groupId>
                <artifactId>maven-bundle-plugin</artifactId>
                <inherited>true</inherited>
                <extensions>true</extensions>
                <configuration>
                    <instructions>
                        <!-- Note: When you're changing these properties change them also in bundles/jax-rs-ri/bundle/pom.xml. -->
                        <Export-Package>org.glassfish.jersey.server.validation.*;version=${project.version}</Export-Package>
                        <Import-Package>
<<<<<<< HEAD
                            ${jakarta.annotation.osgi.version},
                            jakarta.validation.*;resolution:=optional;version="[3,4)",
=======
                            ${javax.annotation.osgi.version},
                            ${cdi.osgi.version},
                            javax.validation.*;resolution:=optional;version="${range;[==,3);${javax.validation.api.version}}",
>>>>>>> f0754eb2
                            *
                        </Import-Package>
                    </instructions>
                    <unpackBundle>true</unpackBundle>
                </configuration>
            </plugin>
        </plugins>
    </build>

    <dependencies>
        <dependency>
            <groupId>jakarta.inject</groupId>
            <artifactId>jakarta.inject-api</artifactId>
        </dependency>
        <dependency>
            <groupId>org.glassfish.jersey.core</groupId>
            <artifactId>jersey-common</artifactId>
            <version>${project.version}</version>
        </dependency>
        <dependency>
            <groupId>org.glassfish.jersey.core</groupId>
            <artifactId>jersey-server</artifactId>
            <version>${project.version}</version>
        </dependency>

        <dependency>
            <groupId>jakarta.validation</groupId>
            <artifactId>jakarta.validation-api</artifactId>
        </dependency>
        <dependency>
            <groupId>org.hibernate.validator</groupId>
            <artifactId>hibernate-validator</artifactId>
            <exclusions>
                <exclusion>
                    <groupId>jakarta.validation</groupId>
                    <artifactId>jakarta.validation-api</artifactId>
                </exclusion>
                <exclusion>
                    <groupId>jakarta.el</groupId>
                    <artifactId>jakarta.el-api</artifactId>
                </exclusion>
            </exclusions>
        </dependency>
        <dependency>
            <groupId>jakarta.xml.bind</groupId>
            <artifactId>jakarta.xml.bind-api</artifactId>
            <optional>true</optional>
        </dependency>
        <dependency>
            <groupId>jakarta.enterprise</groupId>
            <artifactId>jakarta.enterprise.cdi-api</artifactId>
            <optional>true</optional>
        </dependency>
        <dependency>
            <groupId>org.glassfish.jersey.ext.cdi</groupId>
            <artifactId>jersey-cdi1x</artifactId>
            <version>${project.version}</version>
            <optional>true</optional>
        </dependency>


        <!-- java-el related dependencies are in scope "provided" in hibernate-validator -->
        <dependency>
            <groupId>jakarta.el</groupId>
            <artifactId>jakarta.el-api</artifactId>
        </dependency>

        <dependency>
            <groupId>org.glassfish</groupId>
            <artifactId>jakarta.el</artifactId>
        </dependency>

        <dependency>
            <groupId>org.glassfish.jersey.test-framework</groupId>
            <artifactId>jersey-test-framework-core</artifactId>
            <version>${project.version}</version>
            <scope>test</scope>
        </dependency>
    </dependencies>

</project><|MERGE_RESOLUTION|>--- conflicted
+++ resolved
@@ -56,14 +56,9 @@
                         <!-- Note: When you're changing these properties change them also in bundles/jax-rs-ri/bundle/pom.xml. -->
                         <Export-Package>org.glassfish.jersey.server.validation.*;version=${project.version}</Export-Package>
                         <Import-Package>
-<<<<<<< HEAD
                             ${jakarta.annotation.osgi.version},
-                            jakarta.validation.*;resolution:=optional;version="[3,4)",
-=======
-                            ${javax.annotation.osgi.version},
                             ${cdi.osgi.version},
-                            javax.validation.*;resolution:=optional;version="${range;[==,3);${javax.validation.api.version}}",
->>>>>>> f0754eb2
+                            jakarta.validation.*;resolution:=optional;version="${range;[==,3);${javax.validation.api.version}}",
                             *
                         </Import-Package>
                     </instructions>
