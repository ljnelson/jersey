/*
 * Copyright (c) 2024 Oracle and/or its affiliates. All rights reserved.
 *
 * This program and the accompanying materials are made available under the
 * terms of the Eclipse Public License v. 2.0, which is available at
 * http://www.eclipse.org/legal/epl-2.0.
 *
 * This Source Code may also be made available under the following Secondary
 * Licenses when the conditions for such availability set forth in the
 * Eclipse Public License v. 2.0 are satisfied: GNU General Public License,
 * version 2 with the GNU Classpath Exception, which is available at
 * https://www.gnu.org/software/classpath/license.html.
 *
 * SPDX-License-Identifier: EPL-2.0 OR GPL-2.0 WITH Classpath-exception-2.0
 */
package org.glassfish.jersey.micrometer.server;

import java.util.Collection;
import java.util.Collections;
import java.util.HashSet;
import java.util.IdentityHashMap;
import java.util.List;
import java.util.Map;
import java.util.Set;
import java.util.stream.Collectors;

import io.micrometer.core.annotation.Timed;
import io.micrometer.core.instrument.LongTaskTimer;
import io.micrometer.core.instrument.MeterRegistry;
import io.micrometer.core.instrument.Timer;
import org.glassfish.jersey.server.ContainerRequest;
import org.glassfish.jersey.server.model.ResourceMethod;
import org.glassfish.jersey.server.monitoring.RequestEvent;
import org.glassfish.jersey.server.monitoring.RequestEventListener;

import static java.util.Objects.requireNonNull;

/**
 * {@link RequestEventListener} recording timings for Jersey server requests.
 *
 * @author Michael Weirauch
 * @author Jon Schneider
 * @since 2.41
 */
public class MetricsRequestEventListener implements RequestEventListener {

    private final Map<ContainerRequest, Timer.Sample> shortTaskSample = Collections
        .synchronizedMap(new IdentityHashMap<>());

    private final Map<ContainerRequest, Collection<LongTaskTimer.Sample>> longTaskSamples = Collections
        .synchronizedMap(new IdentityHashMap<>());

    private final Map<ContainerRequest, Set<Timed>> timedAnnotationsOnRequest = Collections
        .synchronizedMap(new IdentityHashMap<>());

    private final MeterRegistry registry;

    private final JerseyTagsProvider tagsProvider;

    private boolean autoTimeRequests;

    private final TimedFinder timedFinder;

    private final String metricName;

    public MetricsRequestEventListener(MeterRegistry registry, JerseyTagsProvider tagsProvider, String metricName,
            boolean autoTimeRequests, AnnotationFinder annotationFinder) {
        this.registry = requireNonNull(registry);
        this.tagsProvider = requireNonNull(tagsProvider);
        this.metricName = requireNonNull(metricName);
        this.autoTimeRequests = autoTimeRequests;
        this.timedFinder = new TimedFinder(annotationFinder);
    }

    @Override
    public void onEvent(RequestEvent event) {
        ContainerRequest containerRequest = event.getContainerRequest();
        Set<Timed> timedAnnotations;

        switch (event.getType()) {
            case ON_EXCEPTION:
                if (!isClientError(event)) {
                    break;
                }
                time(event, containerRequest);
                break;
            case REQUEST_MATCHED:
                time(event, containerRequest);
                break;
            case FINISHED:
                timedAnnotations = timedAnnotationsOnRequest.remove(containerRequest);
                Timer.Sample shortSample = shortTaskSample.remove(containerRequest);

                if (shortSample != null) {
                    for (Timer timer : shortTimers(timedAnnotations, event)) {
                        shortSample.stop(timer);
                    }
                }

                Collection<LongTaskTimer.Sample> longSamples = this.longTaskSamples.remove(containerRequest);
                if (longSamples != null) {
                    for (LongTaskTimer.Sample longSample : longSamples) {
                        longSample.stop();
                    }
                }
                break;
        }
    }

    private void time(RequestEvent event, ContainerRequest containerRequest) {
        Set<Timed> timedAnnotations;
        timedAnnotations = annotations(event);

        timedAnnotationsOnRequest.put(containerRequest, timedAnnotations);
        shortTaskSample.put(containerRequest, Timer.start(registry));

        List<LongTaskTimer.Sample> longTaskSamples = longTaskTimers(timedAnnotations, event).stream()
            .map(LongTaskTimer::start)
            .collect(Collectors.toList());
        if (!longTaskSamples.isEmpty()) {
            this.longTaskSamples.put(containerRequest, longTaskSamples);
        }
    }

    private boolean isClientError(RequestEvent event) {
        Throwable t = event.getException();
        if (t == null) {
            return false;
        }
<<<<<<< HEAD
        String className = t.getClass().getCanonicalName();
        return className.equals("jakarta.ws.rs.NotFoundException") || className.equals("jakarta.ws.rs.NotFoundException");
=======
        String className = t.getClass().getSuperclass().getCanonicalName();
        return className.equals("jakarta.ws.rs.ClientErrorException")
               || className.equals("javax.ws.rs.ClientErrorException");
>>>>>>> 9d096a8b
    }

    private Set<Timer> shortTimers(Set<Timed> timed, RequestEvent event) {
        /*
         * Given we didn't find any matching resource method, 404s will be only recorded
         * when auto-time-requests is enabled. On par with WebMVC instrumentation.
         */
        if ((timed == null || timed.isEmpty()) && autoTimeRequests) {
            return Collections.singleton(registry.timer(metricName, tagsProvider.httpRequestTags(event)));
        }

        if (timed == null) {
            return Collections.emptySet();
        }

        return timed.stream()
            .filter(annotation -> !annotation.longTask())
            .map(t -> Timer.builder(t, metricName).tags(tagsProvider.httpRequestTags(event)).register(registry))
            .collect(Collectors.toSet());
    }

    private Set<LongTaskTimer> longTaskTimers(Set<Timed> timed, RequestEvent event) {
        return timed.stream()
            .filter(Timed::longTask)
            .map(LongTaskTimer::builder)
            .map(b -> b.tags(tagsProvider.httpLongRequestTags(event)).register(registry))
            .collect(Collectors.toSet());
    }

    private Set<Timed> annotations(RequestEvent event) {
        final Set<Timed> timed = new HashSet<>();

        final ResourceMethod matchingResourceMethod = event.getUriInfo().getMatchedResourceMethod();
        if (matchingResourceMethod != null) {
            // collect on method level
            timed.addAll(timedFinder.findTimedAnnotations(matchingResourceMethod.getInvocable().getHandlingMethod()));

            // fallback on class level
            if (timed.isEmpty()) {
                timed.addAll(timedFinder.findTimedAnnotations(
                        matchingResourceMethod.getInvocable().getHandlingMethod().getDeclaringClass()));
            }
        }
        return timed;
    }

}<|MERGE_RESOLUTION|>--- conflicted
+++ resolved
@@ -127,14 +127,9 @@
         if (t == null) {
             return false;
         }
-<<<<<<< HEAD
-        String className = t.getClass().getCanonicalName();
-        return className.equals("jakarta.ws.rs.NotFoundException") || className.equals("jakarta.ws.rs.NotFoundException");
-=======
         String className = t.getClass().getSuperclass().getCanonicalName();
         return className.equals("jakarta.ws.rs.ClientErrorException")
-               || className.equals("javax.ws.rs.ClientErrorException");
->>>>>>> 9d096a8b
+                || className.equals("javax.ws.rs.ClientErrorException");
     }
 
     private Set<Timer> shortTimers(Set<Timed> timed, RequestEvent event) {
