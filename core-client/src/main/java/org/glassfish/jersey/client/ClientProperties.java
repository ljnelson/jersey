/*
 * Copyright (c) 2012, 2024 Oracle and/or its affiliates. All rights reserved.
 *
 * This program and the accompanying materials are made available under the
 * terms of the Eclipse Public License v. 2.0, which is available at
 * http://www.eclipse.org/legal/epl-2.0.
 *
 * This Source Code may also be made available under the following Secondary
 * Licenses when the conditions for such availability set forth in the
 * Eclipse Public License v. 2.0 are satisfied: GNU General Public License,
 * version 2 with the GNU Classpath Exception, which is available at
 * https://www.gnu.org/software/classpath/license.html.
 *
 * SPDX-License-Identifier: EPL-2.0 OR GPL-2.0 WITH Classpath-exception-2.0
 */

package org.glassfish.jersey.client;

import java.util.Map;

import org.glassfish.jersey.CommonProperties;
import org.glassfish.jersey.client.internal.HttpUrlConnector;
import org.glassfish.jersey.internal.util.PropertiesClass;
import org.glassfish.jersey.internal.util.PropertiesHelper;
import org.glassfish.jersey.internal.util.PropertyAlias;

import jakarta.ws.rs.client.Client;
import jakarta.ws.rs.client.ClientBuilder;

/**
 * Jersey client implementation configuration properties.
 *
 * @author Marek Potociar
 * @author Libor Kramolis
 */
@PropertiesClass
public final class ClientProperties {

    /**
     * Automatic redirection. A value of {@code true} declares that the client
     * will automatically redirect to the URI declared in 3xx responses.
     * <p>
     * The value MUST be an instance convertible to {@link java.lang.Boolean}.
     * </p>
     * <p>
     * The default value is {@code true}.
     * </p>
     * <p>
     * The name of the configuration property is <tt>{@value}</tt>.
     * </p>
     */
    public static final String FOLLOW_REDIRECTS = "jersey.config.client.followRedirects";

    /**
     * Read timeout interval, in milliseconds.
     * <p>
     * The value MUST be an instance convertible to {@link java.lang.Integer}. A
     * value of zero (0) is equivalent to an interval of infinity.
     * </p>
     * <p>
     * The default value is infinity (0).
     * </p>
     * <p>
     * The name of the configuration property is <tt>{@value}</tt>.
     * </p>
     */
    public static final String READ_TIMEOUT = "jersey.config.client.readTimeout";

    /**
     * Connect timeout interval, in milliseconds.
     * <p>
     * The value MUST be an instance convertible to {@link java.lang.Integer}. A
     * value of zero (0) is equivalent to an interval of infinity.
     * </p>
     * <p>
     * The default value is infinity (0).
     * </p>
     * <p>
     * The name of the configuration property is <tt>{@value}</tt>.
     * </p>
     */
    public static final String CONNECT_TIMEOUT = "jersey.config.client.connectTimeout";

    /**
     * The value MUST be an instance convertible to {@link java.lang.Integer}.
     * <p>
     * The property defines the size of the chunk in bytes. The property does not enable
     * chunked encoding (it is controlled by {@link #REQUEST_ENTITY_PROCESSING} property).
     * </p>
     * <p>
     * A default value is {@value #DEFAULT_CHUNK_SIZE} (since Jersey 2.16).
     * </p>
     * <p>
     * The name of the configuration property is <tt>{@value}</tt>.
     * </p>
     */
    public static final String CHUNKED_ENCODING_SIZE = "jersey.config.client.chunkedEncodingSize";
    /**
     * Default chunk size in HTTP chunk-encoded messages.
     *
     * @since 2.16
     */
    public static final int DEFAULT_CHUNK_SIZE = 4096;

    /**
     * Asynchronous thread pool size.
     * <p>
     * The value MUST be an instance of {@link java.lang.Integer}.
     * </p>
     * <p>
     * If the property is absent then thread pool used for async requests will
     * be initialized as default cached thread pool, which creates new thread
     * for every new request, see {@link java.util.concurrent.Executors}. When a
     * value &gt;&nbsp;0 is provided, the created cached thread pool limited to that
     * number of threads will be utilized. Zero or negative values will be ignored.
     * </p>
     * <p>
     * Note that the property may be ignored if a custom {@link org.glassfish.jersey.spi.ExecutorServiceProvider}
     * is configured to execute asynchronous requests in the client runtime (see
     * {@link org.glassfish.jersey.client.ClientAsyncExecutor}).
     * </p>
     * <p>
     * A default value is not set.
     * </p>
     * <p>
     * The name of the configuration property is <tt>{@value}</tt>.
     * </p>
     */
    public static final String ASYNC_THREADPOOL_SIZE = "jersey.config.client.async.threadPoolSize";

    /**
     * Scheduler thread pool size.
     * <p>
     * The value MUST be an instance of {@link java.lang.Integer}.
     * </p>
     * <p>
     * If the property is absent then thread pool used for background task scheduling will
     * be initialized as default scheduled thread pool executor, which creates new thread
     * for every new request, see {@link java.util.concurrent.Executors}. When a
     * value &gt;&nbsp;0 is provided, the created scheduled thread pool executor limited to that
     * number of threads will be utilized. Zero or negative values will be ignored.
     * </p>
     * <p>
     * Note that the property may be ignored if a custom {@link org.glassfish.jersey.spi.ExecutorServiceProvider}
     * is configured to execute background tasks scheduling in the client runtime (see
     * {@link org.glassfish.jersey.client.ClientBackgroundScheduler}).
     * </p>
     * <p>
     * A default value is not set.
     * </p>
     * <p>
     * The name of the configuration property is <tt>{@value}</tt>.
     * </p>
     */
    public static final String BACKGROUND_SCHEDULER_THREADPOOL_SIZE = "jersey.config.client.backgroundScheduler.threadPoolSize";

    /**
     * If {@link org.glassfish.jersey.client.filter.EncodingFilter} is
     * registered, this property indicates the value of Content-Encoding
     * property the filter should be adding.
     * <p>
     * The value MUST be an instance of {@link String}.
     * </p>
     * <p>
     * The default value is {@code null}.
     * </p>
     * <p>
     * The name of the configuration property is <tt>{@value}</tt>.
     * </p>
     */
    public static final String USE_ENCODING = "jersey.config.client.useEncoding";

    /**
     * Ignore a response in an exception thrown by the client API by not forwarding
     * it to this service's client. A value of {@code true} indicates that responses
     * will be ignored, and only the response status will return to the client. This
     * property will normally be specified as a system property; note that system
     * properties are only visible if {@link CommonProperties#ALLOW_SYSTEM_PROPERTIES_PROVIDER}
     * is set to {@code true}.
     * <p>
     * The value MUST be an instance convertible to {@link java.lang.Boolean}.
     * </p>
     * <p>
     * The default value is {@code false}.
     * </p>
     * <p>
     * The name of the configuration property is <tt>{@value}</tt>.
     * </p>
     *
     * @see org.glassfish.jersey.CommonProperties#ALLOW_SYSTEM_PROPERTIES_PROVIDER
     */
    public static final String IGNORE_EXCEPTION_RESPONSE = "jersey.config.client.ignoreExceptionResponse";

    /**
     * If {@code true} then disable auto-discovery on the client.
     * <p>
     * By default auto-discovery on client is automatically enabled if global
     * property
     * {@value org.glassfish.jersey.CommonProperties#FEATURE_AUTO_DISCOVERY_DISABLE}
     * is not disabled. If set then the client property value overrides the
     * global property value.
     * <p>
     * The default value is {@code false}.
     * </p>
     * <p>
     * The name of the configuration property is <tt>{@value}</tt>.
     * </p>
     * <p>This constant is an alias for {@link CommonProperties#FEATURE_AUTO_DISCOVERY_DISABLE_CLIENT}.</p>
     *
     * @see org.glassfish.jersey.CommonProperties#FEATURE_AUTO_DISCOVERY_DISABLE
     */
    @PropertyAlias
    public static final String FEATURE_AUTO_DISCOVERY_DISABLE = CommonProperties.FEATURE_AUTO_DISCOVERY_DISABLE_CLIENT;

    /**
     * An integer value that defines the buffer size used to buffer client-side
     * request entity in order to determine its size and set the value of HTTP
     * <tt>{@value jakarta.ws.rs.core.HttpHeaders#CONTENT_LENGTH}</tt> header.
     * <p>
     * If the entity size exceeds the configured buffer size, the buffering
     * would be cancelled and the entity size would not be determined. Value
     * less or equal to zero disable the buffering of the entity at all.
     * </p>
     * This property can be used on the client side to override the outbound
     * message buffer size value - default or the global custom value set using
     * the
     * {@value org.glassfish.jersey.CommonProperties#OUTBOUND_CONTENT_LENGTH_BUFFER}
     * global property.
     * <p>
     * The default value is
     * <tt>8192</tt>.
     * </p>
     * <p>
     * The name of the configuration property is <tt>{@value}</tt>.
     * </p>
     * <p>This constant is an alias for {@link CommonProperties#OUTBOUND_CONTENT_LENGTH_BUFFER_CLIENT}.</p>
     *
     * @since 2.2
     */
    @PropertyAlias
    public static final String OUTBOUND_CONTENT_LENGTH_BUFFER = CommonProperties.OUTBOUND_CONTENT_LENGTH_BUFFER_CLIENT;

    /**
     * If {@code true} then disable configuration of Json Processing (JSR-353)
     * feature on client.
     * <p>
     * By default Json Processing on client is automatically enabled if global
     * property
     * {@value org.glassfish.jersey.CommonProperties#JSON_PROCESSING_FEATURE_DISABLE}
     * is not disabled. If set then the client property value overrides the
     * global property value.
     * <p>
     * The default value is {@code false}.
     * </p>
     * <p>
     * The name of the configuration property is <tt>{@value}</tt>.
     * </p>
     * <p>This constant is an alias for {@link CommonProperties#JSON_PROCESSING_FEATURE_DISABLE_CLIENT}.</p>
     *
     * @see org.glassfish.jersey.CommonProperties#JSON_PROCESSING_FEATURE_DISABLE
     */
    @PropertyAlias
    public static final String JSON_PROCESSING_FEATURE_DISABLE = CommonProperties.JSON_PROCESSING_FEATURE_DISABLE_CLIENT;

    /**
     * If {@code true} then disable META-INF/services lookup on client.
     * <p>
     * By default Jersey looks up SPI implementations described by {@code META-INF/services/*} files.
     * Then you can register appropriate provider  classes by {@link jakarta.ws.rs.core.Application}.
     * </p>
     * <p>
     * The default value is {@code false}.
     * </p>
     * <p>
     * The name of the configuration property is <tt>{@value}</tt>.
     * </p>
     * <p>This constant is an alias for {@link CommonProperties#METAINF_SERVICES_LOOKUP_DISABLE_CLIENT}.</p>
     *
     * @see org.glassfish.jersey.CommonProperties#METAINF_SERVICES_LOOKUP_DISABLE
     */
    @PropertyAlias
    public static final String METAINF_SERVICES_LOOKUP_DISABLE = CommonProperties.METAINF_SERVICES_LOOKUP_DISABLE_CLIENT;

    /**
     * If {@code true} then disable configuration of MOXy Json feature on
     * client.
     * <p>
     * By default MOXy Json on client is automatically enabled if global
     * property
     * {@value org.glassfish.jersey.CommonProperties#MOXY_JSON_FEATURE_DISABLE}
     * is not disabled. If set then the client property value overrides the
     * global property value.
     * </p>
     * <p>
     * The default value is {@code false}.
     * </p>
     * <p>
     * The name of the configuration property is <tt>{@value}</tt>.
     * </p>
     * <p>This constant is an alias for {@link CommonProperties#MOXY_JSON_FEATURE_DISABLE_CLIENT}.</p>
     *
     * @see org.glassfish.jersey.CommonProperties#MOXY_JSON_FEATURE_DISABLE
     * @since 2.1
     */
    @PropertyAlias
    public static final String MOXY_JSON_FEATURE_DISABLE = CommonProperties.MOXY_JSON_FEATURE_DISABLE_CLIENT;

    /**
     * If {@code true}, the strict validation of HTTP specification compliance
     * will be suppressed.
     * <p>
     * By default, Jersey client runtime performs certain HTTP compliance checks
     * (such as which HTTP methods can facilitate non-empty request entities
     * etc.) in order to fail fast with an exception when user tries to
     * establish a communication non-compliant with HTTP specification. Users
     * who need to override these compliance checks and avoid the exceptions
     * being thrown by Jersey client runtime for some reason, can set this
     * property to {@code true}. As a result, the compliance issues will be
     * merely reported in a log and no exceptions will be thrown.
     * </p>
     * <p>
     * Note that the property suppresses the Jersey layer exceptions. Chances
     * are that the non-compliant behavior will cause different set of
     * exceptions being raised in the underlying I/O connector layer.
     * </p>
     * <p>
     * This property can be configured in a client runtime configuration or
     * directly on an individual request. In case of conflict, request-specific
     * property value takes precedence over value configured in the runtime
     * configuration.
     * </p>
     * <p>
     * The default value is {@code false}.
     * </p>
     * <p>
     * The name of the configuration property is <tt>{@value}</tt>.
     * </p>
     *
     * @since 2.2
     */
    public static final String SUPPRESS_HTTP_COMPLIANCE_VALIDATION =
            "jersey.config.client.suppressHttpComplianceValidation";

    /**
     * The property defines the size of digest cache in the
     * {@link org.glassfish.jersey.client.authentication.HttpAuthenticationFeature#digest()}  digest filter}.
     * Cache contains authentication
     * schemes for different request URIs.
     * <p\>
     * The value MUST be an instance of {@link java.lang.Integer} and it must be
     * higher or equal to 1.
     * </p>
     * <p>
     * The default value is {@code 1000}.
     * </p>
     * <p>
     * The name of the configuration property is <tt>{@value}</tt>.
     * </p>
     *
     * @since 2.3
     */
    public static final String DIGESTAUTH_URI_CACHE_SIZELIMIT = "jersey.config.client.digestAuthUriCacheSizeLimit";

    // TODO Need to implement support for PROXY-* properties in other connectors
    /**
     * The property defines a URI of a HTTP proxy the client connector should use.
     * <p>
     * If the port component of the URI is absent then a default port of {@code 8080} is assumed.
     * If the property absent then no proxy will be utilized.
     * </p>
     * <p>The value MUST be an instance of {@link String}.</p>
     * <p>The default value is {@code null}.</p>
     * <p>The name of the configuration property is <tt>{@value}</tt>.</p>
     *
     * @since 2.5
     */
    public static final String PROXY_URI = "jersey.config.client.proxy.uri";

    /**
     * The property defines a user name which will be used for HTTP proxy authentication.
     * <p>
     * The property is ignored if no {@link #PROXY_URI HTTP proxy URI} has been set.
     * If the property absent then no proxy authentication will be utilized.
     * </p>
     * <p>The value MUST be an instance of {@link String}.</p>
     * <p>The default value is {@code null}.</p>
     * <p>The name of the configuration property is <tt>{@value}</tt>.</p>
     *
     * @since 2.5
     */
    public static final String PROXY_USERNAME = "jersey.config.client.proxy.username";

    /**
     * The property defines a user password which will be used for HTTP proxy authentication.
     * <p>
     * The property is ignored if no {@link #PROXY_URI HTTP proxy URI} has been set.
     * If the property absent then no proxy authentication will be utilized.
     * </p>
     * <p>The value MUST be an instance of {@link String}.</p>
     * <p>The default value is {@code null}.</p>
     * <p>The name of the configuration property is <tt>{@value}</tt>.</p>
     *
     * @since 2.5
     */
    public static final String PROXY_PASSWORD = "jersey.config.client.proxy.password";
    /**
     * The property specified how the entity should be serialized to the output stream by the
     * {@link org.glassfish.jersey.client.spi.Connector connector}; if the buffering
     * should be used or the entity is streamed in chunked encoding.
     * <p>
     * The value MUST be an instance of {@link String} or an enum value {@link RequestEntityProcessing} in the case
     * of programmatic definition of the property. Allowed values are:
     * <ul>
     * <li><b>{@code BUFFERED}</b>: the entity will be buffered and content length will be send in Content-length header.</li>
     * <li><b>{@code CHUNKED}</b>: chunked encoding will be used and entity will be streamed.</li>
     * </ul>
     * </p>
     * <p>
     * Default value is {@code CHUNKED}. However, due to limitations some connectors can define different
     * default value (usually if the chunked encoding cannot be properly supported on the {@code Connector}).
     * This detail should be specified in the javadoc of particular connector. For example, {@link HttpUrlConnector}
     * use buffering as the default mode.
     * </p>
     * <p>
     * The name of the configuration property is <tt>{@value}</tt>.
     * </p>
     *
     * @since 2.5
     */
    public static final String REQUEST_ENTITY_PROCESSING = "jersey.config.client.request.entity.processing";

    /**
     * Allows for HTTP Expect:100-Continue being handled by the HttpUrlConnector (default Jersey
     * connector).
     *
     * @since 2.32
     */
    public static final String EXPECT_100_CONTINUE = "jersey.config.client.request.expect.100.continue.processing";

    /**
     * Property for threshold size for content length after which Expect:100-Continue header would be applied
     * before the main request.
     *
     * @since 2.32
     */
    public static final String
            EXPECT_100_CONTINUE_THRESHOLD_SIZE = "jersey.config.client.request.expect.100.continue.threshold.size";

    /**
     * Default threshold size (64kb) after which Expect:100-Continue header would be applied before
     * the main request.
     *
     * @since 2.32
     */
    public static final Long DEFAULT_EXPECT_100_CONTINUE_THRESHOLD_SIZE = 65536L;

    /**
     * The property defines the desired format of query parameters.
     *
     * <p>
     * The value MUST be an instance of {@link org.glassfish.jersey.uri.JerseyQueryParamStyle}.
     * </p>
     * <p>
     * If the property is not set, {@link org.glassfish.jersey.uri.JerseyQueryParamStyle#MULTI_PAIRS} is selected.
     * </p>
     */
    public static final String QUERY_PARAM_STYLE = "jersey.config.client.uri.query.param.style";

    /**
     * <p>
     *     Most connectors support HOST header value to be used as an SNIHostName. However, the HOST header is restricted in JDK.
     *     {@code HttpUrlConnector} and {@code JavaNetHttpConnector} need
     *     to have an extra System Property set to allow HOST header.
     *     As an option to HOST header, this property allows the HOST name to be pre-set on a Client and does not need to
     *     be set on each request.
     * </p>
     * <p>
     *     The value MUST be an instance of {@link java.lang.String}.
     * </p>
     * <p>
     *     The name of the configuration property is <tt>{@value}</tt>.
     * </p>
     * @since 3.1.2
     */
    public static final String SNI_HOST_NAME = "jersey.config.client.sniHostName";

    /**
     * Sets the {@link org.glassfish.jersey.client.spi.ConnectorProvider} class. Overrides the value from META-INF/services.
     *
     * <p>
     *     The value MUST be an instance of {@code String}.
     * </p>
     * <p>
     *     The property is recognized by {@link ClientBuilder}.
     * </p>
     * <p>
     *     The name of the configuration property is <tt>{@value}</tt>.
     * </p>
     * @since 2.40
     */
<<<<<<< HEAD
    public static final String CONNECTOR_PROVIDER = "jersey.config.client.connector.provider";
=======
    public static final String SNI_HOST_NAME = "jersey.config.client.sniHostName";
>>>>>>> 6d658b70

    /**
     * <p>The {@link javax.net.ssl.SSLContext} {@link java.util.function.Supplier} to be used to set ssl context in the current
     * HTTP request. Has precedence over the {@link Client#getSslContext()}.
     * </p>
     * <p>Currently supported by the default {@code HttpUrlConnector} and by {@code NettyConnector} only.</p>
     * @since 2.41
     * @see org.glassfish.jersey.client.SslContextClientBuilder
     */
    public static final String SSL_CONTEXT_SUPPLIER = "jersey.config.client.ssl.context.supplier";

    private ClientProperties() {
        // prevents instantiation
    }

    /**
     * Get the value of the specified property.
     * <p>
     * If the property is not set or the real value type is not compatible with
     * {@code defaultValue} type, the specified {@code defaultValue} is returned. Calling this method is equivalent to calling
     * <tt>ClientProperties.getValue(properties, key, defaultValue, (Class&lt;T&gt;) defaultValue.getClass())</tt>.
     * </p>
     *
     * @param properties   Map of properties to get the property value from.
     * @param key          Name of the property.
     * @param defaultValue Default value if property is not registered
     * @param <T>          Type of the property value.
     * @return Value of the property or {@code null}.
     * @since 2.8
     */
    public static <T> T getValue(final Map<String, ?> properties, final String key, final T defaultValue) {
        return PropertiesHelper.getValue(properties, key, defaultValue, null);
    }

    /**
     * Get the value of the specified property.
     * <p/>
     * If the property is not set or the real value type is not compatible with the specified value type,
     * returns {@code defaultValue}.
     *
     * @param properties   Map of properties to get the property value from.
     * @param key          Name of the property.
     * @param defaultValue Default value if property is not registered
     * @param type         Type to retrieve the value as.
     * @param <T>          Type of the property value.
     * @return Value of the property or {@code null}.
     * @since 2.8
     */
    public static <T> T getValue(final Map<String, ?> properties, final String key, final T defaultValue, final Class<T> type) {
        return PropertiesHelper.getValue(properties, key, defaultValue, type, null);
    }

    /**
     * Get the value of the specified property.
     * <p/>
     * If the property is not set or the actual property value type is not compatible with the specified type, the method will
     * return {@code null}.
     *
     * @param properties Map of properties to get the property value from.
     * @param key        Name of the property.
     * @param type       Type to retrieve the value as.
     * @param <T>        Type of the property value.
     * @return Value of the property or {@code null}.
     * @since 2.8
     */
    public static <T> T getValue(final Map<String, ?> properties, final String key, final Class<T> type) {
        return PropertiesHelper.getValue(properties, key, type, null);
    }
}<|MERGE_RESOLUTION|>--- conflicted
+++ resolved
@@ -467,12 +467,35 @@
     public static final String QUERY_PARAM_STYLE = "jersey.config.client.uri.query.param.style";
 
     /**
-     * <p>
-     *     Most connectors support HOST header value to be used as an SNIHostName. However, the HOST header is restricted in JDK.
-     *     {@code HttpUrlConnector} and {@code JavaNetHttpConnector} need
-     *     to have an extra System Property set to allow HOST header.
-     *     As an option to HOST header, this property allows the HOST name to be pre-set on a Client and does not need to
-     *     be set on each request.
+     * Sets the {@link org.glassfish.jersey.client.spi.ConnectorProvider} class. Overrides the value from META-INF/services.
+     *
+     * <p>
+     *     The value MUST be an instance of {@code String}.
+     * </p>
+     * <p>
+     *     The property is recognized by {@link ClientBuilder}.
+     * </p>
+     * <p>
+     *     The name of the configuration property is <tt>{@value}</tt>.
+     * </p>
+     * @since 2.40
+     */
+    public static final String CONNECTOR_PROVIDER = "jersey.config.client.connector.provider";
+
+    /**
+     * <p>
+     *     Sets the {@code hostName} to be used for calculating the {@link javax.net.ssl.SNIHostName} during the HTTPS request.
+     *     Takes precedence over the HTTP HOST header, if set.
+     * </p>
+     * <p>
+     *     By default, the {@code SNIHostName} is set when the HOST HTTP header differs from the HTTP request host.
+     *     When the {@code hostName} matches the HTTPS request host, the {@code SNIHostName} is not set,
+     *     and the HTTP HOST header is not used for setting the {@code SNIHostName}. This allows for Domain Fronting.
+     * </p>
+     * <p>
+     *    Most connectors support HOST header value to be used as an SNIHostName. However, the HOST header is restricted in JDK.
+     *    {@code HttpUrlConnector} and {@code JavaNetHttpConnector} need
+     *    to have an extra System Property set to allow HOST header.
      * </p>
      * <p>
      *     The value MUST be an instance of {@link java.lang.String}.
@@ -482,27 +505,7 @@
      * </p>
      * @since 3.1.2
      */
-    public static final String SNI_HOST_NAME = "jersey.config.client.sniHostName";
-
-    /**
-     * Sets the {@link org.glassfish.jersey.client.spi.ConnectorProvider} class. Overrides the value from META-INF/services.
-     *
-     * <p>
-     *     The value MUST be an instance of {@code String}.
-     * </p>
-     * <p>
-     *     The property is recognized by {@link ClientBuilder}.
-     * </p>
-     * <p>
-     *     The name of the configuration property is <tt>{@value}</tt>.
-     * </p>
-     * @since 2.40
-     */
-<<<<<<< HEAD
-    public static final String CONNECTOR_PROVIDER = "jersey.config.client.connector.provider";
-=======
-    public static final String SNI_HOST_NAME = "jersey.config.client.sniHostName";
->>>>>>> 6d658b70
+    public static final String SNI_HOST_NAME = "jersey.config.client.snihostname";
 
     /**
      * <p>The {@link javax.net.ssl.SSLContext} {@link java.util.function.Supplier} to be used to set ssl context in the current
