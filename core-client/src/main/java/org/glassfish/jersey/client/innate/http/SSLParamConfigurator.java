--- conflicted
+++ resolved
@@ -25,11 +25,7 @@
 import javax.net.ssl.SSLParameters;
 import javax.net.ssl.SSLSocket;
 import jakarta.ws.rs.core.Configuration;
-import jakarta.ws.rs.core.HttpHeaders;
 import jakarta.ws.rs.core.UriBuilder;
-import org.glassfish.jersey.internal.PropertiesResolver;
-import org.glassfish.jersey.internal.util.PropertiesHelper;
-
 import java.net.InetAddress;
 import java.net.URI;
 import java.net.UnknownHostException;
@@ -37,7 +33,6 @@
 import java.util.Locale;
 import java.util.Map;
 import java.util.Optional;
-import java.util.Properties;
 
 /**
  * A unified routines to configure {@link SSLParameters}.
@@ -51,15 +46,8 @@
      * Builder of the {@link SSLParamConfigurator} instance.
      */
     public static final class Builder {
-<<<<<<< HEAD
-        private URI uri = null;
-        private String sniHostNameHeader = null;
-        private String sniHostNameProperty = null;
-        private boolean setAlways = false;
-=======
         private URI uri;
         private String sniHostNameHeader = null;
->>>>>>> 6d658b70
         private String sniHostPrecedence = null;
         private boolean setAlways = false;
 
@@ -71,11 +59,7 @@
          */
         public Builder request(ClientRequest clientRequest) {
             this.sniHostNameHeader = getSniHostNameHeader(clientRequest.getHeaders());
-<<<<<<< HEAD
-            this.sniHostNameProperty = clientRequest.resolveProperty(ClientProperties.SNI_HOST_NAME, String.class);
-=======
             this.sniHostPrecedence = resolveSniHostNameProperty(clientRequest);
->>>>>>> 6d658b70
             this.uri = clientRequest.getUri();
             return this;
         }
@@ -86,11 +70,7 @@
          * @return the builder instance
          */
         public Builder configuration(Configuration configuration) {
-<<<<<<< HEAD
-            this.sniHostNameProperty = (String) configuration.getProperty(ClientProperties.SNI_HOST_NAME);
-=======
             this.sniHostPrecedence = getSniHostNameProperty(configuration);
->>>>>>> 6d658b70
             return this;
         }
 
@@ -139,7 +119,7 @@
          * @return the builder instance.
          */
         public Builder setSNIHostName(String hostName) {
-            sniHostPrecedence = trimSniHostName(hostName);
+            sniHostPrecedence = hostName;
             return this;
         }
 
@@ -196,22 +176,6 @@
             }
 
             final String hostHeader = hostHeaders.get(0).toString();
-<<<<<<< HEAD
-            return trimSniHostName(hostHeader);
-        }
-
-        private static String trimSniHostName(String sniHostName) {
-            final String trimmedHeader;
-            if (sniHostName != null) {
-                int index = sniHostName.indexOf(':'); // RFC 7230  Host = uri-host [ ":" port ] ;
-                final String trimmedHeader0 = index != -1 ? sniHostName.substring(0, index).trim() : sniHostName.trim();
-                trimmedHeader = trimmedHeader0.isEmpty() ? sniHostName : trimmedHeader0;
-            } else {
-                trimmedHeader = null;
-            }
-
-            return trimmedHeader;
-=======
             return hostHeader;
         }
 
@@ -229,18 +193,10 @@
                 property = configuration.getProperty(ClientProperties.SNI_HOST_NAME.toLowerCase(Locale.ROOT));
             }
             return (String) property;
->>>>>>> 6d658b70
         }
     }
 
     private SSLParamConfigurator(SSLParamConfigurator.Builder builder) {
-<<<<<<< HEAD
-        String sniHostName = builder.sniHostNameHeader == null ? builder.sniHostNameProperty : builder.sniHostNameHeader;
-        uri = builder.uri;
-        sniConfigurator = SniConfigurator.createWhenHostHeader(uri,
-                builder.sniHostPrecedence != null ? builder.sniHostPrecedence : sniHostName,
-                builder.setAlways);
-=======
         uri = builder.uri;
         if (builder.sniHostPrecedence == null) {
             sniConfigurator = SniConfigurator.createWhenHostHeader(uri, builder.sniHostNameHeader, builder.setAlways);
@@ -248,7 +204,6 @@
             // Do not set SNI always, the property can be used to turn the SNI off
             sniConfigurator = SniConfigurator.createWhenHostHeader(uri, builder.sniHostPrecedence, false);
         }
->>>>>>> 6d658b70
     }
 
     /**
