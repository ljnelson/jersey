/*
 * Copyright (c) 2023, 2024 Oracle and/or its affiliates. All rights reserved.
 *
 * This program and the accompanying materials are made available under the
 * terms of the Eclipse Public License v. 2.0, which is available at
 * http://www.eclipse.org/legal/epl-2.0.
 *
 * This Source Code may also be made available under the following Secondary
 * Licenses when the conditions for such availability set forth in the
 * Eclipse Public License v. 2.0 are satisfied: GNU General Public License,
 * version 2 with the GNU Classpath Exception, which is available at
 * https://www.gnu.org/software/classpath/license.html.
 *
 * SPDX-License-Identifier: EPL-2.0 OR GPL-2.0 WITH Classpath-exception-2.0
 */

package org.glassfish.jersey.client.innate.http;

import org.glassfish.jersey.client.internal.LocalizationMessages;

import javax.net.ssl.SNIHostName;
import javax.net.ssl.SNIServerName;
import javax.net.ssl.SSLEngine;
import javax.net.ssl.SSLParameters;
import javax.net.ssl.SSLSocket;
import jakarta.ws.rs.core.HttpHeaders;
import java.net.URI;
import java.util.LinkedList;
import java.util.List;
import java.util.Optional;
import java.util.logging.Logger;

/**
 * A unified routines to set {@link SNIHostName} for the {@link javax.net.ssl.SSLContext}.
 * To be reused in connectors.
 */
final class SniConfigurator {
    private static final Logger LOGGER = Logger.getLogger(SniConfigurator.class.getName());
    private final String hostName;
    private SniConfigurator(String hostName) {
        this.hostName = hostName;
    }

    /**
     * Get the hostName from the {@link HttpHeaders#HOST} header.
     * @return
     */
    String getHostName() {
        return hostName;
    }

    /**
<<<<<<< HEAD
     * Create {@link SniConfigurator} when {@link HttpHeaders#HOST} is set different from the request URI host
     * (or {@code whenDiffer}.is false).
     * @param hostUri the Uri of the HTTP request
     * @param sniHostName the SniHostName either from HttpHeaders or the
     *      {@link org.glassfish.jersey.client.ClientProperties#SNI_HOST_NAME} property from Configuration object.
     * @param whenDiffer create {@SniConfigurator only when different from the request URI host}
     * @return Optional {@link SniConfigurator} or empty when {@link HttpHeaders#HOST} is equal to the requestHost
     */
    static Optional<SniConfigurator> createWhenHostHeader(URI hostUri, String sniHostName, boolean whenDiffer) {
        if (sniHostName == null) {
            return Optional.empty();
        }

        if (hostUri != null) {
            final String hostUriString = hostUri.getHost();
            if (!whenDiffer && hostUriString.equals(sniHostName)) {
                return Optional.empty();
            }
=======
     * Create {@link SniConfigurator} when {@code sniHost} is set different from the request URI host
     * (or {@code whenDiffer}.is false).
     * @param hostUri the Uri of the HTTP request
     * @param sniHost the preferred host name to create the {@link SNIHostName}
     * @param whenDiffer create {@SniConfigurator only when different from the request URI host}
     * @return Optional {@link SniConfigurator} or empty when {@code sniHost} is equal to the requestHost
     */
    static Optional<SniConfigurator> createWhenHostHeader(URI hostUri, String sniHost, boolean whenDiffer) {
        final String trimmedHeader;
        if (sniHost != null) {
            int index = sniHost.indexOf(':'); // RFC 7230  Host = uri-host [ ":" port ] ;
            final String trimmedHeader0 = index != -1 ? sniHost.substring(0, index).trim() : sniHost.trim();
            trimmedHeader = trimmedHeader0.isEmpty() ? sniHost : trimmedHeader0;
        } else {
            return Optional.empty();
        }

        final String hostUriString = hostUri.getHost();
        if (!whenDiffer && hostUriString.equals(trimmedHeader)) {
            return Optional.empty();
>>>>>>> 6d658b70
        }

        return Optional.of(new SniConfigurator(sniHostName));
    }

    /**
     * Set {@link SNIServerName} for the given {@link SSLEngine} SSLParameters.
     * @param sslEngine
     */
    void setServerNames(SSLEngine sslEngine) {
        SSLParameters sslParameters = sslEngine.getSSLParameters();
        updateSSLParameters(sslParameters);
        sslEngine.setSSLParameters(sslParameters);
        LOGGER.fine(LocalizationMessages.SNI_ON_SSLENGINE());
    }

    /**
     * Set {@link SNIServerName} for the given {@link SSLSocket} SSLParameters.
     * @param sslSocket
     */
    void setServerNames(SSLSocket sslSocket) {
        SSLParameters sslParameters = sslSocket.getSSLParameters();
        updateSSLParameters(sslParameters);
        sslSocket.setSSLParameters(sslParameters);
        LOGGER.fine(LocalizationMessages.SNI_ON_SSLSOCKET());
    }

    SSLParameters updateSSLParameters(SSLParameters sslParameters) {
        SNIHostName serverName = new SNIHostName(hostName);
        List<SNIServerName> serverNames = new LinkedList<>();
        serverNames.add(serverName);

        sslParameters.setServerNames(serverNames);
        LOGGER.finer(LocalizationMessages.SNI_UPDATE_SSLPARAMS(hostName));

        return sslParameters;
    }

}<|MERGE_RESOLUTION|>--- conflicted
+++ resolved
@@ -50,26 +50,6 @@
     }
 
     /**
-<<<<<<< HEAD
-     * Create {@link SniConfigurator} when {@link HttpHeaders#HOST} is set different from the request URI host
-     * (or {@code whenDiffer}.is false).
-     * @param hostUri the Uri of the HTTP request
-     * @param sniHostName the SniHostName either from HttpHeaders or the
-     *      {@link org.glassfish.jersey.client.ClientProperties#SNI_HOST_NAME} property from Configuration object.
-     * @param whenDiffer create {@SniConfigurator only when different from the request URI host}
-     * @return Optional {@link SniConfigurator} or empty when {@link HttpHeaders#HOST} is equal to the requestHost
-     */
-    static Optional<SniConfigurator> createWhenHostHeader(URI hostUri, String sniHostName, boolean whenDiffer) {
-        if (sniHostName == null) {
-            return Optional.empty();
-        }
-
-        if (hostUri != null) {
-            final String hostUriString = hostUri.getHost();
-            if (!whenDiffer && hostUriString.equals(sniHostName)) {
-                return Optional.empty();
-            }
-=======
      * Create {@link SniConfigurator} when {@code sniHost} is set different from the request URI host
      * (or {@code whenDiffer}.is false).
      * @param hostUri the Uri of the HTTP request
@@ -90,10 +70,9 @@
         final String hostUriString = hostUri.getHost();
         if (!whenDiffer && hostUriString.equals(trimmedHeader)) {
             return Optional.empty();
->>>>>>> 6d658b70
         }
 
-        return Optional.of(new SniConfigurator(sniHostName));
+        return Optional.of(new SniConfigurator(trimmedHeader));
     }
 
     /**
