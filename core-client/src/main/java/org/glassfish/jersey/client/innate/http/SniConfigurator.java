--- conflicted
+++ resolved
@@ -63,39 +63,11 @@
             return Optional.empty();
         }
 
-<<<<<<< HEAD
         if (hostUri != null) {
             final String hostUriString = hostUri.getHost();
             if (!whenDiffer && hostUriString.equals(sniHostName)) {
                 return Optional.empty();
             }
-=======
-        final String hostHeader = hostHeaders.get(0).toString();
-        return createWhenHostHeader(hostUri, hostHeader, whenDiffer);
-    }
-
-    /**
-     * Create {@link SniConfigurator} when {@code sniHost} is set different from the request URI host
-     * (or {@code whenDiffer}.is false).
-     * @param hostUri the Uri of the HTTP request
-     * @param sniHost the preferred host name to create the {@link SNIHostName}
-     * @param whenDiffer create {@SniConfigurator only when different from the request URI host}
-     * @return Optional {@link SniConfigurator} or empty when {@code sniHost} is equal to the requestHost
-     */
-    static Optional<SniConfigurator> createWhenHostHeader(URI hostUri, String sniHost, boolean whenDiffer) {
-        final String trimmedHeader;
-        if (sniHost != null) {
-            int index = sniHost.indexOf(':'); // RFC 7230  Host = uri-host [ ":" port ] ;
-            final String trimmedHeader0 = index != -1 ? sniHost.substring(0, index).trim() : sniHost.trim();
-            trimmedHeader = trimmedHeader0.isEmpty() ? sniHost : trimmedHeader0;
-        } else {
-            return Optional.empty();
-        }
-
-        final String hostUriString = hostUri.getHost();
-        if (!whenDiffer && hostUriString.equals(trimmedHeader)) {
-            return Optional.empty();
->>>>>>> 47716d02
         }
 
         return Optional.of(new SniConfigurator(sniHostName));
