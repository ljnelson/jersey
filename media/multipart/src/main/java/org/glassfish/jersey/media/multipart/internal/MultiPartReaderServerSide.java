/*
<<<<<<< HEAD
 * Copyright (c) 2012, 2020 Oracle and/or its affiliates. All rights reserved.
=======
 * Copyright (c) 2012, 2023 Oracle and/or its affiliates. All rights reserved.
>>>>>>> ad1e0cd4
 *
 * This program and the accompanying materials are made available under the
 * terms of the Eclipse Public License v. 2.0, which is available at
 * http://www.eclipse.org/legal/epl-2.0.
 *
 * This Source Code may also be made available under the following Secondary
 * Licenses when the conditions for such availability set forth in the
 * Eclipse Public License v. 2.0 are satisfied: GNU General Public License,
 * version 2 with the GNU Classpath Exception, which is available at
 * https://www.gnu.org/software/classpath/license.html.
 *
 * SPDX-License-Identifier: EPL-2.0 OR GPL-2.0 WITH Classpath-exception-2.0
 */

package org.glassfish.jersey.media.multipart.internal;

import java.io.IOException;
import java.io.InputStream;
import java.lang.annotation.Annotation;
import java.lang.reflect.Type;

<<<<<<< HEAD
import jakarta.ws.rs.ConstrainedTo;
import jakarta.ws.rs.RuntimeType;
import jakarta.ws.rs.core.Context;
import jakarta.ws.rs.core.MediaType;
import jakarta.ws.rs.core.MultivaluedMap;
import jakarta.ws.rs.ext.MessageBodyReader;
import jakarta.ws.rs.ext.Providers;
=======
import javax.ws.rs.ConstrainedTo;
import javax.ws.rs.RuntimeType;
import javax.ws.rs.core.MediaType;
import javax.ws.rs.core.MultivaluedMap;
import javax.ws.rs.ext.MessageBodyReader;
import javax.ws.rs.ext.Providers;
>>>>>>> ad1e0cd4

import jakarta.inject.Inject;
import jakarta.inject.Provider;
import jakarta.inject.Singleton;

import org.glassfish.jersey.media.multipart.MultiPart;
import org.glassfish.jersey.message.MessageBodyWorkers;
import org.glassfish.jersey.server.CloseableService;

import org.jvnet.mimepull.MIMEParsingException;

/**
 * {@link MessageBodyReader} implementation for {@link MultiPart} entities.
 *
 * @author Craig McClanahan
 * @author Paul Sandoz
 * @author Michal Gajdos
 */
@Singleton
@ConstrainedTo(RuntimeType.SERVER)
public class MultiPartReaderServerSide extends MultiPartReaderClientSide {

    private final Provider<CloseableService> closeableServiceProvider;

    @Inject
    public MultiPartReaderServerSide(final Providers providers,
                                     final Provider<CloseableService> closeableServiceProvider,
                                     final Provider<MessageBodyWorkers> messageBodyWorkers) {
        super(providers, messageBodyWorkers);
        this.closeableServiceProvider = closeableServiceProvider;
    }

    protected MultiPart readMultiPart(final Class<MultiPart> type,
                                      final Type genericType,
                                      final Annotation[] annotations,
                                      final MediaType mediaType,
                                      final MultivaluedMap<String, String> headers,
                                      final InputStream stream) throws IOException, MIMEParsingException {
        final MultiPart multiPart = super.readMultiPart(type, genericType, annotations, mediaType, headers, stream);
        closeableServiceProvider.get().add(multiPart);
        return multiPart;
    }

}<|MERGE_RESOLUTION|>--- conflicted
+++ resolved
@@ -1,9 +1,5 @@
 /*
-<<<<<<< HEAD
- * Copyright (c) 2012, 2020 Oracle and/or its affiliates. All rights reserved.
-=======
  * Copyright (c) 2012, 2023 Oracle and/or its affiliates. All rights reserved.
->>>>>>> ad1e0cd4
  *
  * This program and the accompanying materials are made available under the
  * terms of the Eclipse Public License v. 2.0, which is available at
@@ -25,22 +21,12 @@
 import java.lang.annotation.Annotation;
 import java.lang.reflect.Type;
 
-<<<<<<< HEAD
 import jakarta.ws.rs.ConstrainedTo;
 import jakarta.ws.rs.RuntimeType;
-import jakarta.ws.rs.core.Context;
 import jakarta.ws.rs.core.MediaType;
 import jakarta.ws.rs.core.MultivaluedMap;
 import jakarta.ws.rs.ext.MessageBodyReader;
 import jakarta.ws.rs.ext.Providers;
-=======
-import javax.ws.rs.ConstrainedTo;
-import javax.ws.rs.RuntimeType;
-import javax.ws.rs.core.MediaType;
-import javax.ws.rs.core.MultivaluedMap;
-import javax.ws.rs.ext.MessageBodyReader;
-import javax.ws.rs.ext.Providers;
->>>>>>> ad1e0cd4
 
 import jakarta.inject.Inject;
 import jakarta.inject.Provider;
