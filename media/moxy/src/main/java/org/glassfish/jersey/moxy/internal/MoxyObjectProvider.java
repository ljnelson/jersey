--- conflicted
+++ resolved
@@ -1,9 +1,5 @@
 /*
-<<<<<<< HEAD
- * Copyright (c) 2013, 2020 Oracle and/or its affiliates. All rights reserved.
-=======
  * Copyright (c) 2013, 2023 Oracle and/or its affiliates. All rights reserved.
->>>>>>> ad1e0cd4
  *
  * This program and the accompanying materials are made available under the
  * terms of the Eclipse Public License v. 2.0, which is available at
@@ -24,12 +20,8 @@
 import java.util.Map;
 import java.util.Set;
 
-<<<<<<< HEAD
+import jakarta.inject.Inject;
 import jakarta.xml.bind.JAXBException;
-=======
-import javax.inject.Inject;
-import javax.xml.bind.JAXBException;
->>>>>>> ad1e0cd4
 
 import org.glassfish.jersey.message.filtering.spi.AbstractObjectProvider;
 import org.glassfish.jersey.message.filtering.spi.EntityGraphProvider;
