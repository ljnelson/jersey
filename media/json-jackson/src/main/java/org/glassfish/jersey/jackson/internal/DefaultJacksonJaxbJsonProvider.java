--- conflicted
+++ resolved
@@ -105,12 +105,6 @@
                         commonConfig.getRuntimeType(),
                         CommonProperties.JSON_JACKSON_ENABLED_MODULES, String.class);
 
-<<<<<<< HEAD
-        final List<Module> modules = ObjectMapper.findModules();
-        for (String exludeModuleName : EXCLUDE_MODULE_NAMES) {
-            modules.removeIf(mod -> mod.getModuleName().contains(exludeModuleName));
-        }
-=======
         final List<Module> modules;
         try {
             modules = ObjectMapper.findModules();
@@ -118,9 +112,9 @@
             LOGGER.warning(LocalizationMessages.ERROR_MODULES_NOT_LOADED(e.getMessage()));
             return Collections.emptyList();
         }
-
-        modules.removeIf(mod -> mod.getModuleName().contains(EXCLUDE_MODULE_NAME));
->>>>>>> 41d01b88
+        for (String exludeModuleName : EXCLUDE_MODULE_NAMES) {
+            modules.removeIf(mod -> mod.getModuleName().contains(exludeModuleName));
+        }
 
         if (enabledModules != null && !enabledModules.isEmpty()) {
             final List<String> enabledModulesList = Arrays.asList(enabledModules.split(","));
