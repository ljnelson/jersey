package org.glassfish.jersey.jackson.internal.jackson.jaxrs.json;

import com.fasterxml.jackson.core.Version;
import com.fasterxml.jackson.core.Versioned;
import com.fasterxml.jackson.core.util.VersionUtil;

/**
 * Automatically generated from PackageVersion.java.in during
 * packageVersion-generate execution of maven-replacer-plugin in
 * pom.xml.
 */
public final class PackageVersion implements Versioned {
    public final static Version VERSION = VersionUtil.parseVersion(
<<<<<<< HEAD
        "2.15.3", "com.fasterxml.jackson.jaxrs", "jackson-jaxrs-json-provider");
=======
        "2.16.1", "com.fasterxml.jackson.jaxrs", "jackson-jaxrs-json-provider");
>>>>>>> 4ca1e78e

    @Override
    public Version version() {
        return VERSION;
    }
}<|MERGE_RESOLUTION|>--- conflicted
+++ resolved
@@ -11,11 +11,7 @@
  */
 public final class PackageVersion implements Versioned {
     public final static Version VERSION = VersionUtil.parseVersion(
-<<<<<<< HEAD
-        "2.15.3", "com.fasterxml.jackson.jaxrs", "jackson-jaxrs-json-provider");
-=======
         "2.16.1", "com.fasterxml.jackson.jaxrs", "jackson-jaxrs-json-provider");
->>>>>>> 4ca1e78e
 
     @Override
     public Version version() {
