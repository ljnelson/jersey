--- conflicted
+++ resolved
@@ -1,9 +1,5 @@
 /*
-<<<<<<< HEAD
- * Copyright (c) 2017, 2020 Oracle and/or its affiliates. All rights reserved.
-=======
  * Copyright (c) 2017, 2024 Oracle and/or its affiliates. All rights reserved.
->>>>>>> 6da18bd0
  *
  * This program and the accompanying materials are made available under the
  * terms of the Eclipse Public License v. 2.0, which is available at
@@ -20,17 +16,11 @@
 
 package org.glassfish.jersey.jsonb;
 
-<<<<<<< HEAD
+import jakarta.ws.rs.RuntimeType;
+import jakarta.ws.rs.core.Application;
 import jakarta.ws.rs.core.Configuration;
 import jakarta.ws.rs.core.Feature;
 import jakarta.ws.rs.core.FeatureContext;
-=======
-import javax.ws.rs.RuntimeType;
-import javax.ws.rs.core.Application;
-import javax.ws.rs.core.Configuration;
-import javax.ws.rs.core.Feature;
-import javax.ws.rs.core.FeatureContext;
->>>>>>> 6da18bd0
 
 import org.glassfish.jersey.ApplicationSupplier;
 import org.glassfish.jersey.CommonProperties;
