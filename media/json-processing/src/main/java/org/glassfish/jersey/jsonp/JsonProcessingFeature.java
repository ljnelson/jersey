/*
<<<<<<< HEAD
 * Copyright (c) 2013, 2021 Oracle and/or its affiliates. All rights reserved.
=======
 * Copyright (c) 2013, 2022 Oracle and/or its affiliates. All rights reserved.
>>>>>>> f6ea466b
 *
 * This program and the accompanying materials are made available under the
 * terms of the Eclipse Public License v. 2.0, which is available at
 * http://www.eclipse.org/legal/epl-2.0.
 *
 * This Source Code may also be made available under the following Secondary
 * Licenses when the conditions for such availability set forth in the
 * Eclipse Public License v. 2.0 are satisfied: GNU General Public License,
 * version 2 with the GNU Classpath Exception, which is available at
 * https://www.gnu.org/software/classpath/license.html.
 *
 * SPDX-License-Identifier: EPL-2.0 OR GPL-2.0 WITH Classpath-exception-2.0
 */

package org.glassfish.jersey.jsonp;

import jakarta.ws.rs.Priorities;
import jakarta.ws.rs.core.Feature;
import jakarta.ws.rs.core.FeatureContext;

import org.eclipse.parsson.media.JsonValueBodyReader;
import org.eclipse.parsson.media.JsonValueBodyWriter;
<<<<<<< HEAD

import org.glassfish.jersey.CommonProperties;

=======

import org.glassfish.jersey.CommonProperties;
>>>>>>> f6ea466b

/**
 * {@link Feature} used to register JSON-P providers.
 *
 * @author Michal Gajdos
 */
public class JsonProcessingFeature implements Feature {

    @Override
    public boolean configure(final FeatureContext context) {
        if (CommonProperties.getValue(context.getConfiguration().getProperties(), context.getConfiguration().getRuntimeType(),
                CommonProperties.JSON_PROCESSING_FEATURE_DISABLE, Boolean.FALSE, Boolean.class)) {
            return false;
        }

        // Make sure JSON-P workers have higher priority than other Json providers (in case there is a need to use JSON-P and some
        // other provider in an application).
        context.register(JsonValueBodyReader.class, Priorities.USER + 1000);
        context.register(JsonValueBodyWriter.class, Priorities.USER + 1000);

        return true;
    }
}<|MERGE_RESOLUTION|>--- conflicted
+++ resolved
@@ -1,9 +1,5 @@
 /*
-<<<<<<< HEAD
- * Copyright (c) 2013, 2021 Oracle and/or its affiliates. All rights reserved.
-=======
  * Copyright (c) 2013, 2022 Oracle and/or its affiliates. All rights reserved.
->>>>>>> f6ea466b
  *
  * This program and the accompanying materials are made available under the
  * terms of the Eclipse Public License v. 2.0, which is available at
@@ -26,14 +22,9 @@
 
 import org.eclipse.parsson.media.JsonValueBodyReader;
 import org.eclipse.parsson.media.JsonValueBodyWriter;
-<<<<<<< HEAD
 
 import org.glassfish.jersey.CommonProperties;
 
-=======
-
-import org.glassfish.jersey.CommonProperties;
->>>>>>> f6ea466b
 
 /**
  * {@link Feature} used to register JSON-P providers.
