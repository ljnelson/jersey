<project xmlns="http://maven.apache.org/POM/4.0.0" xmlns:xsi="http://www.w3.org/2001/XMLSchema-instance"
         xsi:schemaLocation="http://maven.apache.org/POM/4.0.0 http://maven.apache.org/maven-v4_0_0.xsd">

    <modelVersion>4.0.0</modelVersion>

    <groupId>\${groupId}</groupId>
    <artifactId>\${artifactId}</artifactId>
    <packaging>war</packaging>
    <version>\${version}</version>
    <name>\${artifactId}</name>

    <dependencyManagement>
        <dependencies>
            <dependency>
                <groupId>org.glassfish.jersey</groupId>
                <artifactId>jersey-bom</artifactId>
                <version>\${jersey.version}</version>
                <type>pom</type>
                <scope>import</scope>
            </dependency>
        </dependencies>
    </dependencyManagement>

    <dependencies>
        <dependency>
            <groupId>org.glassfish.jersey.containers</groupId>
            <artifactId>jersey-container-servlet</artifactId>
        </dependency>
        <dependency>
            <groupId>org.glassfish.jersey.inject</groupId>
            <artifactId>jersey-hk2</artifactId>
        </dependency>

        <!-- uncomment this to get JSON support
        <dependency>
            <groupId>org.glassfish.jersey.media</groupId>
            <artifactId>jersey-media-json-binding</artifactId>
        </dependency> -->

        <dependency>
            <groupId>org.eclipse.jetty</groupId>
            <artifactId>jetty-servlet</artifactId>
            <version>\${jetty.version}</version>
            <scope>provided</scope>
        </dependency>
        <dependency>
            <groupId>org.eclipse.jetty</groupId>
            <artifactId>jetty-webapp</artifactId>
            <version>\${jetty.version}</version>
            <scope>provided</scope>
        </dependency>

        <dependency>
            <groupId>org.glassfish.jersey.test-framework.providers</groupId>
            <artifactId>jersey-test-framework-provider-bundle</artifactId>
            <type>pom</type>
            <scope>test</scope>
        </dependency>
    </dependencies>

    <build>
        <finalName>\${artifactId}</finalName>
        <plugins>
            <plugin>
                <groupId>org.apache.maven.plugins</groupId>
                <artifactId>maven-compiler-plugin</artifactId>
<<<<<<< HEAD
                <version>3.8.0</version>
                <inherited>true</inherited>
                <configuration>
                    <source>11</source>
                    <target>11</target>
=======
                <version>3.8.1</version>
                <inherited>true</inherited>
                <configuration>
                    <source>1.8</source>
                    <target>1.8</target>
>>>>>>> bcfba2be
                </configuration>
            </plugin>
            <plugin>
                <groupId>org.apache.maven.plugins</groupId>
                <artifactId>maven-dependency-plugin</artifactId>
                <version>2.8</version>
                <executions>
                    <execution>
                        <id>copy-dependencies</id>
                        <phase>package</phase>
                        <goals>
                            <goal>copy-dependencies</goal>
                        </goals>
                        <configuration>
                            <includeScope>compile</includeScope>
                        </configuration>
                    </execution>
                </executions>
            </plugin>
            <plugin>
                <groupId>org.eclipse.jetty</groupId>
                <artifactId>jetty-maven-plugin</artifactId>
                <version>\${jetty.version}</version>
                <configuration>
                    <contextPath>/</contextPath>
                    <webApp>
                        <contextPath>/</contextPath>
                        <webInfIncludeJarPattern>.*/.*jersey-[^/]\.jar$</webInfIncludeJarPattern>
                    </webApp>
                    <war>\${project.build.directory}/\${project.build.finalName}.war</war>
                </configuration>
            </plugin>
        </plugins>
    </build>

    <properties>
        <jersey.version>${project.version}</jersey.version>
        <project.build.sourceEncoding>UTF-8</project.build.sourceEncoding>
<<<<<<< HEAD
        <jetty.version>11.0.0.beta3</jetty.version>
=======
        <jetty.version>9.4.28.v20200408</jetty.version>
>>>>>>> bcfba2be
    </properties>
</project><|MERGE_RESOLUTION|>--- conflicted
+++ resolved
@@ -64,19 +64,11 @@
             <plugin>
                 <groupId>org.apache.maven.plugins</groupId>
                 <artifactId>maven-compiler-plugin</artifactId>
-<<<<<<< HEAD
-                <version>3.8.0</version>
+                <version>3.8.1</version>
                 <inherited>true</inherited>
                 <configuration>
                     <source>11</source>
                     <target>11</target>
-=======
-                <version>3.8.1</version>
-                <inherited>true</inherited>
-                <configuration>
-                    <source>1.8</source>
-                    <target>1.8</target>
->>>>>>> bcfba2be
                 </configuration>
             </plugin>
             <plugin>
@@ -115,10 +107,6 @@
     <properties>
         <jersey.version>${project.version}</jersey.version>
         <project.build.sourceEncoding>UTF-8</project.build.sourceEncoding>
-<<<<<<< HEAD
         <jetty.version>11.0.0.beta3</jetty.version>
-=======
-        <jetty.version>9.4.28.v20200408</jetty.version>
->>>>>>> bcfba2be
     </properties>
 </project>