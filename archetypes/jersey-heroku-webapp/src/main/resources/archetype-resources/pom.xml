--- conflicted
+++ resolved
@@ -112,11 +112,7 @@
 
     <properties>
         <jersey.version>${project.version}</jersey.version>
-<<<<<<< HEAD
         <jetty.version>11.0.15</jetty.version>
-=======
-        <jetty.version>9.4.51.v20230217</jetty.version>
->>>>>>> 9807a385
         <project.build.sourceEncoding>UTF-8</project.build.sourceEncoding>
         <surefire.mvn.plugin.version>3.1.2</surefire.mvn.plugin.version>
     </properties>
