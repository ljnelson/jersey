<project xmlns="http://maven.apache.org/POM/4.0.0" xmlns:xsi="http://www.w3.org/2001/XMLSchema-instance"
         xsi:schemaLocation="http://maven.apache.org/POM/4.0.0 http://maven.apache.org/maven-v4_0_0.xsd">

    <modelVersion>4.0.0</modelVersion>

    <groupId>\${groupId}</groupId>
    <artifactId>\${artifactId}</artifactId>
    <packaging>war</packaging>
    <version>\${version}</version>
    <name>\${artifactId}</name>

    <dependencyManagement>
        <dependencies>
            <dependency>
                <groupId>org.glassfish.jersey</groupId>
                <artifactId>jersey-bom</artifactId>
                <version>\${jersey.version}</version>
                <type>pom</type>
                <scope>import</scope>
            </dependency>
        </dependencies>
    </dependencyManagement>

    <dependencies>
        <dependency>
            <groupId>org.glassfish.jersey.containers</groupId>
            <artifactId>jersey-container-servlet</artifactId>
        </dependency>
        <dependency>
            <groupId>org.glassfish.jersey.inject</groupId>
            <artifactId>jersey-hk2</artifactId>
        </dependency>

        <!-- uncomment this to get JSON support
        <dependency>
            <groupId>org.glassfish.jersey.media</groupId>
            <artifactId>jersey-media-json-binding</artifactId>
        </dependency> -->

        <dependency>
            <groupId>org.eclipse.jetty.ee10</groupId>
            <artifactId>jetty-ee10-servlet</artifactId>
            <version>\${jetty.version}</version>
            <scope>provided</scope>
        </dependency>
        <dependency>
            <groupId>org.eclipse.jetty.ee10</groupId>
            <artifactId>jetty-ee10-webapp</artifactId>
            <version>\${jetty.version}</version>
            <scope>provided</scope>
        </dependency>

        <dependency>
            <groupId>org.glassfish.jersey.test-framework.providers</groupId>
            <artifactId>jersey-test-framework-provider-bundle</artifactId>
            <type>pom</type>
            <scope>test</scope>
        </dependency>
    </dependencies>

    <build>
        <finalName>\${artifactId}</finalName>
        <plugins>
            <plugin>
                <groupId>org.apache.maven.plugins</groupId>
                <artifactId>maven-compiler-plugin</artifactId>
                <version>${compiler.mvn.plugin.version}</version>
                <inherited>true</inherited>
                <configuration>
                    <source>11</source>
                    <target>11</target>
                </configuration>
            </plugin>
            <plugin>
                <groupId>org.apache.maven.plugins</groupId>
                <artifactId>maven-dependency-plugin</artifactId>
                <version>2.8</version>
                <executions>
                    <execution>
                        <id>copy-dependencies</id>
                        <phase>package</phase>
                        <goals>
                            <goal>copy-dependencies</goal>
                        </goals>
                        <configuration>
                            <includeScope>compile</includeScope>
                        </configuration>
                    </execution>
                </executions>
            </plugin>
            <plugin>
                <groupId>org.eclipse.jetty.ee10</groupId>
                <artifactId>jetty-ee10-maven-plugin</artifactId>
                <version>\${jetty.version}</version>
                <configuration>
                    <contextPath>/</contextPath>
                    <webApp>
                        <contextPath>/</contextPath>
                        <webInfIncludeJarPattern>.*/.*jersey-[^/]\.jar$</webInfIncludeJarPattern>
                    </webApp>
                    <war>\${project.build.directory}/\${project.build.finalName}.war</war>
                </configuration>
            </plugin>
            <plugin>
                <!-- Surefire support for JUnit-5 -->
                <groupId>org.apache.maven.plugins</groupId>
                <artifactId>maven-surefire-plugin</artifactId>
                <version>${surefire.mvn.plugin.version}</version>
            </plugin>
            <plugin>
                <groupId>org.apache.maven.plugins</groupId>
                <artifactId>maven-war-plugin</artifactId>
                <version>${war.mvn.plugin.version}</version>
            </plugin>
        </plugins>
    </build>

    <properties>
        <jersey.version>${project.version}</jersey.version>
<<<<<<< HEAD
        <jetty.version>12.0.7</jetty.version>
=======
>>>>>>> de04f512
        <project.build.sourceEncoding>UTF-8</project.build.sourceEncoding>
    </properties>
</project><|MERGE_RESOLUTION|>--- conflicted
+++ resolved
@@ -117,10 +117,6 @@
 
     <properties>
         <jersey.version>${project.version}</jersey.version>
-<<<<<<< HEAD
-        <jetty.version>12.0.7</jetty.version>
-=======
->>>>>>> de04f512
         <project.build.sourceEncoding>UTF-8</project.build.sourceEncoding>
     </properties>
 </project>