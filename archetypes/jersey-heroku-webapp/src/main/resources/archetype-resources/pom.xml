<project xmlns="http://maven.apache.org/POM/4.0.0" xmlns:xsi="http://www.w3.org/2001/XMLSchema-instance"
         xsi:schemaLocation="http://maven.apache.org/POM/4.0.0 http://maven.apache.org/maven-v4_0_0.xsd">

    <modelVersion>4.0.0</modelVersion>

    <groupId>\${groupId}</groupId>
    <artifactId>\${artifactId}</artifactId>
    <packaging>war</packaging>
    <version>\${version}</version>
    <name>\${artifactId}</name>

    <dependencyManagement>
        <dependencies>
            <dependency>
                <groupId>org.glassfish.jersey</groupId>
                <artifactId>jersey-bom</artifactId>
                <version>\${jersey.version}</version>
                <type>pom</type>
                <scope>import</scope>
            </dependency>
        </dependencies>
    </dependencyManagement>

    <dependencies>
        <dependency>
            <groupId>org.glassfish.jersey.containers</groupId>
            <artifactId>jersey-container-servlet</artifactId>
        </dependency>
        <dependency>
            <groupId>org.glassfish.jersey.inject</groupId>
            <artifactId>jersey-hk2</artifactId>
        </dependency>

        <!-- uncomment this to get JSON support
        <dependency>
            <groupId>org.glassfish.jersey.media</groupId>
            <artifactId>jersey-media-json-binding</artifactId>
        </dependency> -->

        <dependency>
            <groupId>org.eclipse.jetty.ee10</groupId>
            <artifactId>jetty-ee10-servlet</artifactId>
            <version>\${jetty.version}</version>
            <scope>provided</scope>
        </dependency>
        <dependency>
            <groupId>org.eclipse.jetty.ee10</groupId>
            <artifactId>jetty-ee10-webapp</artifactId>
            <version>\${jetty.version}</version>
            <scope>provided</scope>
        </dependency>

        <dependency>
            <groupId>org.glassfish.jersey.test-framework.providers</groupId>
            <artifactId>jersey-test-framework-provider-bundle</artifactId>
            <type>pom</type>
            <scope>test</scope>
        </dependency>
    </dependencies>

    <build>
        <finalName>\${artifactId}</finalName>
        <plugins>
            <plugin>
                <groupId>org.apache.maven.plugins</groupId>
                <artifactId>maven-compiler-plugin</artifactId>
                <version>3.8.1</version>
                <inherited>true</inherited>
                <configuration>
                    <source>11</source>
                    <target>11</target>
                </configuration>
            </plugin>
            <plugin>
                <groupId>org.apache.maven.plugins</groupId>
                <artifactId>maven-dependency-plugin</artifactId>
                <version>2.8</version>
                <executions>
                    <execution>
                        <id>copy-dependencies</id>
                        <phase>package</phase>
                        <goals>
                            <goal>copy-dependencies</goal>
                        </goals>
                        <configuration>
                            <includeScope>compile</includeScope>
                        </configuration>
                    </execution>
                </executions>
            </plugin>
            <plugin>
                <groupId>org.eclipse.jetty.ee10</groupId>
                <artifactId>jetty-ee10-maven-plugin</artifactId>
                <version>\${jetty.version}</version>
                <configuration>
                    <contextPath>/</contextPath>
                    <webApp>
                        <contextPath>/</contextPath>
                        <webInfIncludeJarPattern>.*/.*jersey-[^/]\.jar$</webInfIncludeJarPattern>
                    </webApp>
                    <war>\${project.build.directory}/\${project.build.finalName}.war</war>
                </configuration>
            </plugin>
            <plugin>
                <!-- Surefire support for JUnit-5 -->
                <groupId>org.apache.maven.plugins</groupId>
                <artifactId>maven-surefire-plugin</artifactId>
                <version>${surefire.mvn.plugin.version}</version>
            </plugin>
            <plugin>
                <groupId>org.apache.maven.plugins</groupId>
                <artifactId>maven-war-plugin</artifactId>
                <version>${war.mvn.plugin.version}</version>
            </plugin>
        </plugins>
    </build>

    <properties>
        <jersey.version>${project.version}</jersey.version>
<<<<<<< HEAD
        <jetty.version>12.0.0</jetty.version>
=======
        <jetty.version>11.0.18</jetty.version>
>>>>>>> 09318a40
        <project.build.sourceEncoding>UTF-8</project.build.sourceEncoding>
        <surefire.mvn.plugin.version>3.2.1</surefire.mvn.plugin.version>
        <war.mvn.plugin.version>3.4.0</war.mvn.plugin.version>
    </properties>
</project><|MERGE_RESOLUTION|>--- conflicted
+++ resolved
@@ -117,11 +117,7 @@
 
     <properties>
         <jersey.version>${project.version}</jersey.version>
-<<<<<<< HEAD
-        <jetty.version>12.0.0</jetty.version>
-=======
-        <jetty.version>11.0.18</jetty.version>
->>>>>>> 09318a40
+        <jetty.version>12.0.3</jetty.version>
         <project.build.sourceEncoding>UTF-8</project.build.sourceEncoding>
         <surefire.mvn.plugin.version>3.2.1</surefire.mvn.plugin.version>
         <war.mvn.plugin.version>3.4.0</war.mvn.plugin.version>
