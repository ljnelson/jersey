/*
<<<<<<< HEAD
 * Copyright (c) 2017, 2020 Oracle and/or its affiliates. All rights reserved.
=======
 * Copyright (c) 2017, 2024 Oracle and/or its affiliates. All rights reserved.
>>>>>>> 6da18bd0
 *
 * This program and the accompanying materials are made available under the
 * terms of the Eclipse Public License v. 2.0, which is available at
 * http://www.eclipse.org/legal/epl-2.0.
 *
 * This Source Code may also be made available under the following Secondary
 * Licenses when the conditions for such availability set forth in the
 * Eclipse Public License v. 2.0 are satisfied: GNU General Public License,
 * version 2 with the GNU Classpath Exception, which is available at
 * https://www.gnu.org/software/classpath/license.html.
 *
 * SPDX-License-Identifier: EPL-2.0 OR GPL-2.0 WITH Classpath-exception-2.0
 */

package org.glassfish.jersey.inject.cdi.se.bean;

import java.lang.annotation.Annotation;

<<<<<<< HEAD
import jakarta.enterprise.context.Dependent;
import jakarta.enterprise.context.spi.CreationalContext;
import jakarta.enterprise.inject.spi.Bean;
import jakarta.enterprise.inject.spi.PassivationCapable;
=======
import javax.enterprise.context.Dependent;
import javax.enterprise.context.spi.CreationalContext;
>>>>>>> 6da18bd0

import org.glassfish.jersey.internal.inject.SupplierInstanceBinding;

import org.jboss.weld.bean.proxy.BeanInstance;
import org.jboss.weld.bean.proxy.ProxyFactory;
import org.jboss.weld.manager.BeanManagerImpl;

/**
 * Creates an implementation of {@link jakarta.enterprise.inject.spi.Bean} interface using Jersey's {@link SupplierInstanceBinding}.
 * Binding provides the information about the bean also called {@link jakarta.enterprise.inject.spi.BeanAttributes} information.
 * The {@code Bean} does not use {@link org.glassfish.jersey.inject.cdi.se.injector.JerseyInjectionTarget} because serves already
 * created proxy, therefore the create operation just return provided instance without any other contextual operation
 * (produce, inject, destroy).
 * <p>
 * This bean is special and is used only for service registered as a {@link org.glassfish.jersey.internal.inject.PerThread} and
 * works through the proxy which serves the correct instance per the given thread.
 * <p>
 * Register example:
 * <pre>
 * AbstractBinder {
 *     &#64;Override
 *     protected void configure() {
 *         bindFactory(new MyFactoryInjectionProvider())
 *              .to(MyBean.class)
 *              .in(PerThread.class);
 *     }
 * }
 * </pre>
 * Inject example:
 * <pre>
 * &#64;Path("/")
 * public class MyResource {
 *   &#64;Inject
 *   private MyBean myBean&#59;
 * }
 * </pre>
 */
public class SupplierThreadScopeBean extends JerseyBean<Object> {

    private final ThreadScopeBeanInstance<Object> beanInstance;
    private final SupplierInstanceBinding binding;
    private final Object proxy;

    /**
     * Creates a new Jersey-specific {@link jakarta.enterprise.inject.spi.Bean} instance.
     *
     * @param binding {@link jakarta.enterprise.inject.spi.BeanAttributes} part of the bean.
     */
    @SuppressWarnings("unchecked")
    SupplierThreadScopeBean(SupplierInstanceBinding binding, BeanManagerImpl manager) {
        super(binding);
        this.binding = binding;
        this.beanInstance = new ThreadScopeBeanInstance<>(binding.getSupplier(), this, manager.getContextId());
        this.proxy = createClientProxy(beanInstance, manager.getContextId());
    }

    @Override
    public Class<? extends Annotation> getScope() {
        return Dependent.class;
    }

    @Override
    public Object create(CreationalContext<Object> ctx) {
        return proxy;
    }

    @Override
    public void destroy(Object instance, CreationalContext<Object> creationalContext) {
        this.beanInstance.dispose();
    }

    @Override
    public Class<?> getBeanClass() {
        return (Class<?>) this.binding.getContracts().iterator().next();
    }

    private <T> T createClientProxy(BeanInstance beanInstance, String contextId) {
        ProxyFactory<T> factory = new ProxyFactory<>(contextId, getBeanClass(), getTypes(), this);
        return factory.create(beanInstance);
    }
}<|MERGE_RESOLUTION|>--- conflicted
+++ resolved
@@ -1,9 +1,5 @@
 /*
-<<<<<<< HEAD
- * Copyright (c) 2017, 2020 Oracle and/or its affiliates. All rights reserved.
-=======
  * Copyright (c) 2017, 2024 Oracle and/or its affiliates. All rights reserved.
->>>>>>> 6da18bd0
  *
  * This program and the accompanying materials are made available under the
  * terms of the Eclipse Public License v. 2.0, which is available at
@@ -22,15 +18,8 @@
 
 import java.lang.annotation.Annotation;
 
-<<<<<<< HEAD
 import jakarta.enterprise.context.Dependent;
 import jakarta.enterprise.context.spi.CreationalContext;
-import jakarta.enterprise.inject.spi.Bean;
-import jakarta.enterprise.inject.spi.PassivationCapable;
-=======
-import javax.enterprise.context.Dependent;
-import javax.enterprise.context.spi.CreationalContext;
->>>>>>> 6da18bd0
 
 import org.glassfish.jersey.internal.inject.SupplierInstanceBinding;
 
