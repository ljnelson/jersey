--- conflicted
+++ resolved
@@ -91,12 +91,8 @@
                         </Export-Package>
                         <Import-Package>
                             sun.misc.*;resolution:=optional,
-<<<<<<< HEAD
+                            ${cdi.osgi.version},
                             ${jakarta.annotation.osgi.version},
-=======
-                            ${cdi.osgi.version},
-                            ${javax.annotation.osgi.version},
->>>>>>> f0754eb2
                             *
                         </Import-Package>
                     </instructions>
