--- conflicted
+++ resolved
@@ -46,29 +46,6 @@
             <artifactId>jetty-client</artifactId>
         </dependency>
         <dependency>
-<<<<<<< HEAD
-=======
-            <groupId>org.eclipse.jetty.http2</groupId>
-            <artifactId>http2-client</artifactId>
-            <exclusions>
-                <exclusion>
-                    <groupId>org.slf4j</groupId>
-                    <artifactId>slf4j-api</artifactId>
-                </exclusion>
-            </exclusions>
-        </dependency>
-        <dependency>
-            <groupId>org.eclipse.jetty.http2</groupId>
-            <artifactId>http2-http-client-transport</artifactId>
-            <exclusions>
-                <exclusion>
-                    <groupId>org.slf4j</groupId>
-                    <artifactId>slf4j-api</artifactId>
-                </exclusion>
-            </exclusions>
-        </dependency>
-        <dependency>
->>>>>>> b861a1c8
             <groupId>org.eclipse.jetty</groupId>
             <artifactId>jetty-util</artifactId>
         </dependency>
