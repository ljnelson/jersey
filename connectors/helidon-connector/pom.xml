<?xml version="1.0" encoding="UTF-8"?>
<!--

    Copyright (c) 2020, 2024 Oracle and/or its affiliates. All rights reserved.

    This program and the accompanying materials are made available under the
    terms of the Eclipse Public License v. 2.0, which is available at
    http://www.eclipse.org/legal/epl-2.0.

    This Source Code may also be made available under the following Secondary
    Licenses when the conditions for such availability set forth in the
    Eclipse Public License v. 2.0 are satisfied: GNU General Public License,
    version 2 with the GNU Classpath Exception, which is available at
    https://www.gnu.org/software/classpath/license.html.

    SPDX-License-Identifier: EPL-2.0 OR GPL-2.0 WITH Classpath-exception-2.0

-->
<project xmlns="http://maven.apache.org/POM/4.0.0"
         xmlns:xsi="http://www.w3.org/2001/XMLSchema-instance"
         xsi:schemaLocation="http://maven.apache.org/POM/4.0.0 http://maven.apache.org/xsd/maven-4.0.0.xsd">
    <parent>
        <artifactId>project</artifactId>
        <groupId>org.glassfish.jersey.connectors</groupId>
<<<<<<< HEAD
        <version>3.0.99-SNAPSHOT</version>
=======
        <version>2.43-SNAPSHOT</version>
>>>>>>> d3a57ef9
    </parent>
    <modelVersion>4.0.0</modelVersion>

    <artifactId>jersey-helidon-connector</artifactId>
    <packaging>jar</packaging>
    <name>jersey-connectors-helidon</name>

    <properties>
        <project.build.sourceEncoding>UTF-8</project.build.sourceEncoding>
        <java8.build.outputDirectory>${project.basedir}/target</java8.build.outputDirectory>
        <java8.sourceDirectory>${project.basedir}/src/main/java8</java8.sourceDirectory>
        <java17.build.outputDirectory>${project.basedir}/target17</java17.build.outputDirectory>
        <java17.sourceDirectory>${project.basedir}/src/main/java17</java17.sourceDirectory>
    </properties>

    <dependencies>
        <dependency>
            <groupId>io.helidon.jersey</groupId>
            <artifactId>helidon-jersey-connector</artifactId>
            <version>${helidon.jersey.connector.version}</version>
            <scope>provided</scope>
        </dependency>
        <dependency>
            <groupId>org.glassfish.jersey.test-framework.providers</groupId>
            <artifactId>jersey-test-framework-provider-grizzly2</artifactId>
            <version>${project.version}</version>
            <scope>test</scope>
        </dependency>
        <dependency>
            <groupId>org.glassfish.jersey.media</groupId>
            <artifactId>jersey-media-sse</artifactId>
            <version>${project.version}</version>
            <scope>test</scope>
        </dependency>
    </dependencies>

    <build>
        <plugins>
            <plugin>
                <groupId>com.sun.istack</groupId>
                <artifactId>istack-commons-maven-plugin</artifactId>
                <inherited>true</inherited>
            </plugin>
            <plugin>
                <groupId>org.codehaus.mojo</groupId>
                <artifactId>build-helper-maven-plugin</artifactId>
                <inherited>true</inherited>
            </plugin>
            <plugin>
                <groupId>org.apache.maven.plugins</groupId>
                <artifactId>maven-compiler-plugin</artifactId>
                <inherited>false</inherited>
            </plugin>
            <plugin>
               <groupId>org.apache.maven.plugins</groupId>
               <artifactId>maven-javadoc-plugin</artifactId>
               <configuration>
                    <source>8</source>
               </configuration>
            </plugin>
        </plugins>
    </build>

    <profiles>
        <profile>
            <id>HelidonExclude</id>
            <activation>
                <jdk>[1.8,17)</jdk>
            </activation>
            <build>
                <directory>${java8.build.outputDirectory}</directory>
                <plugins>
                    <plugin>
                        <groupId>org.codehaus.mojo</groupId>
                        <artifactId>build-helper-maven-plugin</artifactId>
                        <executions>
                            <execution>
                                <phase>generate-sources</phase>
                                <goals>
                                    <goal>add-source</goal>
                                </goals>
                                <configuration>
                                    <sources>
                                        <source>${java8.sourceDirectory}</source>
                                    </sources>
                                </configuration>
                            </execution>
                        </executions>
                    </plugin>
                    <plugin>
                        <groupId>org.apache.maven.plugins</groupId>
                        <artifactId>maven-compiler-plugin</artifactId>
                        <configuration>
                            <testExcludes>
                                <testExclude>org/glassfish/jersey/helidon/connector/sse/*.java</testExclude>
                                <testExclude>org/glassfish/jersey/helidon/connector/*.java</testExclude>
                            </testExcludes>
                        </configuration>
                    </plugin>
                </plugins>
            </build>
        </profile>
        <profile>
            <id>HelidonInclude</id>
            <activation>
                <jdk>[17,)</jdk>
            </activation>
            <build>
                <directory>${java17.build.outputDirectory}</directory>
                <plugins>
                    <plugin>
                        <groupId>org.codehaus.mojo</groupId>
                        <artifactId>build-helper-maven-plugin</artifactId>
                        <executions>
                            <execution>
                                <phase>generate-sources</phase>
                                <goals>
                                    <goal>add-source</goal>
                                </goals>
                                <configuration>
                                    <sources>
                                        <source>${java17.sourceDirectory}</source>
                                    </sources>
                                </configuration>
                            </execution>
                        </executions>
                    </plugin>
                </plugins>
            </build>
        </profile>
        <profile>
            <id>copyJDK17FilesToMultiReleaseJar</id>
            <activation>
                <file>
                    <!-- ${java17.build.outputDirectory} does not work here -->
                    <exists>target17/classes/org/glassfish/jersey/helidon/connector/HelidonConnectorProvider.class</exists>
                </file>
                <jdk>[1.8,17)</jdk>
            </activation>
            <build>
                <plugins>
                    <plugin>
                        <groupId>org.apache.felix</groupId>
                        <artifactId>maven-bundle-plugin</artifactId>
                        <inherited>true</inherited>
                        <extensions>true</extensions>
                        <configuration>
                            <instructions>
                                <Multi-Release>true</Multi-Release>
                            </instructions>
                        </configuration>
                    </plugin>
                    <plugin>
                        <groupId>org.apache.maven.plugins</groupId>
                        <artifactId>maven-resources-plugin</artifactId>
                        <inherited>true</inherited>
                        <executions>
                            <execution>
                                <id>copy-jdk17-classes</id>
                                <phase>prepare-package</phase>
                                <goals>
                                    <goal>copy-resources</goal>
                                </goals>
                                <configuration>
                                    <outputDirectory>${java8.build.outputDirectory}/classes/META-INF/versions/17</outputDirectory>
                                    <resources>
                                        <resource>
                                            <directory>${java17.build.outputDirectory}/classes</directory>
                                        </resource>
                                    </resources>
                                </configuration>
                            </execution>
                        </executions>
                    </plugin>
                    <plugin>
                        <groupId>org.apache.maven.plugins</groupId>
                        <artifactId>maven-antrun-plugin</artifactId>
                        <executions>
                            <execution>
                                <id>copy-jdk17-sources</id>
                                <phase>package</phase>
                                <configuration>
                                    <target>
                                        <property name="sources-jar" value="${java8.build.outputDirectory}/${project.artifactId}-${project.version}-sources.jar"/>
                                        <echo>sources-jar: ${sources-jar}</echo>
                                        <zip destfile="${sources-jar}" update="true">
                                            <zipfileset dir="${java17.sourceDirectory}" prefix="META-INF/versions/17"/>
                                        </zip>
                                    </target>
                                </configuration>
                                <goals>
                                    <goal>run</goal>
                                </goals>
                            </execution>
                        </executions>
                    </plugin>
                </plugins>
            </build>
        </profile>
    </profiles>
</project><|MERGE_RESOLUTION|>--- conflicted
+++ resolved
@@ -22,11 +22,7 @@
     <parent>
         <artifactId>project</artifactId>
         <groupId>org.glassfish.jersey.connectors</groupId>
-<<<<<<< HEAD
         <version>3.0.99-SNAPSHOT</version>
-=======
-        <version>2.43-SNAPSHOT</version>
->>>>>>> d3a57ef9
     </parent>
     <modelVersion>4.0.0</modelVersion>
 
