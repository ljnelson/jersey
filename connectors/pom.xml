<?xml version="1.0" encoding="UTF-8"?>
<!--

    Copyright (c) 2011, 2020 Oracle and/or its affiliates. All rights reserved.

    This program and the accompanying materials are made available under the
    terms of the Eclipse Public License v. 2.0, which is available at
    http://www.eclipse.org/legal/epl-2.0.

    This Source Code may also be made available under the following Secondary
    Licenses when the conditions for such availability set forth in the
    Eclipse Public License v. 2.0 are satisfied: GNU General Public License,
    version 2 with the GNU Classpath Exception, which is available at
    https://www.gnu.org/software/classpath/license.html.

    SPDX-License-Identifier: EPL-2.0 OR GPL-2.0 WITH Classpath-exception-2.0

-->

<project xmlns="http://maven.apache.org/POM/4.0.0" xmlns:xsi="http://www.w3.org/2001/XMLSchema-instance" xsi:schemaLocation="http://maven.apache.org/POM/4.0.0 http://maven.apache.org/maven-v4_0_0.xsd">
    <modelVersion>4.0.0</modelVersion>

    <parent>
        <groupId>org.glassfish.jersey</groupId>
        <artifactId>project</artifactId>
<<<<<<< HEAD
        <version>3.0.0-SNAPSHOT</version>
=======
        <version>2.32.0-SNAPSHOT</version>
>>>>>>> 8d3901ee
    </parent>

    <groupId>org.glassfish.jersey.connectors</groupId>
    <artifactId>project</artifactId>
    <packaging>pom</packaging>
    <name>jersey-connectors</name>

    <description>Jersey client connection providers umbrella project module</description>

    <modules>
        <module>apache-connector</module>
        <module>grizzly-connector</module>
        <module>jdk-connector</module>
        <module>jetty-connector</module>
        <module>netty-connector</module>
    </modules>

    <dependencies>
        <dependency>
            <groupId>org.glassfish.jersey.core</groupId>
            <artifactId>jersey-common</artifactId>
            <version>${project.version}</version>
        </dependency>
        <dependency>
            <groupId>org.glassfish.jersey.core</groupId>
            <artifactId>jersey-client</artifactId>
            <version>${project.version}</version>
        </dependency>

        <dependency>
            <groupId>jakarta.ws.rs</groupId>
            <artifactId>jakarta.ws.rs-api</artifactId>
        </dependency>

        <dependency>
            <groupId>junit</groupId>
            <artifactId>junit</artifactId>
            <scope>test</scope>
        </dependency>
        <dependency>
            <groupId>org.hamcrest</groupId>
            <artifactId>hamcrest-library</artifactId>
            <scope>test</scope>
        </dependency>
        <dependency>
            <groupId>org.glassfish.jersey.inject</groupId>
            <artifactId>jersey-hk2</artifactId>
            <version>${project.version}</version>
            <scope>test</scope>
        </dependency>
    </dependencies>

    <profiles>
        <profile>
            <id>HelidonConnector</id>
            <activation>
                <jdk>11</jdk>
            </activation>
            <modules>
                <module>helidon-connector</module>
            </modules>
        </profile>
    </profiles>
</project><|MERGE_RESOLUTION|>--- conflicted
+++ resolved
@@ -23,11 +23,7 @@
     <parent>
         <groupId>org.glassfish.jersey</groupId>
         <artifactId>project</artifactId>
-<<<<<<< HEAD
         <version>3.0.0-SNAPSHOT</version>
-=======
-        <version>2.32.0-SNAPSHOT</version>
->>>>>>> 8d3901ee
     </parent>
 
     <groupId>org.glassfish.jersey.connectors</groupId>
