<?xml version="1.0" encoding="UTF-8"?>
<!--

    Copyright (c) 2011, 2023 Oracle and/or its affiliates. All rights reserved.

    This program and the accompanying materials are made available under the
    terms of the Eclipse Public License v. 2.0, which is available at
    http://www.eclipse.org/legal/epl-2.0.

    This Source Code may also be made available under the following Secondary
    Licenses when the conditions for such availability set forth in the
    Eclipse Public License v. 2.0 are satisfied: GNU General Public License,
    version 2 with the GNU Classpath Exception, which is available at
    https://www.gnu.org/software/classpath/license.html.

    SPDX-License-Identifier: EPL-2.0 OR GPL-2.0 WITH Classpath-exception-2.0

-->

<project xmlns="http://maven.apache.org/POM/4.0.0" xmlns:xsi="http://www.w3.org/2001/XMLSchema-instance" xsi:schemaLocation="http://maven.apache.org/POM/4.0.0 http://maven.apache.org/maven-v4_0_0.xsd">
    <modelVersion>4.0.0</modelVersion>

    <parent>
        <groupId>org.glassfish.jersey</groupId>
        <artifactId>project</artifactId>
        <version>3.1.99-SNAPSHOT</version>
    </parent>

    <groupId>org.glassfish.jersey.connectors</groupId>
    <artifactId>project</artifactId>
    <packaging>pom</packaging>
    <name>jersey-connectors</name>

    <description>Jersey client connection providers umbrella project module</description>

    <modules>
        <module>apache-connector</module>
        <module>apache5-connector</module>
        <module>grizzly-connector</module>
        <module>helidon-connector</module>
        <module>jdk-connector</module>
        <module>jetty-connector</module>
<<<<<<< HEAD
        <module>jetty11-connector</module>
        <module>jnh-connector</module>
=======
        <module>jetty-http2-connector</module>
>>>>>>> 09318a40
        <module>netty-connector</module>
    </modules>

    <dependencies>
        <dependency>
            <groupId>org.glassfish.jersey.core</groupId>
            <artifactId>jersey-common</artifactId>
            <version>${project.version}</version>
        </dependency>
        <dependency>
            <groupId>org.glassfish.jersey.core</groupId>
            <artifactId>jersey-client</artifactId>
            <version>${project.version}</version>
        </dependency>

        <dependency>
            <groupId>jakarta.ws.rs</groupId>
            <artifactId>jakarta.ws.rs-api</artifactId>
        </dependency>

        <dependency>
            <groupId>org.junit.jupiter</groupId>
            <artifactId>junit-jupiter</artifactId>
            <scope>test</scope>
        </dependency>
        <dependency>
            <groupId>org.hamcrest</groupId>
            <artifactId>hamcrest</artifactId>
            <scope>test</scope>
        </dependency>
        <dependency>
            <groupId>org.glassfish.jersey.inject</groupId>
            <artifactId>jersey-hk2</artifactId>
            <version>${project.version}</version>
            <scope>test</scope>
        </dependency>
    </dependencies>

    <profiles>
        <profile>
            <id>HelidonConnector</id>
            <!-- TODO: activate after Helidon is jakartified -->
            <!--<activation>
                <jdk>11</jdk>
            </activation>-->
            <modules>
                <module>helidon-connector</module>
            </modules>
        </profile>
    </profiles>
</project><|MERGE_RESOLUTION|>--- conflicted
+++ resolved
@@ -40,12 +40,9 @@
         <module>helidon-connector</module>
         <module>jdk-connector</module>
         <module>jetty-connector</module>
-<<<<<<< HEAD
+        <module>jetty11-http2-connector</module>
         <module>jetty11-connector</module>
         <module>jnh-connector</module>
-=======
-        <module>jetty-http2-connector</module>
->>>>>>> 09318a40
         <module>netty-connector</module>
     </modules>
 
