<?xml version="1.0" encoding="UTF-8"?>
<!--

    Copyright (c) 2010, 2022 Oracle and/or its affiliates. All rights reserved.

    This program and the accompanying materials are made available under the
    terms of the Eclipse Public License v. 2.0, which is available at
    http://www.eclipse.org/legal/epl-2.0.

    This Source Code may also be made available under the following Secondary
    Licenses when the conditions for such availability set forth in the
    Eclipse Public License v. 2.0 are satisfied: GNU General Public License,
    version 2 with the GNU Classpath Exception, which is available at
    https://www.gnu.org/software/classpath/license.html.

    SPDX-License-Identifier: EPL-2.0 OR GPL-2.0 WITH Classpath-exception-2.0

-->

<project xmlns="http://maven.apache.org/POM/4.0.0" xmlns:xsi="http://www.w3.org/2001/XMLSchema-instance" xsi:schemaLocation="http://maven.apache.org/POM/4.0.0 http://maven.apache.org/maven-v4_0_0.xsd">
    <modelVersion>4.0.0</modelVersion>

    <parent>
        <groupId>org.eclipse.ee4j</groupId>
        <artifactId>project</artifactId>
        <version>1.0.7</version>
    </parent>

    <groupId>org.glassfish.jersey</groupId>
    <artifactId>project</artifactId>
    <packaging>pom</packaging>
    <version>3.1.0-SNAPSHOT</version>
    <name>jersey</name>
    <description>
        Eclipse Jersey is the open source (under dual EPL+GPL license) Jakarta RESTful WebServices 3.0
        production quality Reference Implementation for building RESTful Web Services.
    </description>

    <url>https://projects.eclipse.org/projects/ee4j.jersey</url>

    <!-- prerequisites -->

    <issueManagement>
        <system>JIRA</system>
        <url>https://github.com/eclipse-ee4j/jersey/issues</url>
    </issueManagement>

    <ciManagement>
        <system>Hudson</system>
        <url>http://hudson.glassfish.org/job/Jersey-trunk-multiplatform/</url>
    </ciManagement>

    <inceptionYear>2010</inceptionYear>

    <mailingLists>
        <mailingList>
            <name>Users List</name>
            <post>jersey-dev@eclipse.org</post>
        </mailingList>
    </mailingLists>

    <developers>
        <developer>
            <name>Jorge Bescos Gascon</name>
            <organization>Oracle Corporation</organization>
            <organizationUrl>http://www.oracle.com/</organizationUrl>
        </developer>
        <developer>
            <name>Lukas Jungmann</name>
            <organization>Oracle Corporation</organization>
            <organizationUrl>http://www.oracle.com/</organizationUrl>
        </developer>
        <developer>
            <name>Dmitry Kornilov</name>
            <organization>Oracle Corporation</organization>
            <organizationUrl>http://www.oracle.com/</organizationUrl>
            <url>https://dmitrykornilov.net</url>
        </developer>
        <developer>
            <name>David Kral</name>
            <organization>Oracle Corporation</organization>
            <organizationUrl>http://www.oracle.com/</organizationUrl>
        </developer>
        <developer>
            <name>Tomas Kraus</name>
            <organization>Oracle Corporation</organization>
            <organizationUrl>http://www.oracle.com/</organizationUrl>
        </developer>
        <developer>
            <name>Tomas Langer</name>
            <organization>Oracle Corporation</organization>
            <organizationUrl>http://www.oracle.com/</organizationUrl>
        </developer>
        <developer>
            <name>Maxim Nesen</name>
            <organization>Oracle Corporation</organization>
            <organizationUrl>http://www.oracle.com/</organizationUrl>
        </developer>
        <developer>
            <name>Santiago Pericas-Geertsen</name>
            <organization>Oracle Corporation</organization>
            <organizationUrl>http://www.oracle.com/</organizationUrl>
        </developer>
        <developer>
            <name>Jan Supol</name>
            <organization>Oracle Corporation</organization>
            <organizationUrl>http://www.oracle.com/</organizationUrl>
            <url>http://blog.supol.info</url>
        </developer>
    </developers>

    <contributors>
        <contributor>
            <name>Petr Bouda</name>
        </contributor>
        <contributor>
            <name>Pavel Bucek</name>
            <organization>Oracle Corporation</organization>
            <url>http://u-modreho-kralika.net/</url>
        </contributor>
        <contributor>
            <name>Michal Gajdos</name>
            <url>http://blog.dejavu.sk</url>
        </contributor>
        <contributor>
            <name>Petr Janouch</name>
        </contributor>
        <contributor>
            <name>Libor Kramolis</name>
        </contributor>
        <contributor>
            <name>Adam Lindenthal</name>
        </contributor>
        <contributor>
            <name>Jakub Podlesak</name>
            <organization>Oracle Corporation</organization>
            <organizationUrl>http://www.oracle.com/</organizationUrl>
        </contributor>
        <contributor>
            <name>Marek Potociar</name>
        </contributor>
        <contributor>
            <name>Stepan Vavra</name>
        </contributor>
    </contributors>

    <licenses>
        <license>
            <name>EPL 2.0</name>
            <url>http://www.eclipse.org/legal/epl-2.0</url>
            <distribution>repo</distribution>
            <comments>Except for 3rd content and examples.
                      See also https://github.com/eclipse-ee4j/jersey/blob/master/NOTICE.md</comments>
        </license>
        <license>
            <name>GPL2 w/ CPE</name>
            <url>https://www.gnu.org/software/classpath/license.html</url>
            <distribution>repo</distribution>
            <comments>Except for 3rd content and examples.
                      See also https://github.com/eclipse-ee4j/jersey/blob/master/NOTICE.md</comments>
        </license>
        <license>
            <name>EDL 1.0</name>
            <url>http://www.eclipse.org/org/documents/edl-v10.php</url>
            <distribution>repo</distribution>
            <comments>The examples except bookstore-webapp example</comments>
        </license>
        <license>
            <name>BSD 2-Clause</name>
            <url>https://opensource.org/licenses/BSD-2-Clause</url>
            <distribution>repo</distribution>
            <comments>The bookstore-webapp example</comments>
        </license>
        <license>
            <name>Apache License, 2.0</name>
            <url>http://www.apache.org/licenses/LICENSE-2.0.html</url>
            <distribution>repo</distribution>
            <comments>Google Guava @ org.glassfish.jersey.internal.guava,
                      Dropwizard Monitoring inspired classes @ org.glassfish.jersey.server.internal.monitoring.core,
                      Hibernate Validation classes @ org.glassfish.jersey.server.validation.internal.hibernate, and
                      Jackson JAX-RS Providers @ org.glassfish.jersey.jackson.internal.jackson.jaxrs</comments>
        </license>
        <license>
            <name>Public Domain</name>
            <url>https://creativecommons.org/publicdomain/zero/1.0/</url>
            <distribution>repo</distribution>
            <comments>JSR-166 Extension to JEP 266 @ org.glassfish.jersey.internal.jsr166</comments>
        </license>
        <license>
            <name>Modified BSD</name>
            <url>https://asm.ow2.io/license.html</url>
            <distribution>repo</distribution>
            <comments>ASM @ jersey.repackaged.org.objectweb.asm</comments>
        </license>
        <license>
            <name>jQuery license</name>
            <url>jquery.org/license</url>
            <distribution>repo</distribution>
            <comments>jQuery v1.12.4</comments>
        </license>
        <license>
            <name>MIT license</name>
            <url>http://www.opensource.org/licenses/mit-license.php</url>
            <distribution>repo</distribution>
            <comments>AngularJS, Bootstrap v3.3.7,
                      jQuery Barcode plugin 0.3, KineticJS v4.7.1</comments>
        </license>
        <license>
            <name>W3C license</name>
            <url>https://www.w3.org/Consortium/Legal/copyright-documents-19990405</url>
            <distribution>repo</distribution>
            <comments>Content of core-server/etc</comments>
        </license>
    </licenses>

    <scm>
        <connection>scm:git:git@github.com:jersey/jersey.git</connection>
        <developerConnection>scm:git:git@github.com:eclipse-ee4j/jersey.git</developerConnection>
        <url>https://github.com/eclipse-ee4j/jersey</url>
        <tag>HEAD</tag>
    </scm>

    <organization>
        <name>Eclipse Foundation</name>
        <url>https://www.eclipse.org/org/foundation/</url>
    </organization>

    <build>
        <pluginManagement>
            <plugins>
                <plugin>
                    <groupId>org.glassfish.jersey.tools.plugins</groupId>
                    <artifactId>jersey-doc-modulelist-maven-plugin</artifactId>
                    <version>1.0.1</version>
                </plugin>
                <plugin>
                    <groupId>org.apache.maven.plugins</groupId>
                    <artifactId>maven-enforcer-plugin</artifactId>
                    <version>3.0.0-M2</version>
                    <executions>
                        <execution>
                            <id>enforce-versions</id>
                            <goals>
                                <goal>enforce</goal>
                            </goals>
                            <configuration>
                                <rules>
                                    <requireJavaVersion>
                                        <version>${java.version}</version>
                                    </requireJavaVersion>
                                </rules>
                            </configuration>
                        </execution>
                    </executions>
                </plugin>
                <plugin>
                    <groupId>org.codehaus.mojo</groupId>
                    <artifactId>build-helper-maven-plugin</artifactId>
                    <version>3.0.0</version>
                    <executions>
                        <execution>
                            <phase>generate-sources</phase>
                            <goals>
                                <goal>add-source</goal>
                            </goals>
                            <configuration>
                                <sources>
                                    <source>${project.build.directory}/generated-sources/rsrc-gen</source>
                                </sources>
                            </configuration>
                        </execution>
                        <execution>
                            <phase>initialize</phase>
                            <id>parse-version</id>
                            <goals>
                                <goal>parse-version</goal>
                            </goals>
                        </execution>
                    </executions>
                </plugin>
                <plugin>
                    <groupId>com.sun.istack</groupId>
                    <artifactId>istack-commons-maven-plugin</artifactId>
                    <version>3.0.8</version>
                    <executions>
                        <execution>
                            <phase>generate-sources</phase>
                            <goals>
                                <goal>rs-gen</goal>
                            </goals>
                            <configuration>
                                <resources>
                                    <directory>${basedir}/src/main/resources</directory>
                                    <includes>
                                        <include>**/localization.properties</include>
                                    </includes>
                                </resources>
                                <destDir>${project.build.directory}/generated-sources/rsrc-gen</destDir>
                                <localizationUtilitiesPkgName>org.glassfish.jersey.internal.l10n</localizationUtilitiesPkgName>
                            </configuration>
                        </execution>
                    </executions>
                </plugin>
                <plugin>
                    <groupId>org.apache.maven.plugins</groupId>
                    <artifactId>maven-clean-plugin</artifactId>
                    <version>2.5</version>
                </plugin>
                <plugin>
                    <groupId>org.apache.maven.plugins</groupId>
                    <artifactId>maven-compiler-plugin</artifactId>
                    <version>3.8.0</version>
                    <inherited>true</inherited>
                    <configuration>
                        <source>${java.version}</source>
                        <target>${java.version}</target>
                        <compilerArguments>
                            <!--<Werror />-->
                            <!-- TODO work towards eliminating all warnings in order to be able to enable the -Xlint option -->
                            <!--Xlint/-->
                        </compilerArguments>
                        <showWarnings>false</showWarnings>
                        <fork>false</fork>
                        <excludes>
                            <exclude>module-info.java</exclude>
                        </excludes>
                    </configuration>
                </plugin>
                <plugin>
                    <groupId>org.apache.maven.plugins</groupId>
                    <artifactId>maven-jar-plugin</artifactId>
                    <version>3.2.0</version>
                </plugin>
                <plugin>
                    <groupId>org.apache.maven.plugins</groupId>
                    <artifactId>maven-install-plugin</artifactId>
                    <version>2.5.2</version>
                </plugin>
                <plugin>
                    <groupId>org.apache.maven.plugins</groupId>
                    <artifactId>maven-resources-plugin</artifactId>
                    <version>2.6</version>
                    <extensions>true</extensions>
                    <!-- Add legal information, NOTICE.md and LINCENSE.md to jars -->
                    <executions>
                        <execution>
                            <!-- copy the files to classes folder for maven-jar/war-plugin to grab it -->
                            <id>copy-legaldocs</id>
                            <goals>
                                <goal>copy-resources</goal>
                            </goals>
                            <phase>process-sources</phase>
                            <configuration>
                                <outputDirectory>${project.build.outputDirectory}</outputDirectory>
                                <resources>
                                    <resource>
                                        <directory>${legal.source.folder}</directory>
                                        <targetPath>META-INF/</targetPath>
                                        <includes>
                                            <include>NOTICE.md</include>
                                            <include>LICENSE.md</include>
                                        </includes>
                                    </resource>
                                </resources>
                            </configuration>
                        </execution>
                        <execution>
                            <!-- copy the files to source folder for maven-source-plugin to grab it -->
                            <id>copy-legaldocs-to-sources</id>
                            <goals>
                                <goal>copy-resources</goal>
                            </goals>
                            <phase>process-sources</phase>
                            <configuration>
                                <outputDirectory>${project.build.directory}/generated-sources/rsrc-gen</outputDirectory>
                                <resources>
                                    <resource>
                                        <directory>${legal.source.folder}</directory>
                                        <targetPath>META-INF/</targetPath>
                                        <includes>
                                            <include>NOTICE.md</include>
                                            <include>LICENSE.md</include>
                                        </includes>
                                    </resource>
                                </resources>
                            </configuration>
                        </execution>
                        <execution>
                            <!-- copy the files to legal folder for felix plugin to grab it -->
                            <id>copy-legaldocs-to-osgi-bundles</id>
                            <goals>
                                <goal>copy-resources</goal>
                            </goals>
                            <phase>process-sources</phase>
                            <configuration>
                                <outputDirectory>${project.build.directory}/legal</outputDirectory>
                                <resources>
                                    <resource>
                                        <directory>${legal.source.folder}</directory>
                                        <targetPath>META-INF/</targetPath>
                                        <includes>
                                            <include>NOTICE.md</include>
                                            <include>LICENSE.md</include>
                                        </includes>
                                    </resource>
                                </resources>
                            </configuration>
                        </execution>
                    </executions>
                </plugin>
                <plugin>
                    <groupId>org.apache.maven.plugins</groupId>
                    <artifactId>maven-surefire-plugin</artifactId>
                    <version>${surefire.version}</version>
                    <configuration>
                        <!-- print full stack trace if error -->
                        <trimStackTrace>false</trimStackTrace>
                        <!-- for convenience reasons, 'argLine' should not be overridden in child poms. if needed, a property should be declared and used here -->
                        <argLine>
                            -Xmx${surefire.maxmem.argline}m -Dfile.encoding=UTF8 ${surefire.security.argline} ${surefire.coverage.argline}
                        </argLine>
                        <skipTests>${skip.tests}</skipTests>
                    </configuration>
                    <dependencies>
                        <dependency>
                            <groupId>org.apache.maven.surefire</groupId>
                            <artifactId>surefire-logger-api</artifactId>
                            <version>${surefire.version}</version>
                            <!-- to get around bug https://github.com/junit-team/junit5/issues/1367 -->
                            <optional>true</optional>
                        </dependency>
                        <dependency>
                            <groupId>org.apache.maven.surefire</groupId>
                            <artifactId>surefire-api</artifactId>
                            <version>${surefire.version}</version>
                            <optional>true</optional>
                        </dependency>
                    </dependencies>
                </plugin>
                <plugin>
                    <groupId>org.apache.maven.plugins</groupId>
                    <artifactId>maven-assembly-plugin</artifactId>
                    <version>2.4</version>
                    <configuration>
                        <tarLongFileMode>gnu</tarLongFileMode>
                    </configuration>
                </plugin>
                <plugin>
                    <groupId>org.apache.maven.plugins</groupId>
                    <artifactId>maven-dependency-plugin</artifactId>
                    <version>3.1.2</version>
                </plugin>
                <plugin>
                    <groupId>org.apache.maven.plugins</groupId>
                    <artifactId>maven-javadoc-plugin</artifactId>
                    <version>3.2.0</version>
                    <configuration>
                        <doctitle>Jersey ${jersey.version} API Documentation</doctitle>
                        <windowtitle>Jersey ${jersey.version} API</windowtitle>
                        <bottom>
                            <![CDATA[Copyright &#169; 2007-2021,
                                <a href="http://www.oracle.com">Oracle</a>
                                and/or its affiliates.
                                All Rights Reserved. Use is subject to license terms.]]>
                        </bottom>
                        <links>
                            <link>https://jakartaee.github.io/rest/apidocs/3.0.0/</link>
                            <link>https://javaee.github.io/hk2/apidocs/</link>
                        </links>
                        <excludePackageNames>
                            *.internal.*:*.tests.*
                        </excludePackageNames>
                        <sourceFileExcludes>
                            <exclude>bundles/**</exclude>
                            <fileExclude>module-info.java</fileExclude>
                        </sourceFileExcludes>
                        <verbose>true</verbose>
                        <doclint>none</doclint>
                        <maxmemory>256m</maxmemory>
                    </configuration>
                    <executions>
                        <execution>
                            <id>attach-javadocs</id>
                            <phase>package</phase>
                            <goals>
                                <goal>jar</goal>
                            </goals>
                        </execution>
                    </executions>
                </plugin>
                <plugin>
                    <groupId>org.apache.maven.plugins</groupId>
                    <artifactId>maven-source-plugin</artifactId>
                    <version>3.0.1</version>
                    <executions>
                        <execution>
                            <id>attach-sources</id>
                            <phase>package</phase>
                            <goals>
                                <goal>jar-no-fork</goal>
                            </goals>
                        </execution>
                    </executions>
                </plugin>
                <plugin>
                    <groupId>org.apache.maven.plugins</groupId>
                    <artifactId>maven-deploy-plugin</artifactId>
                    <version>2.8.1</version>
                    <configuration>
                        <retryFailedDeploymentCount>10</retryFailedDeploymentCount>
                    </configuration>
                </plugin>
                <plugin>
                    <groupId>org.ops4j.pax.exam</groupId>
                    <artifactId>maven-paxexam-plugin</artifactId>
                    <version>${paxexam.mvn.plugin.version}</version>
                    <executions>
                        <execution>
                            <id>generate-config</id>
                            <goals>
                                <goal>generate-depends-file</goal>
                            </goals>
                        </execution>
                    </executions>
                    <configuration>
                        <options>
                            <platform>felix</platform>
                        </options>
                    </configuration>
                </plugin>
                <plugin>
                    <groupId>org.apache.maven.plugins</groupId>
                    <artifactId>maven-site-plugin</artifactId>
                    <version>3.7.1</version>
                </plugin>
                <plugin>
                    <groupId>org.codehaus.mojo</groupId>
                    <artifactId>exec-maven-plugin</artifactId>
                    <version>1.2.1</version>
                    <executions>
                        <execution>
                            <goals>
                                <goal>java</goal>
                            </goals>
                        </execution>
                    </executions>
                </plugin>
                <plugin>
                    <groupId>org.apache.maven.plugins</groupId>
                    <artifactId>maven-jxr-plugin</artifactId>
                    <version>2.3</version>
                    <executions>
                        <execution>
                            <goals>
                                <goal>jxr</goal>
                            </goals>
                            <phase>validate</phase>
                        </execution>
                    </executions>
                </plugin>
                <plugin>
                    <groupId>org.apache.maven.plugins</groupId>
                    <artifactId>maven-checkstyle-plugin</artifactId>
                    <version>${checkstyle.mvn.plugin.version}</version>
                    <configuration>
                        <configLocation>etc/config/checkstyle.xml</configLocation>
                        <suppressionsLocation>etc/config/checkstyle-suppressions.xml</suppressionsLocation>
                        <outputFile>${project.build.directory}/checkstyle/checkstyle-result.xml</outputFile>
                    </configuration>
                    <dependencies>
                        <dependency>
                            <groupId>com.puppycrawl.tools</groupId>
                            <artifactId>checkstyle</artifactId>
                            <version>${checkstyle.version}</version>
                            <exclusions>
                                <!-- MCHECKSTYLE-156 -->
                                <exclusion>
                                    <groupId>com.sun</groupId>
                                    <artifactId>tools</artifactId>
                                </exclusion>
                            </exclusions>
                        </dependency>
                    </dependencies>
                </plugin>
                <plugin>
                    <groupId>org.codehaus.mojo</groupId>
                    <artifactId>findbugs-maven-plugin</artifactId>
                    <version>${findbugs.version}</version>
                    <configuration>
                        <skip>${findbugs.skip}</skip>
                        <threshold>${findbugs.threshold}</threshold>
                        <excludeFilterFile>${findbugs.exclude}</excludeFilterFile>
                        <xmlOutput>true</xmlOutput>
                        <findbugsXmlOutput>true</findbugsXmlOutput>
                        <!-- findbugs detector configuration -->
                        <jvmArgs>-Dfindbugs.glassfish.logging.validLoggerPrefixes=${findbugs.glassfish.logging.validLoggerPrefixes}</jvmArgs>
                        <plugins>
                            <plugin>
                                <groupId>org.glassfish.findbugs</groupId>
                                <artifactId>findbugs-logging-detectors</artifactId>
                                <version>${findbugs.glassfish.version}</version>
                            </plugin>
                        </plugins>
                    </configuration>
                    <dependencies>
                        <dependency>
                            <groupId>org.glassfish.findbugs</groupId>
                            <artifactId>findbugs</artifactId>
                            <version>${findbugs.glassfish.version}</version>
                        </dependency>
                    </dependencies>
                </plugin>
                <plugin>
                    <groupId>org.apache.maven.plugins</groupId>
                    <artifactId>maven-failsafe-plugin</artifactId>
                    <version>3.0.0-M3</version>
                    <configuration>
                        <!-- print full stack trace if error -->
                        <trimStackTrace>false</trimStackTrace>
                        <skipTests>${skip.tests}</skipTests>
                        <skipITs>${skip.tests}</skipITs>
                        <argLine>${failsafe.coverage.argline}</argLine>
                    </configuration>
                    <executions>
                        <execution>
                            <goals>
                                <goal>integration-test</goal>
                                <goal>verify</goal>
                            </goals>
                        </execution>
                    </executions>
                </plugin>
                <plugin>
                    <groupId>org.apache.maven.plugins</groupId>
                    <artifactId>maven-war-plugin</artifactId>
                    <version>3.3.1</version>
                    <configuration>
                        <failOnMissingWebXml>false</failOnMissingWebXml>
                    </configuration>
                </plugin>
                <plugin>
                    <groupId>org.apache.maven.plugins</groupId>
                    <artifactId>maven-ear-plugin</artifactId>
                    <version>2.8</version>
                </plugin>
                <plugin>
                    <groupId>org.glassfish.embedded</groupId>
                    <artifactId>maven-embedded-glassfish-plugin</artifactId>
                    <version>3.1.2.2</version>
                </plugin>
                <plugin>
                    <groupId>org.glassfish.copyright</groupId>
                    <artifactId>glassfish-copyright-maven-plugin</artifactId>
                    <configuration>
                        <excludeFile>etc/config/copyright-exclude</excludeFile>
                        <!--svn|mercurial|git - defaults to svn-->
                        <scm>git</scm>
                        <!-- turn on/off debugging -->
                        <debug>false</debug>
                        <!-- skip files not under SCM-->
                        <scmOnly>true</scmOnly>
                        <!-- turn off warnings -->
                        <warn>false</warn>
                        <!-- for use with repair -->
                        <update>false</update>
                        <!-- check that year is correct -->
                        <ignoreYear>false</ignoreYear>
                        <templateFile>etc/config/copyright.txt</templateFile>
                        <bsdTemplateFile>etc/config/edl-copyright.txt</bsdTemplateFile>
                    </configuration>
                </plugin>
                <plugin>
                    <groupId>org.apache.felix</groupId>
                    <artifactId>maven-bundle-plugin</artifactId>
                    <version>3.5.0</version>
                    <extensions>true</extensions>
                    <configuration>
                        <instructions>
                            <_versionpolicy>[$(version;==;$(@)),$(version;+;$(@)))</_versionpolicy>
                            <_nodefaultversion>false</_nodefaultversion>
                            <Include-Resource>{maven-resources},${project.build.directory}/legal</Include-Resource>
                        </instructions>
                    </configuration>
                    <executions>
                        <execution>
                            <id>osgi-bundle</id>
                            <phase>package</phase>
                            <goals>
                                <goal>bundle</goal>
                            </goals>
                        </execution>
                    </executions>
                </plugin>
                <plugin>
                    <groupId>org.codehaus.mojo</groupId>
                    <artifactId>xml-maven-plugin</artifactId>
                    <version>1.0</version>
                </plugin>
                <plugin>
                    <groupId>com.sun.tools.xjc.maven2</groupId>
                    <artifactId>maven-jaxb-plugin</artifactId>
                    <version>1.1.1</version>
                </plugin>
                <plugin>
                    <groupId>org.codehaus.mojo</groupId>
                    <artifactId>buildnumber-maven-plugin</artifactId>
                    <version>1.1</version>
                </plugin>
                <!-- TODO: remove the old jetty plugin dependencies -->
                <plugin>
                    <groupId>org.mortbay.jetty</groupId>
                    <artifactId>jetty-maven-plugin</artifactId>
                    <version>8.1.8.v20121106</version>
                </plugin>
                <plugin>
                    <groupId>org.eclipse.jetty</groupId>
                    <artifactId>jetty-maven-plugin</artifactId>
                    <version>${jetty.plugin.version}</version>
                </plugin>
                <plugin>
                    <groupId>org.glassfish.build</groupId>
                    <artifactId>gfnexus-maven-plugin</artifactId>
                    <version>0.16</version>
                    <configuration>
                        <stagingRepos>
                            <stagingRepo>
                                <!--
                                    The reference artifact used to identify the right staging repository
                                -->
                                <ref>org.glassfish.jersey:project:${project.version}:pom</ref>
                                <profile>com.sun.jersey</profile>
                            </stagingRepo>
                        </stagingRepos>
                        <!--
                            Temporary till there is a jersey promotion profile
                        -->
                        <promotionProfile>glassfish-integration</promotionProfile>
                        <message>JERSEY-${project.version}</message>
                    </configuration>
                </plugin>
                <plugin>
                    <groupId>org.apache.maven.plugins</groupId>
                    <artifactId>maven-shade-plugin</artifactId>
                    <version>2.4.3</version>
                    <executions>
                        <execution>
                            <id>shade-archive</id>
                            <goals>
                                <goal>shade</goal>
                            </goals>
                            <configuration>
                                <minimizeJar>false</minimizeJar>
                                <filters>
                                    <filter>
                                        <artifact>*:*</artifact>
                                        <excludes>
                                            <exclude>module-info.*</exclude>
                                        </excludes>
                                    </filter>
                                </filters>
                            </configuration>
                        </execution>
                    </executions>
                    <configuration>
                        <shadeTestJar>false</shadeTestJar>
                        <minimizeJar>true</minimizeJar>
                        <promoteTransitiveDependencies>true</promoteTransitiveDependencies>
                        <!-- Do not create reduced pom - jaxrs-ri cannot be built when set to true -->
                        <createDependencyReducedPom>false</createDependencyReducedPom>
                    </configuration>
                </plugin>
                <plugin>
                    <groupId>org.apache.maven.plugins</groupId>
                    <artifactId>maven-antrun-plugin</artifactId>
                    <version>3.0.0</version>
                    <dependencies>
                        <dependency>
                            <groupId>org.apache.ant</groupId>
                            <artifactId>ant</artifactId>
                            <version>1.10.11</version>
                        </dependency>
                    </dependencies>
                </plugin>
                <plugin>
                    <groupId>org.fortasoft</groupId>
                    <artifactId>gradle-maven-plugin</artifactId>
                    <version>1.0.5</version>
                </plugin>
                <plugin>
                    <groupId>com.github.wvengen</groupId>
                    <artifactId>proguard-maven-plugin</artifactId>
                    <version>2.0.8</version>
                    <dependencies>
                        <dependency>
                            <groupId>net.sf.proguard</groupId>
                            <artifactId>proguard-base</artifactId>
                            <version>5.1</version><!-- transitive dependency version increased from 5.0 -->
                            <scope>runtime</scope>
                        </dependency>
                    </dependencies>
                </plugin>
            </plugins>
        </pluginManagement>
        <plugins>
            <plugin>
                <groupId>org.commonjava.maven.plugins</groupId>
                <artifactId>directory-maven-plugin</artifactId>
                <version>1.0</version>
                <executions>
                    <execution>
                        <id>directories</id>
                        <goals>
                            <goal>highest-basedir</goal>
                        </goals>
                        <phase>initialize</phase>
                        <configuration>
                            <property>legal.source.folder</property>
                        </configuration>
                    </execution>
                </executions>
            </plugin>
            <plugin>
                <groupId>org.glassfish.jersey.tools.plugins</groupId>
                <artifactId>jersey-doc-modulelist-maven-plugin</artifactId>
                <inherited>false</inherited>
                <configuration>
                    <outputFileName>docs/src/main/docbook/modules.xml</outputFileName>
                    <templateFileName>docs/src/main/docbook/inc/modules.src</templateFileName>
                    <tableHeaderFileName>docs/src/main/docbook/inc/modules_table_header.src</tableHeaderFileName>
                    <tableFooterFileName>docs/src/main/docbook/inc/modules_table_footer.src</tableFooterFileName>
                    <tableRowFileName>docs/src/main/docbook/inc/modules_table_row.src</tableRowFileName>
                    <outputUnmatched>false</outputUnmatched>
                </configuration>
            </plugin>
            <plugin>
                <groupId>org.apache.maven.plugins</groupId>
                <artifactId>maven-enforcer-plugin</artifactId>
            </plugin>
            <plugin>
                <groupId>org.apache.maven.plugins</groupId>
                <artifactId>maven-source-plugin</artifactId>
            </plugin>
            <plugin>
                <groupId>org.apache.maven.plugins</groupId>
                <artifactId>maven-resources-plugin</artifactId>
            </plugin>
        </plugins>
        <extensions>
            <extension>
                <groupId>org.glassfish</groupId>
                <artifactId>findbugs</artifactId>
                <version>3.2-b06</version>
            </extension>
        </extensions>
    </build>

    <profiles>
        <profile>
            <id>jdk8</id>
            <activation>
                <jdk>1.8</jdk>
            </activation>
            <build>
                <pluginManagement>
                    <plugins>
                        <plugin>
                            <groupId>org.apache.maven.plugins</groupId>
                            <artifactId>maven-compiler-plugin</artifactId>
                            <inherited>true</inherited>
                            <configuration>
                                <source>${java.version}</source>
                                <target>${java.version}</target>
                                <excludes>
                                    <exclude>module-info.java</exclude>
                                </excludes>
                            </configuration>
                        </plugin>
                    </plugins>
                </pluginManagement>
            </build>
        </profile>
        <profile>
            <id>jdk11+</id>
            <!--
                JDK 9 & 10 is unsupported (as well as <release>9</release>)
                module-info for java.xml.bind is taken from JDK (lib/ct.sym/9-modules)
                and it depends on java.activation which clashes with javax.activation
            -->
            <activation>
                <jdk>[11,)</jdk>
            </activation>
            <build>
                <pluginManagement>
                    <plugins>
                        <plugin>
                            <groupId>org.apache.maven.plugins</groupId>
                            <artifactId>maven-compiler-plugin</artifactId>
                            <inherited>true</inherited>
                            <executions>
<!-- when module.info
                                <execution>
                                    <id>default-compile</id>
                                    <configuration>
                                        compile everything to ensure module-info contains right entries
                                        <release>11</release>
                                    </configuration>
                                </execution>
-->
                                <execution>
                                    <id>base-compile</id>
                                    <goals>
                                        <goal>compile</goal>
                                    </goals>
                                    <!-- recompile everything for target VM except the module-info.java -->
                                    <configuration>
                                        <excludes>
                                            <exclude>module-info.java</exclude>
                                        </excludes>
                                        <source>1.8</source>
                                        <target>1.8</target>
                                    </configuration>
                                </execution>
                            </executions>
                        </plugin>
                    </plugins>
                </pluginManagement>
            </build>
        </profile>
        <profile>
            <!-- Use it with release-perform goal to skip another test run. -->
            <id>testsSkip</id>
            <activation>
                <activeByDefault>false</activeByDefault>
                <!-- this is how to align back with maven standards where property 'skipTests' makes maven-surefire-plugin
                (and also maven-failsafe-plugin) skip tests execution -->
                <property>
                    <name>skipTests</name>
                    <value>true</value>
                </property>
            </activation>
            <properties>
<!--                <release.tests.args>-Dskip.tests=true</release.tests.args>-->
                <skip.tests>true</skip.tests>
                <skip.e2e>true</skip.e2e>
            </properties>
        </profile>
        <profile>
            <id>checkstyleSkip</id>
            <activation>
                <activeByDefault>false</activeByDefault>
            </activation>
            <properties>
                <checkstyle.skip>true</checkstyle.skip>
            </properties>
        </profile>
        <profile>
            <id>findbugsSkip</id>
            <activation>
                <activeByDefault>false</activeByDefault>
            </activation>
            <properties>
                <findbugs.skip>true</findbugs.skip>
            </properties>
        </profile>
        <profile> <!-- tests module will be automatically included unless tests.excluded env variable is set -->
            <id>testsIncluded</id>
            <activation>
                <activeByDefault>false</activeByDefault>
                <property>
                  <name>!tests.excluded</name>
                </property>
            </activation>
            <modules>
                <module>tests</module>
            </modules>
        </profile>
        <profile> <!-- examples module will be automatically included unless examples.excluded env variable is set -->
            <id>examplesIncluded</id>
            <activation>
                <activeByDefault>false</activeByDefault>
                <property>
                    <name>!examples.excluded</name>
                </property>
            </activation>
            <modules>
                <module>examples</module>
            </modules>
        </profile>
        <profile> <!-- bundles module will be automatically included unless bundles.excluded env variable is set -->
            <id>bundlesIncluded</id>
            <activation>
                <activeByDefault>false</activeByDefault>
                <property>
                    <name>!bundles.excluded</name>
                </property>
            </activation>
            <modules>
                <module>bundles</module>
            </modules>
        </profile>
        <profile> <!-- test-framework module will be automatically included unless test-framework.excluded env variable is set -->
            <id>testFrameworkIncluded</id>
            <activation>
                <activeByDefault>false</activeByDefault>
                <property>
                    <name>!test-framework.excluded</name>
                </property>
            </activation>
            <modules>
                <module>test-framework</module>
            </modules>
        </profile>
        <profile>
            <id>pre-release</id>
            <modules>
                <module>docs</module>
            </modules>
            <activation>
                <activeByDefault>false</activeByDefault>
            </activation>
            <build>
                <plugins>
                    <plugin>
                        <groupId>org.apache.maven.plugins</groupId>
                        <artifactId>maven-javadoc-plugin</artifactId>
                    </plugin>
                    <plugin>
                        <groupId>org.apache.maven.plugins</groupId>
                        <artifactId>maven-deploy-plugin</artifactId>
                        <configuration>
                            <skip>true</skip>
                        </configuration>
                    </plugin>
                </plugins>
            </build>
        </profile>
        <profile>
            <id>xdk</id>
            <activation>
                <property>
                    <name>xdk</name>
                </property>
            </activation>
            <build>
                <plugins>
                    <plugin>
                        <!-- add xdk sax parser to the classpath and exclude xerces -->
                        <groupId>org.apache.maven.plugins</groupId>
                        <artifactId>maven-surefire-plugin</artifactId>
                        <inherited>true</inherited>
                        <configuration>
                            <additionalClasspathElements>
                                <additionalClasspathElement>${xdk.absolute.path}</additionalClasspathElement>
                            </additionalClasspathElements>
                            <classpathDependencyExcludes>
                                <classpathDependencyExcludes>xerces:xercesImpl</classpathDependencyExcludes>
                            </classpathDependencyExcludes>
                        </configuration>
                    </plugin>
                    <plugin>
                        <!-- ensure, that the path to the xdk sax parser has been set -->
                        <groupId>org.apache.maven.plugins</groupId>
                        <artifactId>maven-enforcer-plugin</artifactId>
                        <executions>
                            <execution>
                               <id>enforce-property</id>
                               <goals>
                                   <goal>enforce</goal>
                               </goals>
                                <configuration>
                                    <rules>
                                        <requireProperty>
                                            <property>xdk.absolute.path</property>
                                            <message>Property 'xdk.absolute.path' has to be specified.</message>
                                            <regex>.*/xmlparserv2.jar$</regex>
                                            <regexMessage>
                                                Property 'xdk.absolute.path' has to point to the xdk parser jar (xmlparserv2.jar).
                                            </regexMessage>
                                        </requireProperty>
                                    </rules>
                                    <fail>true</fail>
                                </configuration>
                            </execution>
                        </executions>
                    </plugin>
                </plugins>
            </build>
        </profile>
        <profile>
            <id>moxy</id>
            <activation>
                <property>
                    <name>moxy</name>
                </property>
            </activation>
            <dependencies>
                <dependency>
                    <groupId>org.eclipse.persistence</groupId>
                    <artifactId>org.eclipse.persistence.moxy</artifactId>
                    <version>${moxy.version}</version>
                </dependency>
            </dependencies>
            <repositories>
                <repository>
                    <id>eclipselink.repository</id>
                    <name>Eclipse Maven Repository</name>
                    <url>https://www.eclipse.org/downloads/download.php?r=1&amp;nf=1&amp;file=/rt/eclipselink/maven.repo</url>
                    <layout>default</layout>
                </repository>
            </repositories>
        </profile>
        <profile>
            <id>securityOff</id>
            <properties>
                <surefire.security.argline />
            </properties>
        </profile>
        <profile>
            <id>project-info</id>
            <activation>
                <activeByDefault>false</activeByDefault>
            </activation>
            <reporting>
                <plugins>
                    <plugin>
                        <groupId>org.apache.maven.plugins</groupId>
                        <artifactId>maven-project-info-reports-plugin</artifactId>
                        <version>3.1.1</version>
                        <reportSets>
                            <reportSet>
                                <reports>
                                    <report>dependencies</report>
                                    <report>index</report>
                                </reports>
                            </reportSet>
                        </reportSets>
                    </plugin>
                </plugins>
            </reporting>
            <!-- placeholder required for site:stage -->
            <distributionManagement>
                <site>
                    <id>localhost</id>
                    <url>http://localhost</url>
                </site>
            </distributionManagement>
        </profile>
        <profile>
            <id>jdk1.7+</id>
            <activation>
                <jdk>[1.7,)</jdk>
            </activation>
            <build>
                <plugins>
                    <plugin>
                        <groupId>org.apache.maven.plugins</groupId>
                        <artifactId>maven-checkstyle-plugin</artifactId>
                        <executions>
                            <execution>
                                <id>verify</id>
                                <phase>validate</phase>
                                <goals>
                                    <!-- Fail the build if checkstyle rules for contributions are not met. -->
                                    <goal>check</goal>
                                </goals>
                                <configuration>
                                    <configLocation>etc/config/checkstyle-verify.xml</configLocation>
                                    <consoleOutput>true</consoleOutput>
                                    <failOnViolation>true</failOnViolation>
                                    <includeTestSourceDirectory>true</includeTestSourceDirectory>
                                    <excludes>**/module-info.java</excludes>
                                </configuration>
                            </execution>
                        </executions>
                    </plugin>
                </plugins>
            </build>
        </profile>
        <profile>
            <id>sonar</id>
            <properties>
                <!-- Sonar/Reporting settings (heavily inspired at http://www.aheritier.net/maven-failsafe-sonar-and-jacoco-are-in-a-boat/ -->

                <!-- Tells Sonar to use jacoco for coverage results -->
                <sonar.java.coveragePlugin>jacoco</sonar.java.coveragePlugin>

                <!-- Don't let Sonar execute tests. We will ask it to Maven -->
                <sonar.dynamicAnalysis>reuseReports</sonar.dynamicAnalysis>
                <!-- The system property jacoco.outputDir is based on. This won't work for 'sonar:sonar' (see http://jira.codehaus.org/browse/SONAR-3427), as such a property 'jacoco.outputDir' has to be explicitly specified from a command line -->
                <jacoco.outputDir>${session.executionRootDirectory}/target</jacoco.outputDir>
                <!-- Tells Sonar where the Jacoco coverage result file is located for Unit Tests -->
                <sonar.jacoco.reportPath>${jacoco.outputDir}/jacoco.exec</sonar.jacoco.reportPath>
                <!-- Tells Sonar where the Jacoco coverage result file is located for Integration Tests -->
                <sonar.jacoco.itReportPath>${jacoco.outputDir}/jacoco-it.exec</sonar.jacoco.itReportPath>

                <!-- Force JaCoCo to show 0% coverage if the report is missing -->
                <sonar.jacoco.reportMissing.force.zero>true</sonar.jacoco.reportMissing.force.zero>

                <!-- jacoco.agent.*.arg properties are dynamically generated by jacoco:prepare-agent (see bellow) -->
                <surefire.coverage.argline>${jacoco.agent.ut.arg}</surefire.coverage.argline>
                <failsafe.coverage.argline>${jacoco.agent.it.arg}</failsafe.coverage.argline>

                <!-- Maven versions -->
                <jacoco.version>0.7.4.201502262128</jacoco.version>
                <sonar-jacoco-listeners.version>3.2</sonar-jacoco-listeners.version>
                <sonar.version>2.6</sonar.version>
            </properties>
            <dependencies>
                <dependency>
                    <groupId>org.codehaus.sonar-plugins.java</groupId>
                    <artifactId>sonar-jacoco-listeners</artifactId>
                    <version>${sonar-jacoco-listeners.version}</version>
                    <scope>test</scope>
                </dependency>
            </dependencies>
            <build>
                <plugins>
                    <plugin>
                        <groupId>org.jacoco</groupId>
                        <artifactId>jacoco-maven-plugin</artifactId>
                        <version>${jacoco.version}</version>
                        <executions>
                            <!-- Prepares a variable, jacoco.agent.ut.arg, that contains the info to be passed to the JVM hosting the code being tested. -->
                            <execution>
                                <id>prepare-ut-agent</id>
                                <phase>process-test-classes</phase>
                                <goals>
                                    <goal>prepare-agent</goal>
                                </goals>
                                <configuration>
                                    <destFile>${sonar.jacoco.reportPath}</destFile>
                                    <propertyName>jacoco.agent.ut.arg</propertyName>
                                    <append>true</append>
                                </configuration>
                            </execution>
                            <!-- Prepares a variable, jacoco.agent.it.arg, that contains the info to be passed to the JVM hosting the code being tested. -->
                            <execution>
                                <id>prepare-it-agent</id>
                                <phase>pre-integration-test</phase>
                                <goals>
                                    <goal>prepare-agent</goal>
                                </goals>
                                <configuration>
                                    <destFile>${sonar.jacoco.itReportPath}</destFile>
                                    <propertyName>jacoco.agent.it.arg</propertyName>
                                    <append>true</append>
                                </configuration>
                            </execution>

                            <!-- Generate reports which may not be complete as the execution won't consider tests of projects that weren't executed during the build yet --><!-- The good thing is that with every module built, we're ensured that integrity of both jacoco .exec files was preserved -->
                            <execution>
                                <id>jacoco-report-unit-tests</id>
                                <phase>test</phase>
                                <goals>
                                    <goal>report</goal>
                                </goals>
                                <configuration>
                                    <!-- Sets the path to the file which contains the execution data. -->
                                    <dataFile>${sonar.jacoco.reportPath}</dataFile>
                                    <!-- Sets the output directory for the code coverage report. -->
                                    <outputDirectory>${project.build.directory}/jacoco</outputDirectory>
                                </configuration>
                            </execution>
                            <execution>
                                <id>jacoco-report-integration-tests</id>
                                <phase>post-integration-test</phase>
                                <goals>
                                    <goal>report-integration</goal>
                                </goals>
                                <configuration>
                                    <!-- Sets the path to the file which contains the execution data. -->
                                    <dataFile>${sonar.jacoco.itReportPath}</dataFile>
                                    <!-- Sets the output directory for the code coverage report. -->
                                    <outputDirectory>${project.build.directory}/jacoco-it</outputDirectory>
                                </configuration>
                            </execution>
                        </executions>
                    </plugin>
                </plugins>
                <pluginManagement>
                    <plugins>
                        <plugin>
                            <groupId>org.codehaus.mojo</groupId>
                            <artifactId>sonar-maven-plugin</artifactId>
                            <version>${sonar.version}</version>
                        </plugin>
                        <plugin>
                            <groupId>org.apache.maven.plugins</groupId>
                            <artifactId>maven-surefire-plugin</artifactId>
                            <configuration>
                                <!-- If possible (in some modules, this has to be disabled due to https://jira.sonarsource.com/browse/SONARJAVA-728), enable coverage details per JUnit test -->
                                <properties>
                                    <property>
                                        <name>listener</name>
                                        <value>org.sonar.java.jacoco.JUnitListener</value>
                                    </property>
                                </properties>
                            </configuration>
                        </plugin>
                        <plugin>
                            <groupId>org.apache.maven.plugins</groupId>
                            <artifactId>maven-failsafe-plugin</artifactId>
                            <configuration>
                                <!-- Enable coverage details per JUnit test -->
                                <properties>
                                    <property>
                                        <name>listener</name>
                                        <value>org.sonar.java.jacoco.JUnitListener</value>
                                    </property>
                                </properties>
                                <!-- Let's put failsafe reports with surefire to have access to tests failures/success reports in Sonar -->
                                <reportsDirectory>${project.build.directory}/surefire-reports</reportsDirectory>
                            </configuration>
                        </plugin>
                    </plugins>
                </pluginManagement>
            </build>
        </profile>
        <profile>
            <!--
            Profile is aimed to run the build on travis
            due to travis limitations for output (max 4MB) this profile is used along with grep which reduces
            the output.
            However some e2e tests produce output which is not grepped (thus is not visible) and run longer than
            10 minutes which results in the whole build is being murdered by Travis because of death suspection

            the whole build is run as clean install but excludes several e2e tests because of the not grepped output
            -->
            <id>travis_e2e_skip</id>
            <properties>
                <skip.e2e>true</skip.e2e>
            </properties>
        </profile>
        <profile>
            <!--
             Profile is aimed to run the build on travis
            due to travis limitations for output (max 4MB) this profile is used to run e2e tests only.

            the only thing which is happen using profile is run of e2e tests (with additional build)
            everything is already build using travis_e2e_skip profile

            the whole build is run as test -Ptravis_e2e
            -->
            <id>travis_e2e</id>
            <properties>
                <skip.e2e>false</skip.e2e>
                <skip.tests>true</skip.tests>
            </properties>
        </profile>
        <profile>
                <!-- Use -Peclipse_repo to use SNAPSHOTs stored in Eclipse's Nexus instance ("Nightly Builds") -->
                <id>eclipse_repo</id>
            <repositories>
                    <repository>
                        <snapshots>
                            <enabled>true</enabled>
                        </snapshots>
                        <id>repo.jaxrs-api.eclipse.org</id>
                        <name>JAX-RS API Repository - Snapshots</name>
                        <url>https://repo.eclipse.org/content/repositories/jax-rs-api-snapshots</url>
                    </repository>
                </repositories>
        </profile>
    </profiles>

    <reporting>
        <excludeDefaults>true</excludeDefaults>
        <plugins>
            <plugin>
                <groupId>org.codehaus.mojo</groupId>
                <artifactId>findbugs-maven-plugin</artifactId>
                <version>${findbugs.version}</version>
                <reportSets>
                    <reportSet>
                        <configuration>
                            <skip>${findbugs.skip}</skip>
                            <threshold>${findbugs.threshold}</threshold>
                            <excludeFilterFile>${findbugs.exclude}</excludeFilterFile>
                            <findbugsXmlWithMessages>true</findbugsXmlWithMessages>
                            <!-- findbugs detector configuration -->
                            <jvmArgs>-Dfindbugs.glassfish.logging.validLoggerPrefixes=${findbugs.glassfish.logging.validLoggerPrefixes}</jvmArgs>
                            <plugins>
                                <plugin>
                                    <groupId>org.glassfish.findbugs</groupId>
                                    <artifactId>findbugs-logging-detectors</artifactId>
                                    <version>${findbugs.glassfish.version}</version>
                                </plugin>
                            </plugins>
                        </configuration>
                        <reports>
                            <report>findbugs</report>
                        </reports>
                    </reportSet>
                </reportSets>
            </plugin>
            <plugin>
                <groupId>org.apache.maven.plugins</groupId>
                <artifactId>maven-javadoc-plugin</artifactId>
                <version>3.2.0</version>
                <!-- Run this plugin report sets only in the main Jersey pom -->
                <inherited>false</inherited>
                <configuration>
                    <doctitle>Jersey ${jersey.version} API Documentation</doctitle>
                    <windowtitle>Jersey ${jersey.version} API</windowtitle>
                    <bottom>
                        <![CDATA[Copyright &#169; 2007-2021,
                            <a href="http://www.oracle.com">Oracle</a>
                            and/or its affiliates.
                            All Rights Reserved. Use is subject to license terms.]]>
                    </bottom>
                    <excludePackageNames>
                        com.sun.ws.rs.ext:*.examples.*:*.internal.*:*.tests.*
                    </excludePackageNames>
                    <links>
                        <link>https://jax-rs.github.io/apidocs/2.1</link>
                        <link>https://javaee.github.io/hk2/apidocs/</link>
                    </links>
                    <doclint>none</doclint>
                    <sourceFileExcludes>
                        <fileExclude>module-info.java</fileExclude>
                    </sourceFileExcludes>
                </configuration>
                <reportSets>
                    <reportSet>
                        <reports>
                            <report>aggregate</report>
                        </reports>
                    </reportSet>
                </reportSets>
            </plugin>

            <!--plugin>
                <groupId>org.apache.maven.plugins</groupId>
                <artifactId>maven-surefire-report-plugin</artifactId>
                <version>2.12</version>
            </plugin-->
            <!--plugin>
                <groupId>org.codehaus.mojo</groupId>
                <artifactId>cobertura-maven-plugin</artifactId>
                <version>2.4</version>
                <configuration>
                    <formats>
                        <format>xml</format>
                        <format>html</format>
                    </formats>
                </configuration>
            </plugin-->

            <plugin>
                <groupId>org.apache.maven.plugins</groupId>
                <artifactId>maven-jxr-plugin</artifactId>
                <version>2.3</version>
                <reportSets>
                    <reportSet>
                        <reports>
                            <report>jxr</report>
                        </reports>
                    </reportSet>
                    <reportSet>
                        <!-- Run this report set only in the main Jersey pom -->
                        <inherited>false</inherited>
                        <reports>
                            <report>aggregate</report>
                        </reports>
                    </reportSet>
                </reportSets>
            </plugin>
            <plugin>
                <groupId>org.apache.maven.plugins</groupId>
                <artifactId>maven-checkstyle-plugin</artifactId>
                <version>${checkstyle.mvn.plugin.version}</version>
                <configuration>
                    <configLocation>etc/config/checkstyle.xml</configLocation>
                    <suppressionsLocation>etc/config/checkstyle-suppressions.xml</suppressionsLocation>
                </configuration>
                <reportSets>
                    <reportSet>
                        <reports>
                            <report>checkstyle</report>
                        </reports>
                    </reportSet>
                </reportSets>
            </plugin>
        </plugins>
    </reporting>

    <modules>
        <module>archetypes</module>
        <module>bom</module>
        <module>connectors</module>
        <module>containers</module>

        <module>core-common</module>
        <module>core-server</module>
        <module>core-client</module>

        <module>ext</module>
        <module>incubator</module>
        <module>inject</module>
        <module>media</module>
        <module>security</module>
    </modules>

    <dependencyManagement>
        <dependencies>
            <dependency>
                <groupId>jakarta.ws.rs</groupId>
                <artifactId>jakarta.ws.rs-api</artifactId>
                <version>${jaxrs.api.impl.version}</version>
            </dependency>
            <dependency>
                <groupId>jakarta.annotation</groupId>
                <artifactId>jakarta.annotation-api</artifactId>
                <version>${jakarta.annotation.version}</version>
            </dependency>

            <dependency>
                <groupId>jakarta.enterprise</groupId>
                <artifactId>jakarta.enterprise.cdi-api</artifactId>
                <version>${cdi.api.version}</version>
            </dependency>

            <dependency>
                <groupId>jakarta.transaction</groupId>
                <artifactId>jakarta.transaction-api</artifactId>
                <version>${jta.api.version}</version>
            </dependency>

            <dependency>
                <groupId>jakarta.activation</groupId>
                <artifactId>jakarta.activation-api</artifactId>
                <version>${jakarta.activation-api.version}</version>
            </dependency>

            <dependency>
                <groupId>com.sun.activation</groupId>
                <artifactId>jakarta.activation</artifactId>
                <version>${jakarta.activation.version}</version>
            </dependency>

            <!--<dependency>
                <groupId>com.google.guava</groupId>
                <artifactId>guava</artifactId>
                <version>${guava.version}</version>
            </dependency>--> <!-- The latest repackaged guava version is 18.0 -->

            <dependency>
                <groupId>org.glassfish.hk2</groupId>
                <artifactId>hk2-locator</artifactId>
                <version>${hk2.version}</version>
            </dependency>
            <dependency>
                <groupId>org.glassfish.hk2</groupId>
                <artifactId>hk2-utils</artifactId>
                <version>${hk2.version}</version>
            </dependency>

            <dependency>
                <groupId>org.glassfish.hk2</groupId>
                <artifactId>hk2-api</artifactId>
                <version>${hk2.version}</version>
                <exclusions>
                    <exclusion>
                        <groupId>jakarta.inject</groupId>
                        <artifactId>jakarta.inject-api</artifactId>
                    </exclusion>
                </exclusions>
            </dependency>
            <dependency>
                <groupId>org.glassfish.hk2</groupId>
                <artifactId>osgi-resource-locator</artifactId>
                <version>1.0.3</version>
            </dependency>
            <dependency>
                <groupId>org.glassfish.main.hk2</groupId>
                <artifactId>hk2-config</artifactId>
                <version>${hk2.config.version}</version>
            </dependency>
            <dependency>
                <groupId>jakarta.inject</groupId>
                <artifactId>jakarta.inject-api</artifactId>
                <version>${jakarta.inject.version}</version>
            </dependency>
            <dependency>
                <groupId>org.glassfish.hk2.external</groupId>
                <artifactId>aopalliance-repackaged</artifactId>
                <version>${hk2.version}</version>
            </dependency>
            <dependency>
                <groupId>org.javassist</groupId>
                <artifactId>javassist</artifactId>
                <version>${javassist.version}</version>
            </dependency>

            <dependency>
                <groupId>org.glassfish.grizzly</groupId>
                <artifactId>grizzly-http-server</artifactId>
                <version>${grizzly2.version}</version>
            </dependency>
            <dependency>
                <groupId>org.glassfish.grizzly</groupId>
                <artifactId>grizzly-http2</artifactId>
                <version>${grizzly2.version}</version>
            </dependency>
            <dependency>
                <groupId>org.glassfish.grizzly</groupId>
                <artifactId>grizzly-http-servlet</artifactId>
                <version>${grizzly2.version}</version>
            </dependency>
            <dependency>
                <groupId>org.glassfish.grizzly</groupId>
                <artifactId>grizzly-websockets</artifactId>
                <version>${grizzly2.version}</version>
            </dependency>
            <dependency>
                <groupId>org.glassfish.grizzly</groupId>
                <artifactId>connection-pool</artifactId>
                <version>${grizzly2.version}</version>
            </dependency>
            <dependency>
                <groupId>org.glassfish.grizzly</groupId>
                <artifactId>grizzly-http-client</artifactId>
                <version>${grizzly.client.version}</version>
            </dependency>
            <dependency>
                <groupId>org.glassfish.grizzly</groupId>
                <artifactId>grizzly-npn-api</artifactId>
                <version>${grizzly.npn.version}</version>
            </dependency>

            <dependency>
                <groupId>io.netty</groupId>
                <artifactId>netty-all</artifactId>
                <version>${netty.version}</version>
            </dependency>

            <dependency>
                <groupId>org.apache.httpcomponents</groupId>
                <artifactId>httpclient</artifactId>
                <version>${httpclient.version}</version>
            </dependency>
            <dependency>
                <groupId>org.apache.httpcomponents.client5</groupId>
                <artifactId>httpclient5</artifactId>
                <version>${httpclient5.version}</version>
            </dependency>

            <dependency>
                <groupId>org.eclipse.jetty</groupId>
                <artifactId>jetty-util</artifactId>
                <version>${jetty.version}</version>
            </dependency>
            <dependency>
                <groupId>org.eclipse.jetty</groupId>
                <artifactId>jetty-client</artifactId>
                <version>${jetty.version}</version>
            </dependency>
            <dependency>
                <groupId>org.eclipse.jetty</groupId>
                <artifactId>jetty-server</artifactId>
                <version>${jetty.version}</version>
            </dependency>
            <dependency>
                <groupId>org.eclipse.jetty</groupId>
                <artifactId>jetty-webapp</artifactId>
                <version>${jetty.version}</version>
            </dependency>

            <dependency>
                <groupId>org.simpleframework</groupId>
                <artifactId>simple-http</artifactId>
                <version>${simple.version}</version>
             </dependency>

            <dependency>
                <groupId>org.simpleframework</groupId>
                <artifactId>simple-transport</artifactId>
                <version>${simple.version}</version>
            </dependency>

            <dependency>
                <groupId>org.simpleframework</groupId>
                <artifactId>simple-common</artifactId>
                <version>${simple.version}</version>
            </dependency>

            <dependency>
                <groupId>org.codehaus.jettison</groupId>
                <artifactId>jettison</artifactId>
                <version>${jettison.version}</version>
                <exclusions>
                    <exclusion>
                        <groupId>stax</groupId>
                        <artifactId>stax-api</artifactId>
                    </exclusion>
                </exclusions>
            </dependency>

            <dependency>
                <groupId>jakarta.xml.bind</groupId>
                <artifactId>jakarta.xml.bind-api</artifactId>
                <version>${jakarta.jaxb.api.version}</version>
            </dependency>

            <dependency>
                <groupId>com.sun.xml.bind</groupId>
                <artifactId>jaxb-impl</artifactId>
                <version>${jaxb.ri.version}</version>
            </dependency>
            <dependency>
                <groupId>com.sun.xml.bind</groupId>
                <artifactId>jaxb-osgi</artifactId>
                <version>${jaxb.ri.version}</version>
            </dependency>

            <dependency>
                <groupId>org.eclipse.persistence</groupId>
                <artifactId>org.eclipse.persistence.moxy</artifactId>
                <version>${moxy.version}</version>
            </dependency>

            <dependency>
                <groupId>jakarta.persistence</groupId>
                <artifactId>jakarta.persistence-api</artifactId>
                <version>${jakarta.persistence.version}</version>
                <scope>provided</scope>
            </dependency>

            <dependency>
                <groupId>jakarta.ejb</groupId>
                <artifactId>jakarta.ejb-api</artifactId>
                <version>${ejb.version}</version>
                <scope>provided</scope>
            </dependency>

            <dependency>
                <groupId>com.fasterxml.jackson.jaxrs</groupId>
                <artifactId>jackson-jaxrs-json-provider</artifactId>
                <version>${jackson.version}</version>
            </dependency>

            <dependency>
                <groupId>com.fasterxml.jackson.jaxrs</groupId>
                <artifactId>jackson-jaxrs-base</artifactId>
                <version>${jackson.version}</version>
            </dependency>

            <dependency>
                <groupId>com.fasterxml.jackson.core</groupId>
                <artifactId>jackson-core</artifactId>
                <version>${jackson.version}</version>
            </dependency>

            <dependency>
                <groupId>com.fasterxml.jackson.core</groupId>
                <artifactId>jackson-databind</artifactId>
                <version>${jackson.version}</version>
            </dependency>

            <dependency>
                <groupId>com.fasterxml.jackson.core</groupId>
                <artifactId>jackson-annotations</artifactId>
                <version>${jackson.version}</version>
            </dependency>

            <dependency>
                <groupId>com.fasterxml.jackson.module</groupId>
                <artifactId>jackson-module-jaxb-annotations</artifactId>
                <version>${jackson.version}</version>
            </dependency>

            <dependency>
                <groupId>com.fasterxml.jackson.module</groupId>
                <artifactId>jackson-module-jakarta-xmlbind-annotations</artifactId>
                <version>${jackson.version}</version>
            </dependency>

            <dependency>
                <groupId>xerces</groupId>
                <artifactId>xercesImpl</artifactId>
                <version>${xerces.version}</version>
            </dependency>

            <dependency>
                <groupId>org.osgi</groupId>
                <artifactId>org.osgi.core</artifactId>
                <version>${osgi.version}</version>
                <scope>provided</scope>
            </dependency>

            <dependency>
                <groupId>org.osgi</groupId>
                <artifactId>org.osgi.compendium</artifactId>
                <version>${osgi.compendium.version}</version>
                <scope>provided</scope>
            </dependency>

            <dependency>
                <groupId>org.osgi</groupId>
                <artifactId>org.osgi.service.cm</artifactId>
                <version>${osgi.service.cm.version}</version>
                <scope>provided</scope>
            </dependency>

            <dependency>
                <groupId>org.glassfish.main.ejb</groupId>
                <artifactId>ejb-container</artifactId>
                <version>${gf.impl.version}</version>
            </dependency>
            <dependency>
                <groupId>org.glassfish.main.common</groupId>
                <artifactId>container-common</artifactId>
                <version>${gf.impl.version}</version>
            </dependency>

            <!-- HV OSGi dependencies. -->
            <dependency>
                <groupId>org.jboss.logging</groupId>
                <artifactId>jboss-logging</artifactId>
                <version>${jboss.logging.version}</version>
            </dependency>
            <dependency>
                <groupId>com.fasterxml</groupId>
                <artifactId>classmate</artifactId>
                <version>${fasterxml.classmate.version}</version>
            </dependency>
            <dependency>
                <groupId>jakarta.el</groupId>
                <artifactId>jakarta.el-api</artifactId>
                <version>${jakarta.el.version}</version>
            </dependency>
            <dependency>
                <groupId>org.glassfish</groupId>
                <artifactId>jakarta.el</artifactId>
                <version>${jakarta.el.impl.version}</version>
            </dependency>

            <dependency>
                <groupId>jakarta.json</groupId>
                <artifactId>jakarta.json-api</artifactId>
                <version>${jakarta.jsonp.version}</version>
            </dependency>
            <dependency>
                <groupId>org.glassfish</groupId>
                <artifactId>jakarta.json</artifactId>
                <classifier>module</classifier>
                <version>${jsonp.ri.version}</version>
            </dependency>
            <dependency>
                <groupId>org.glassfish</groupId>
                <artifactId>jsonp-jaxrs</artifactId>
                <version>${jsonp.jaxrs.version}</version>
            </dependency>

            <dependency>
                <groupId>org.hibernate.validator</groupId>
                <artifactId>hibernate-validator</artifactId>
                <version>${validation.impl.version}</version>
            </dependency>

            <dependency>
                <groupId>org.hibernate.validator</groupId>
                <artifactId>hibernate-validator-cdi</artifactId>
                <version>${validation.impl.version}</version>
            </dependency>

            <dependency>
                <groupId>org.ops4j.pax.web</groupId>
                <artifactId>pax-web-jetty-bundle</artifactId>
                <version>${pax.web.version}</version>
            </dependency>
            <dependency>
                <groupId>org.ops4j.pax.web</groupId>
                <artifactId>pax-web-extender-war</artifactId>
                <version>${pax.web.version}</version>
            </dependency>
            <dependency>
                <groupId>org.openjdk.jmh</groupId>
                <artifactId>jmh-core</artifactId>
                <version>${jmh.version}</version>
            </dependency>
            <dependency>
                <groupId>org.openjdk.jmh</groupId>
                <artifactId>jmh-generator-annprocess</artifactId>
                <version>${jmh.version}</version>
            </dependency>
            <dependency>
                <groupId>com.esotericsoftware</groupId>
                <artifactId>kryo</artifactId>
                <version>${kryo.version}</version>
            </dependency>

            <dependency>
                <groupId>commons-logging</groupId>
                <artifactId>commons-logging</artifactId>
                <version>1.2</version>
            </dependency>

            <!-- Weld -->
            <dependency>
                <groupId>org.jboss.weld.se</groupId>
                <artifactId>weld-se-core</artifactId>
                <version>${weld.version}</version>
            </dependency>
            <dependency>
                <groupId>org.jboss.weld.servlet</groupId>
                <artifactId>weld-servlet</artifactId>
                <version>${weld.version}</version>
            </dependency>

            <dependency>
                <groupId>jakarta.validation</groupId>
                <artifactId>jakarta.validation-api</artifactId>
                <version>${jakarta.validation.api.version}</version>
            </dependency>

            <!-- Test scope -->

            <dependency>
                <groupId>org.ops4j.pax.exam</groupId>
                <artifactId>pax-exam</artifactId>
                <version>${pax.exam.version}</version>
                <scope>test</scope>
            </dependency>

            <dependency>
                <groupId>org.ops4j.pax.exam</groupId>
                <artifactId>pax-exam-junit4</artifactId>
                <version>${pax.exam.version}</version>
                <scope>test</scope>
            </dependency>

            <dependency>
                <groupId>org.ops4j.pax.exam</groupId>
                <artifactId>pax-exam-container-forked</artifactId>
                <version>${pax.exam.version}</version>
                <scope>test</scope>
            </dependency>

            <dependency>
                <groupId>org.ops4j.pax.exam</groupId>
                <artifactId>pax-exam-junit-extender-impl</artifactId>
                <version>1.2.4</version>
                <scope>test</scope>
            </dependency>

            <dependency>
                <groupId>org.ops4j.pax.exam</groupId>
                <artifactId>pax-exam-link-mvn</artifactId>
                <version>${pax.exam.version}</version>
                <scope>test</scope>
            </dependency>
            <dependency>
                <groupId>junit</groupId>
                <artifactId>junit</artifactId>
                <version>4.13.1</version>
                <scope>test</scope>
            </dependency>
            <dependency>
                <groupId>org.junit.jupiter</groupId>
                <artifactId>junit-jupiter</artifactId>
                <version>${junit5.version}</version>
                <scope>test</scope>
            </dependency>
            <dependency>
                <groupId>org.junit.jupiter</groupId>
                <artifactId>junit-jupiter-engine</artifactId>
                <version>${junit5.version}</version>
                <scope>test</scope>
            </dependency>
            <dependency>
                <groupId>org.testng</groupId>
                <artifactId>testng</artifactId>
                <version>6.9.6</version>
                <scope>test</scope>
            </dependency>

            <dependency>
                <groupId>org.hamcrest</groupId>
                <artifactId>hamcrest</artifactId>
                <version>${hamcrest.version}</version>
                <scope>test</scope>
            </dependency>
            <dependency>
                <groupId>org.jmockit</groupId>
                <artifactId>jmockit</artifactId>
                <version>${jmockit.version}</version>
                <scope>test</scope>
            </dependency>
            <dependency>
                <groupId>org.mockito</groupId>
                <artifactId>mockito-core</artifactId>
                <version>${mockito.version}</version>
                <scope>test</scope>
            </dependency>
            <dependency>
                <groupId>xmlunit</groupId>
                <artifactId>xmlunit</artifactId>
                <version>${xmlunit.version}</version>
                <scope>test</scope>
            </dependency>
            <dependency>
                <groupId>org.bouncycastle</groupId>
                <artifactId>bcprov-jdk15on</artifactId>
                <version>${bouncycastle.version}</version>
                <scope>test</scope>
            </dependency>
            <dependency>
                <groupId>org.bouncycastle</groupId>
                <artifactId>bcmail-jdk15on</artifactId>
                <version>${bouncycastle.version}</version>
                <scope>test</scope>
            </dependency>

            <dependency>
                <groupId>org.apache.felix</groupId>
                <artifactId>org.apache.felix.framework</artifactId>
                <version>7.0.0</version>
                <scope>test</scope>
            </dependency>

            <dependency>
                <groupId>org.apache.felix</groupId>
                <artifactId>org.apache.felix.eventadmin</artifactId>
                <version>1.5.0</version>
                <scope>test</scope>
            </dependency>

            <dependency>
                <groupId>org.apache.felix</groupId>
                <artifactId>org.apache.felix.framework.security</artifactId>
                <version>2.6.1</version>
                <scope>test</scope>
            </dependency>

            <dependency>
                <groupId>jakarta.json.bind</groupId>
                <artifactId>jakarta.json.bind-api</artifactId>
                <version>${jsonb.api.version}</version>
            </dependency>

            <dependency>
                <groupId>org.eclipse</groupId>
                <artifactId>yasson</artifactId>
                <version>${yasson.version}</version>
            </dependency>

            <dependency>
                <groupId>io.opentracing</groupId>
                <artifactId>opentracing-api</artifactId>
                <version>${opentracing.version}</version>
            </dependency>

            <dependency>
                <groupId>io.opentracing</groupId>
                <artifactId>opentracing-util</artifactId>
                <version>${opentracing.version}</version>
            </dependency>

        </dependencies>
    </dependencyManagement>

    <properties>
        <archetype.mvn.plugin.version>2.4</archetype.mvn.plugin.version>

        <findbugs.skip>false</findbugs.skip>
        <findbugs.threshold>Low</findbugs.threshold>
        <!-- the exclude file cannot be here directly, as FindBugs would interpret the path as relative to
        each module; the default exclude filter file is at etc/config/findbugs-exclude.xml -->
        <findbugs.exclude />
        <findbugs.glassfish.logging.validLoggerPrefixes>
            javax.enterprise
        </findbugs.glassfish.logging.validLoggerPrefixes>
        <java.version>1.8</java.version>
<!--        <jersey.repackaged.prefix>jersey.repackaged</jersey.repackaged.prefix>-->
<!--        <netbeans.hint.license>gf-cddl-gpl</netbeans.hint.license>-->
        <project.build.sourceEncoding>UTF-8</project.build.sourceEncoding>
        <project.reporting.outputEncoding>UTF-8</project.reporting.outputEncoding>
<!--        <release.tests.args>-Dmaven.test.skip=false</release.tests.args>-->
<!--        <release.preparationGoals>clean install</release.preparationGoals>-->
        <skip.tests>false</skip.tests>
        <xdk.absolute.path />
        <surefire.security.argline />
        <surefire.coverage.argline />
        <surefire.maxmem.argline>1024</surefire.maxmem.argline>
        <failsafe.coverage.argline />
        <server.coverage.argline>${failsafe.coverage.argline}</server.coverage.argline>


        <!-- Dependency versions -->
        <jersey.version>${project.version}</jersey.version>
        <!-- asm is now source integrated - keeping this property to see the version -->
        <!-- see core-server/src/main/java/jersey/repackaged/asm/.. -->
        <asm.version>9.2</asm.version>
        <bnd.plugin.version>2.3.6</bnd.plugin.version>

        <bouncycastle.version>1.68</bouncycastle.version>
        <commons.io.version>2.11.0</commons.io.version>
        <commons-lang3.version>3.3.2</commons-lang3.version>
        <checkstyle.mvn.plugin.version>3.1.0</checkstyle.mvn.plugin.version>
        <checkstyle.version>8.28</checkstyle.version>
        <easymock.version>3.3</easymock.version>

        <fasterxml.classmate.version>1.3.3</fasterxml.classmate.version>
        <findbugs.glassfish.version>1.7</findbugs.glassfish.version>
        <findbugs.version>3.0.4</findbugs.version>
        <freemarker.version>2.3.27-incubating</freemarker.version>
        <gae.version>1.9.59</gae.version>
        <grizzly.client.version>1.16</grizzly.client.version>

        <!-- microprofile -->
        <microprofile.config.version>3.0</microprofile.config.version>
        <microprofile.rest.client.version>3.0</microprofile.rest.client.version>
        <helidon.config.version>3.0.0-M1</helidon.config.version>
        <smallrye.config.version>3.0.0-RC1</smallrye.config.version>


        <grizzly2.version>2.4.4</grizzly2.version>
        <guava.version>31.1-jre</guava.version>
<<<<<<< HEAD
        <hamcrest.version>1.3</hamcrest.version>
=======
        <hamcrest.version>2.2</hamcrest.version>
        <helidon.version>1.0.3</helidon.version>
>>>>>>> d5b68238
        <xmlunit.version>1.6</xmlunit.version>
        <hk2.osgi.version>org.glassfish.hk2.*;version="[2.5,4)"</hk2.osgi.version>
        <hk2.jvnet.osgi.version>org.jvnet.hk2.*;version="[2.5,4)"</hk2.jvnet.osgi.version>
        <hk2.config.version>6.0.0</hk2.config.version>
        <httpclient.version>4.5.13</httpclient.version>
        <httpclient5.version>5.1.2</httpclient5.version>
        <jackson.version>2.13.0</jackson.version>
        <javassist.version>3.25.0-GA</javassist.version>
        <jboss.logging.version>3.3.0.Final</jboss.logging.version>
        <jersey1.version>1.19.3</jersey1.version>
        <jersey1.last.final.version>${jersey1.version}</jersey1.last.final.version>
        <jettison.version>1.3.7</jettison.version> <!-- TODO: 1.3.8 doesn't work; AbstractJsonTest complexBeanWithAttributes -->
        <jmh.version>1.10.2</jmh.version>
        <jmockit.version>1.44</jmockit.version>
        <junit5.version>5.6.0</junit5.version>
        <kryo.version>4.0.1</kryo.version>
        <mockito.version>3.9.0</mockito.version> <!-- CQ 17673 -->
        <mustache.version>0.8.17</mustache.version>
        <netty.version>4.1.75.Final</netty.version>
        <nexus-staging.mvn.plugin.version>1.6.7</nexus-staging.mvn.plugin.version>
        <opentracing.version>0.30.0</opentracing.version>
        <osgi.version>6.0.0</osgi.version>
        <osgi.framework.version>1.10.0</osgi.framework.version>
        <osgi.compendium.version>5.0.0</osgi.compendium.version>
        <osgi.service.cm.version>1.6.0</osgi.service.cm.version>
        <pax.exam.version>4.13.4</pax.exam.version>
        <pax.web.version>0.7.4</pax.web.version><!-- TODO: UPGRADE! -->
        <paxexam.mvn.plugin.version>1.2.4</paxexam.mvn.plugin.version>
        <rxjava.version>1.2.5</rxjava.version>
        <rxjava2.version>2.0.4</rxjava2.version>
        <servlet3.version>3.0.1</servlet3.version>
        <servlet4.version>4.0.3</servlet4.version>
        <simple.version>6.0.1</simple.version>
        <skip.e2e>false</skip.e2e>
        <slf4j.version>1.7.21</slf4j.version>
<<<<<<< HEAD
        <spring6.version>6.0.0-M3</spring6.version>
        <surefire.version>3.0.0-M3</surefire.version>

        <!-- Jakartified, eligible for CQ -->
        <weld.version>4.0.2.Final</weld.version>
=======
        <spring4.version>4.3.20.RELEASE</spring4.version>
        <spring5.version>5.3.18</spring5.version>
        <surefire.version>3.0.0-M5</surefire.version>
        <validation.impl.version>6.2.0.Final</validation.impl.version>
        <weld.version>2.2.14.Final</weld.version> <!-- 2.4.1 doesn't work - bv tests -->
>>>>>>> d5b68238
        <weld3.version>3.1.7.SP1</weld3.version>
        <validation.impl.version>7.0.1.Final</validation.impl.version>
        <!-- END of Jakartified, eligible for CQ -->
        <xerces.version>2.12.2</xerces.version>

        <!-- Graal VM       -->
        <graalvm.version>20.3.2</graalvm.version>

        <!-- do not need CQs (below this line till the end of version properties)-->
        <gf.impl.version>6.0.0</gf.impl.version>
        <!-- Jakartified -->
        <cdi.api.version>3.0.0</cdi.api.version>
        <ejb.version>4.0.0</ejb.version>
        <grizzly2.version>3.0.1</grizzly2.version>
        <grizzly.npn.version>2.0.0</grizzly.npn.version>
        <hk2.version>3.0.2</hk2.version>
        <jsp.version>3.0.0</jsp.version>
        <jstl.version>2.0.0</jstl.version>
        <jta.api.version>2.0.0</jta.api.version>
        <servlet5.version>5.0.0</servlet5.version>
        <istack.commons.runtime.version>4.0.0</istack.commons.runtime.version>
        <jakarta.activation-api.version>2.0.1</jakarta.activation-api.version>
        <jakarta.activation.version>2.0.1</jakarta.activation.version>
        <jakarta.el.version>4.0.0</jakarta.el.version>
        <jakarta.el.impl.version>4.0.2</jakarta.el.impl.version>
        <jakarta.annotation.osgi.version>jakarta.annotation.*;version="[2.0,3)"</jakarta.annotation.osgi.version>
        <jakarta.annotation.version>2.0.0</jakarta.annotation.version>
        <jakarta.inject.version>2.0.1</jakarta.inject.version>
        <jakarta.interceptor.version>2.0.0</jakarta.interceptor.version>
        <jakarta.jsonp.version>2.0.1</jakarta.jsonp.version>
        <jakarta.persistence.version>3.0.0</jakarta.persistence.version>
        <jakarta.validation.api.version>3.0.0</jakarta.validation.api.version> <!--Can't be updated to 3.0.1 /OSGi incompatibility with JDK 1.8 -->
        <jakarta.jaxb.api.version>3.0.1</jakarta.jaxb.api.version>
        <jaxb.ri.version>3.0.2</jaxb.ri.version>
        <jaxrs.api.spec.version>3.0</jaxrs.api.spec.version>
        <jaxrs.api.impl.version>3.0.0</jaxrs.api.impl.version>
        <jetty.version>11.0.7</jetty.version>
        <jetty.plugin.version>11.0.7</jetty.plugin.version>
        <jetty.servlet.api.25.version>6.1.14</jetty.servlet.api.25.version>
        <jsonb.api.version>2.0.0</jsonb.api.version>
        <jsonp.ri.version>2.0.1</jsonp.ri.version>
        <jsonp.jaxrs.version>2.0.1</jsonp.jaxrs.version>
        <moxy.version>3.0.2</moxy.version>
        <yasson.version>2.0.3</yasson.version>
        <!-- END of Jakartified -->

        <javax.annotation.version>1.3.2</javax.annotation.version> <!--Deprecated, used only for @generated annotation in perf tests -->
        <mimepull.version>1.9.13</mimepull.version>
    </properties>
</project><|MERGE_RESOLUTION|>--- conflicted
+++ resolved
@@ -2117,12 +2117,8 @@
 
         <grizzly2.version>2.4.4</grizzly2.version>
         <guava.version>31.1-jre</guava.version>
-<<<<<<< HEAD
-        <hamcrest.version>1.3</hamcrest.version>
-=======
         <hamcrest.version>2.2</hamcrest.version>
-        <helidon.version>1.0.3</helidon.version>
->>>>>>> d5b68238
+        <!--<helidon.version>1.0.3</helidon.version>-->
         <xmlunit.version>1.6</xmlunit.version>
         <hk2.osgi.version>org.glassfish.hk2.*;version="[2.5,4)"</hk2.osgi.version>
         <hk2.jvnet.osgi.version>org.jvnet.hk2.*;version="[2.5,4)"</hk2.jvnet.osgi.version>
@@ -2158,19 +2154,12 @@
         <simple.version>6.0.1</simple.version>
         <skip.e2e>false</skip.e2e>
         <slf4j.version>1.7.21</slf4j.version>
-<<<<<<< HEAD
         <spring6.version>6.0.0-M3</spring6.version>
-        <surefire.version>3.0.0-M3</surefire.version>
+        <surefire.version>3.0.0-M5</surefire.version>
+        <validation.impl.version>6.2.0.Final</validation.impl.version>
 
         <!-- Jakartified, eligible for CQ -->
         <weld.version>4.0.2.Final</weld.version>
-=======
-        <spring4.version>4.3.20.RELEASE</spring4.version>
-        <spring5.version>5.3.18</spring5.version>
-        <surefire.version>3.0.0-M5</surefire.version>
-        <validation.impl.version>6.2.0.Final</validation.impl.version>
-        <weld.version>2.2.14.Final</weld.version> <!-- 2.4.1 doesn't work - bv tests -->
->>>>>>> d5b68238
         <weld3.version>3.1.7.SP1</weld3.version>
         <validation.impl.version>7.0.1.Final</validation.impl.version>
         <!-- END of Jakartified, eligible for CQ -->
