--- conflicted
+++ resolved
@@ -2236,41 +2236,26 @@
 
         <!-- Dependency versions -->
         <jersey.version>${project.version}</jersey.version>
-<<<<<<< HEAD
-        <arquillian.version>1.7.1.Final</arquillian.version>
+        <arquillian.version>1.8.0.Final</arquillian.version>
         <arquillian.weld.version>3.0.1.Final</arquillian.weld.version> <!-- 3.0.2.Final fails microprofile TCK tests -->
-=======
-        <arquillian.version>1.8.0.Final</arquillian.version>
-        <arquillian.weld.version>2.1.0.Final</arquillian.weld.version>
->>>>>>> 3bdbd9cf
         <!-- asm is now source integrated - keeping this property to see the version -->
         <!-- see core-server/src/main/java/jersey/repackaged/asm/.. -->
         <asm.version>9.6</asm.version>
         <!--required for spring (ext) modules integration -->
-<<<<<<< HEAD
-        <aspectj.weaver.version>1.9.20.1</aspectj.weaver.version>
+        <aspectj.weaver.version>1.9.21.1</aspectj.weaver.version>
 <!--        <bnd.plugin.version>2.3.6</bnd.plugin.version>-->
         <bouncycastle.version>1.70</bouncycastle.version>
-        <commons.io.version>2.15.0</commons.io.version>
+        <commons.io.version>2.15.1</commons.io.version>
         <commons.codec.version>1.16.1</commons.codec.version>
-<!--        <commons-lang3.version>3.3.2</commons-lang3.version>-->
-        <commons.logging.version>1.2</commons.logging.version>
-        <fasterxml.classmate.version>1.6.0</fasterxml.classmate.version>
-=======
-        <aspectj.weaver.version>1.9.21.1</aspectj.weaver.version>
-<!--        <bnd.plugin.version>2.3.6</bnd.plugin.version>-->
-        <commons.io.version>2.15.1</commons.io.version>
 <!--        <commons-lang3.version>3.3.2</commons-lang3.version>-->
         <commons.logging.version>1.3.0</commons.logging.version>
         <fasterxml.classmate.version>1.7.0</fasterxml.classmate.version>
->>>>>>> 3bdbd9cf
         <felix.eventadmin.version>1.6.4</felix.eventadmin.version>
         <felix.framework.security.version>2.8.4</felix.framework.security.version>
         <felix.framework.version>7.0.5</felix.framework.version>
         <findbugs.glassfish.version>1.7</findbugs.glassfish.version>
         <freemarker.version>2.3.32</freemarker.version>
-<<<<<<< HEAD
-        <gae.version>2.0.21</gae.version>
+        <gae.version>2.0.25</gae.version>
         <groovy.version>4.0.20</groovy.version>
         <gson.version>2.10.1</gson.version>
 
@@ -2288,36 +2273,22 @@
         <microprofile.config.version>3.0.3</microprofile.config.version>
         <microprofile.rest.client.version>3.0.1</microprofile.rest.client.version>
         <helidon.config.version>3.2.6</helidon.config.version>
-        <helidon.config.11.version>1.4.13</helidon.config.11.version> <!-- JDK 11- support -->
+        <helidon.config.11.version>1.4.14</helidon.config.11.version> <!-- JDK 11- support -->
         <smallrye.config.version>3.0.0</smallrye.config.version>
 
-        <guava.version>31.1-jre</guava.version>
-        <hamcrest.version>2.2</hamcrest.version>
-        <helidon.jersey.connector.version>3.0.2</helidon.jersey.connector.version>
-=======
-        <gae.version>2.0.25</gae.version>
-        <groovy.version>4.0.19</groovy.version>
-        <gson.version>2.10.1</gson.version>
         <guava.version>31.1-jre</guava.version>
         <hamcrest.version>2.2</hamcrest.version>
         <helidon.version>1.4.14</helidon.version>
->>>>>>> 3bdbd9cf
+        <helidon.jersey.connector.version>3.0.2</helidon.jersey.connector.version>
         <xmlunit.version>2.9.1</xmlunit.version>
         <hk2.osgi.version>org.glassfish.hk2.*;version="[2.5,4)"</hk2.osgi.version>
         <hk2.jvnet.osgi.version>org.jvnet.hk2.*;version="[2.5,4)"</hk2.jvnet.osgi.version>
         <httpclient.version>4.5.14</httpclient.version>
-<<<<<<< HEAD
         <httpclient5.version>5.2.1</httpclient5.version>
         <jackson.version>2.16.2</jackson.version>
         <javassist.version>3.30.2-GA</javassist.version>
         <jboss.logging.version>3.5.3.Final</jboss.logging.version>
         <jboss.logging.8.version>3.4.3.Final</jboss.logging.8.version>
-=======
-        <httpclient5.version>5.3.1</httpclient5.version>
-        <jackson.version>2.16.2</jackson.version>
-        <jackson1.version>1.9.13</jackson1.version>
-        <javassist.version>3.30.2-GA</javassist.version>
->>>>>>> 3bdbd9cf
         <jersey1.version>1.19.3</jersey1.version>
         <jersey1.last.final.version>${jersey1.version}</jersey1.last.final.version>
         <jettison.version>1.3.7</jettison.version> <!-- TODO: 1.3.8 doesn't work; AbstractJsonTest complexBeanWithAttributes -->
@@ -2325,19 +2296,11 @@
         <jmockit.version>1.49</jmockit.version>
         <junit4.version>4.13.2</junit4.version>
         <junit5.version>5.10.2</junit5.version>
-<<<<<<< HEAD
         <junit-platform-suite.version>1.10.0</junit-platform-suite.version>
-        <kryo.version>4.0.2</kryo.version>
-        <mockito.version>3.12.4</mockito.version> <!-- CQ 17673 -->
-        <mustache.version>0.9.10</mustache.version>
-        <netty.version>4.1.100.Final</netty.version>
-=======
-        <junit-platform-suite.version>1.10.2</junit-platform-suite.version>
         <kryo.version>4.0.3</kryo.version>
         <mockito.version>3.12.4</mockito.version> <!-- CQ 17673 -->
         <mustache.version>0.9.11</mustache.version>
         <netty.version>4.1.107.Final</netty.version>
->>>>>>> 3bdbd9cf
         <opentracing.version>0.33.0</opentracing.version>
         <osgi.version>6.0.0</osgi.version>
         <osgi.framework.version>1.10.0</osgi.framework.version>
@@ -2349,17 +2312,9 @@
         <rxjava.version>1.3.8</rxjava.version>
         <rxjava2.version>2.2.21</rxjava2.version>
         <simple.version>6.0.1</simple.version>
-<<<<<<< HEAD
-        <slf4j.version>2.0.9</slf4j.version>
+        <slf4j.version>2.0.12</slf4j.version>
         <spring6.version>6.0.13</spring6.version>
-        <testng.version>7.8.0</testng.version>
-=======
-        <slf4j.version>2.0.12</slf4j.version>
-        <smallrye.config.version>1.3.11</smallrye.config.version>
-        <spring4.version>4.3.30.RELEASE</spring4.version>
-        <spring5.version>5.3.32</spring5.version>
         <testng.version>7.9.0</testng.version>
->>>>>>> 3bdbd9cf
         <testng6.version>6.9.13.6</testng6.version>
         <!-- Jakartified, eligible for CQ -->
         <weld.version>4.0.3.Final</weld.version>
@@ -2370,8 +2325,7 @@
         <xerces.version>2.12.2</xerces.version>
 
         <!-- Graal VM       -->
-<<<<<<< HEAD
-        <graalvm.version>20.3.12</graalvm.version>
+        <graalvm.version>20.3.13</graalvm.version>
 
         <!-- do not need CQs (below this line till the end of version properties)-->
         <gf.impl.version>6.2.5</gf.impl.version>
@@ -2408,8 +2362,8 @@
         <jetty.osgi.version>org.eclipse.jetty.*;version="[11,15)"</jetty.osgi.version>
         <jetty.version>11.0.20</jetty.version>
         <jetty.tracing.version>11.0.15</jetty.tracing.version> <!-- special version for tracing support tests-->
-        <jetty9.version>9.4.53.v20231009</jetty9.version>
-        <jetty.plugin.version>11.0.18</jetty.plugin.version>
+        <jetty9.version>9.4.54.v20240208</jetty9.version>
+        <jetty.plugin.version>11.0.20</jetty.plugin.version>
         <jetty.servlet.api.25.version>6.1.14</jetty.servlet.api.25.version>
         <jsonb.api.version>2.0.0</jsonb.api.version>
         <jsonp.ri.version>1.0.5</jsonp.ri.version>
@@ -2420,55 +2374,5 @@
 
         <javax.annotation.version>1.3.2</javax.annotation.version> <!--Deprecated, used only for @generated annotation in perf tests -->
         <mimepull.version>1.9.15</mimepull.version>
-=======
-        <graalvm.version>20.3.13</graalvm.version>
-
-        <!-- do not need CQs -->
-        <cdi.api.version>1.2</cdi.api.version>
-        <cdi2.api.version>2.0.2</cdi2.api.version>
-        <cdi.osgi.version>javax.enterprise.*;version="[1,3)"</cdi.osgi.version>
-        <ejb.version>3.2.6</ejb.version>
-        <gf.impl.version>5.1.0</gf.impl.version>
-        <grizzly.client.version>1.16</grizzly.client.version>
-        <grizzly2.version>2.4.4</grizzly2.version>
-        <hk2.version>2.6.1</hk2.version>
-        <hk2.osgi.version>org.glassfish.hk2.*;version="[2.5,4)"</hk2.osgi.version>
-        <hk2.jvnet.osgi.version>org.jvnet.hk2.*;version="[2.5,4)"</hk2.jvnet.osgi.version>
-        <hk2.config.version>5.1.0</hk2.config.version>
-        <istack.commons.runtime.version>3.0.12</istack.commons.runtime.version>
-        <jakarta.activation.version>1.2.2</jakarta.activation.version>
-        <javax.el.version>3.0.3</javax.el.version>
-        <javax.el.impl.version>3.0.4</javax.el.impl.version>
-        <javax.annotation.osgi.version>javax.annotation.*;version="[1.2,3)"</javax.annotation.osgi.version>
-        <javax.annotation.version>1.3.5</javax.annotation.version>
-        <javax.interceptor.version>1.2.5</javax.interceptor.version>
-        <javax.persistence.version>2.2.3</javax.persistence.version>
-        <javax.validation.api.version>2.0.2</javax.validation.api.version>
-        <jaxb.api.version>2.3.3</jaxb.api.version>
-        <jaxb.ri.version>2.3.9</jaxb.ri.version>
-        <jaxrs.api.spec.version>2.1</jaxrs.api.spec.version>
-        <jaxrs.api.impl.version>2.1.6</jaxrs.api.impl.version>
-        <jetty.plugin.version>6.1.26</jetty.plugin.version>
-        <jetty.osgi.version>org.eclipse.jetty.*;version="[9.4,11)"</jetty.osgi.version>
-        <jetty.version>9.4.54.v20240208</jetty.version>
-        <jetty.servlet.api.25.version>6.1.14</jetty.servlet.api.25.version>
-        <jsonb.api.version>1.0.2</jsonb.api.version>
-        <jsonp.ri.version>1.1.6</jsonp.ri.version>
-        <jsonp.jaxrs.version>1.1.6</jsonp.jaxrs.version>
-        <jsp.version>2.3.6</jsp.version>
-        <jstl.version>1.2.7</jstl.version>
-        <jta.api.version>1.3.3</jta.api.version>
-        <micrometer.version>1.10.13</micrometer.version>
-        <micrometer-tracing.version>1.0.12</micrometer-tracing.version>
-        <microprofile.config.version>2.0.1</microprofile.config.version>
-        <microprofile.rest.client.version>2.0</microprofile.rest.client.version>
-        <mimepull.version>1.9.15</mimepull.version>
-        <moxy.version>2.7.14</moxy.version>
-        <osgi.service.cm.version>1.6.1</osgi.service.cm.version>
-        <servlet2.version>2.5</servlet2.version>
-        <servlet3.version>3.1.0</servlet3.version>
-        <servlet4.version>4.0.4</servlet4.version>
-        <yasson.version>1.0.11</yasson.version>
->>>>>>> 3bdbd9cf
     </properties>
 </project>