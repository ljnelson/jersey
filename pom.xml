--- conflicted
+++ resolved
@@ -2138,20 +2138,12 @@
         <javax.annotation.version>1.3.5</javax.annotation.version>
         <javax.interceptor.version>1.2.5</javax.interceptor.version>
         <javax.persistence.version>2.2.3</javax.persistence.version>
-<<<<<<< HEAD
         <jakarta.validation.api.version>3.0.0-M1</jakarta.validation.api.version>
         <jaxb.api.version>3.0.0-RC2</jaxb.api.version>
         <javax.jaxb.api.version>2.3.2</javax.jaxb.api.version>
         <jaxb.ri.version>3.0.0-M1</jaxb.ri.version>
         <jaxrs.api.spec.version>3.0</jaxrs.api.spec.version>
         <jaxrs.api.impl.version>3.0.0-M1</jaxrs.api.impl.version>
-=======
-        <javax.validation.api.version>2.0.2</javax.validation.api.version>
-        <jaxb.api.version>2.3.3</jaxb.api.version>
-        <jaxb.ri.version>2.3.3</jaxb.ri.version>
-        <jaxrs.api.spec.version>2.1</jaxrs.api.spec.version>
-        <jaxrs.api.impl.version>2.1.6</jaxrs.api.impl.version>
->>>>>>> 89df8e33
         <jetty.plugin.version>6.1.26</jetty.plugin.version>
         <jetty.version>9.4.27.v20200227</jetty.version>
         <jetty.servlet.api.25.version>6.1.14</jetty.servlet.api.25.version>
