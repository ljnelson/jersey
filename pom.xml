--- conflicted
+++ resolved
@@ -2245,12 +2245,7 @@
         <hk2.jvnet.osgi.version>org.jvnet.hk2.*;version="[2.5,4)"</hk2.jvnet.osgi.version>
         <httpclient.version>4.5.14</httpclient.version>
         <httpclient5.version>5.3.1</httpclient5.version>
-<<<<<<< HEAD
-        <jackson.version>2.17.2</jackson.version>
-=======
         <jackson.version>2.18.0</jackson.version>
-        <jackson1.version>1.9.13</jackson1.version>
->>>>>>> ff5f5a88
         <javassist.version>3.30.2-GA</javassist.version>
         <jboss.logging.8.version>3.4.3.Final</jboss.logging.8.version>
         <jersey1.version>1.19.3</jersey1.version>
