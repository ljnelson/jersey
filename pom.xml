--- conflicted
+++ resolved
@@ -1349,7 +1349,6 @@
             </properties>
         </profile>
         <profile>
-<<<<<<< HEAD
                 <!-- Use -Peclipse_repo to use SNAPSHOTs stored in Eclipse's Nexus instance ("Nightly Builds") -->
                 <id>eclipse_repo</id>
             <repositories>
@@ -1362,7 +1361,8 @@
                         <url>https://repo.eclipse.org/content/repositories/jax-rs-api-snapshots</url>
                     </repository>
                 </repositories>
-=======
+        </profile>
+        <profile>
             <id>license_check</id>
             <pluginRepositories>
                 <pluginRepository>
@@ -1395,7 +1395,6 @@
                     </plugin>
                 </plugins>
             </build>
->>>>>>> b3419d18
         </profile>
     </profiles>
 
