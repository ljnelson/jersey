--- conflicted
+++ resolved
@@ -236,11 +236,7 @@
                 <plugin>
                     <groupId>org.apache.maven.plugins</groupId>
                     <artifactId>maven-enforcer-plugin</artifactId>
-<<<<<<< HEAD
                     <version>${enforcer.version}</version>
-=======
-                    <version>3.1.0</version>
->>>>>>> 20f085e8
                     <executions>
                         <execution>
                             <id>enforce-versions</id>
@@ -1996,6 +1992,28 @@
                 <version>${pax.exam.version}</version>
                 <scope>test</scope>
             </dependency>
+
+            <dependency>
+                <groupId>org.mortbay.jetty</groupId>
+                <artifactId>jetty</artifactId>
+                <version>${jetty.plugin.version}</version>
+                <scope>test</scope>
+            </dependency>
+
+            <dependency>
+                <groupId>org.mortbay.jetty</groupId>
+                <artifactId>jetty-util</artifactId>
+                <version>${jetty.plugin.version}</version>
+                <scope>test</scope>
+            </dependency>
+
+            <dependency>
+                <groupId>org.mortbay.jetty</groupId>
+                <artifactId>servlet-api-2.5</artifactId>
+                <version>${jetty.servlet.api.25.version}</version>
+                <scope>test</scope>
+            </dependency>
+
             <dependency>
                 <groupId>org.junit.jupiter</groupId>
                 <artifactId>junit-jupiter</artifactId>
@@ -2156,7 +2174,7 @@
         <enforcer.version>3.1.0</enforcer.version>
 
         <!--versions, extracted here due to maven-enforcer-plugin -->
-        <slf4j.version>2.0.0-alpha6</slf4j.version>
+        <slf4j.version>2.0.3</slf4j.version>
         <commons.codec.version>1.15</commons.codec.version>
         <reactive.streams.version>1.0.3</reactive.streams.version>
         <com.uber.jaeger.version>0.27.0</com.uber.jaeger.version>
@@ -2173,15 +2191,10 @@
         <grizzly2.version>2.4.4</grizzly2.version>
         <guava.version>31.1-jre</guava.version>
         <hamcrest.version>2.2</hamcrest.version>
-<<<<<<< HEAD
         <!--<helidon.version>1.0.3</helidon.version>-->
-        <xmlunit.version>1.6</xmlunit.version>
+        <xmlunit.version>2.9.0</xmlunit.version>
         <hk2.osgi.version>org.glassfish.hk2.*;version="[2.5,4)"</hk2.osgi.version>
         <hk2.jvnet.osgi.version>org.jvnet.hk2.*;version="[2.5,4)"</hk2.jvnet.osgi.version>
-=======
-        <helidon.version>1.0.3</helidon.version>
-        <xmlunit.version>2.9.0</xmlunit.version>
->>>>>>> 20f085e8
         <httpclient.version>4.5.13</httpclient.version>
         <httpclient5.version>5.1.2</httpclient5.version>
         <jackson.version>2.13.3</jackson.version>
@@ -2191,19 +2204,12 @@
         <jersey1.last.final.version>${jersey1.version}</jersey1.last.final.version>
         <jettison.version>1.3.7</jettison.version> <!-- TODO: 1.3.8 doesn't work; AbstractJsonTest complexBeanWithAttributes -->
         <jmh.version>1.10.2</jmh.version>
-<<<<<<< HEAD
-        <jmockit.version>1.44</jmockit.version>
-        <junit5.version>5.6.0</junit5.version>
-        <kryo.version>4.0.2</kryo.version>
-        <mockito.version>3.9.0</mockito.version> <!-- CQ 17673 -->
-=======
         <jmockit.version>1.49</jmockit.version>
+        <junit4.version>4.13.2</junit4.version>
         <junit5.version>5.9.1</junit5.version>
         <junit-platform-suite.version>1.9.1</junit-platform-suite.version>
-        <junit4.version>4.13.2</junit4.version>
-        <kryo.version>4.0.1</kryo.version>
+        <kryo.version>4.0.2</kryo.version>
         <mockito.version>3.12.4</mockito.version> <!-- CQ 17673 -->
->>>>>>> 20f085e8
         <mustache.version>0.8.17</mustache.version>
         <netty.version>4.1.75.Final</netty.version>
         <nexus-staging.mvn.plugin.version>1.6.7</nexus-staging.mvn.plugin.version>
@@ -2211,12 +2217,8 @@
         <osgi.version>6.0.0</osgi.version>
         <osgi.framework.version>1.10.0</osgi.framework.version>
         <osgi.compendium.version>5.0.0</osgi.compendium.version>
-<<<<<<< HEAD
         <osgi.service.cm.version>1.6.0</osgi.service.cm.version>
         <pax.exam.version>4.13.4</pax.exam.version>
-=======
-        <pax.exam.version>4.13.4</pax.exam.version> <!-- with 4.13.5 tests not working -->
->>>>>>> 20f085e8
         <pax.web.version>0.7.4</pax.web.version><!-- TODO: UPGRADE! -->
         <paxexam.mvn.plugin.version>1.2.4</paxexam.mvn.plugin.version>
         <rxjava.version>1.2.5</rxjava.version>
@@ -2225,15 +2227,8 @@
         <servlet4.version>4.0.3</servlet4.version>
         <simple.version>6.0.1</simple.version>
         <skip.e2e>false</skip.e2e>
-<<<<<<< HEAD
         <spring6.version>6.0.0-M3</spring6.version>
-        <surefire.version>3.0.0-M6</surefire.version>
-=======
-        <slf4j.version>2.0.3</slf4j.version>
-        <spring4.version>4.3.20.RELEASE</spring4.version>
-        <spring5.version>5.3.18</spring5.version>
         <surefire.version>3.0.0-M7</surefire.version>
->>>>>>> 20f085e8
         <validation.impl.version>6.2.0.Final</validation.impl.version>
         <gson.version>2.9.0</gson.version>
 
@@ -2247,7 +2242,6 @@
         <!-- Graal VM       -->
         <graalvm.version>20.3.2</graalvm.version>
 
-<<<<<<< HEAD
         <!-- do not need CQs (below this line till the end of version properties)-->
         <gf.impl.version>6.2.5</gf.impl.version>
         <hk2.config.version>6.2.5</hk2.config.version>
@@ -2279,38 +2273,9 @@
         <jaxrs.api.spec.version>3.0</jaxrs.api.spec.version>
         <jaxrs.api.impl.version>3.0.0</jaxrs.api.impl.version>
         <jetty.osgi.version>org.eclipse.jetty.*;version="[11,15)"</jetty.osgi.version>
-        <jetty.version>11.0.9</jetty.version>
-        <jetty.plugin.version>11.0.9</jetty.plugin.version>
-=======
-        <!-- do not need CQs -->
-        <cdi.api.version>1.2</cdi.api.version>
-        <cdi2.api.version>2.0.2</cdi2.api.version>
-        <cdi.osgi.version>javax.enterprise.*;version="[1,3)"</cdi.osgi.version>
-        <ejb.version>3.2.6</ejb.version>
-        <gf.impl.version>5.1.0</gf.impl.version>
-        <grizzly.client.version>1.16</grizzly.client.version>
-        <grizzly2.version>2.4.4</grizzly2.version>
-        <hk2.version>2.6.1</hk2.version>
-        <hk2.osgi.version>org.glassfish.hk2.*;version="[2.5,4)"</hk2.osgi.version>
-        <hk2.jvnet.osgi.version>org.jvnet.hk2.*;version="[2.5,4)"</hk2.jvnet.osgi.version>
-        <hk2.config.version>5.1.0</hk2.config.version>
-        <istack.commons.runtime.version>3.0.12</istack.commons.runtime.version>
-        <jakarta.activation.version>1.2.2</jakarta.activation.version>
-        <javax.el.version>3.0.3</javax.el.version>
-        <javax.el.impl.version>3.0.4</javax.el.impl.version>
-        <javax.annotation.osgi.version>javax.annotation.*;version="[1.2,3)"</javax.annotation.osgi.version>
-        <javax.annotation.version>1.3.5</javax.annotation.version>
-        <javax.interceptor.version>1.2.5</javax.interceptor.version>
-        <javax.persistence.version>2.2.3</javax.persistence.version>
-        <javax.validation.api.version>2.0.2</javax.validation.api.version>
-        <jaxb.api.version>2.3.3</jaxb.api.version>
-        <jaxb.ri.version>2.3.6</jaxb.ri.version>
-        <jaxrs.api.spec.version>2.1</jaxrs.api.spec.version>
-        <jaxrs.api.impl.version>2.1.6</jaxrs.api.impl.version>
-        <jetty.plugin.version>6.1.26</jetty.plugin.version>
-        <jetty.osgi.version>org.eclipse.jetty.*;version="[9.4,11)"</jetty.osgi.version>
-        <jetty.version>9.4.49.v20220914</jetty.version>
->>>>>>> 20f085e8
+        <jetty.version>11.0.12</jetty.version>
+        <jetty9.version>9.4.49.v20220914</jetty9.version>
+        <jetty.plugin.version>11.0.12</jetty.plugin.version>
         <jetty.servlet.api.25.version>6.1.14</jetty.servlet.api.25.version>
         <jsonb.api.version>2.0.0</jsonb.api.version>
         <jsonp.ri.version>1.0.0</jsonp.ri.version>
