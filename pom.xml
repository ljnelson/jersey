--- conflicted
+++ resolved
@@ -802,27 +802,6 @@
                         </dependency>
                     </dependencies>
                 </plugin>
-<<<<<<< HEAD
-                <plugin>
-                    <groupId>org.fortasoft</groupId>
-                    <artifactId>gradle-maven-plugin</artifactId>
-                    <version>1.0.8</version>
-                </plugin>
-                <plugin>
-                    <groupId>com.github.wvengen</groupId>
-                    <artifactId>proguard-maven-plugin</artifactId>
-                    <version>${proguard.mvn.plugin.version}</version>
-                    <dependencies>
-                        <dependency>
-                            <groupId>net.sf.proguard</groupId>
-                            <artifactId>proguard-base</artifactId>
-                            <version>6.2.2</version><!-- transitive dependency version increased from 5.0 -->
-                            <scope>runtime</scope>
-                        </dependency>
-                    </dependencies>
-                </plugin>
-=======
->>>>>>> 41d01b88
             </plugins>
         </pluginManagement>
         <plugins>
@@ -2191,18 +2170,11 @@
 
         <!-- Versions of Maven plugins -->
         <antrun.mvn.plugin.version>3.1.0</antrun.mvn.plugin.version>
-<<<<<<< HEAD
         <assembly.mvn.plugin.version>3.7.1</assembly.mvn.plugin.version>
+        <clean.mvn.plugin.version>3.3.2</clean.mvn.plugin.version>
         <enforcer.mvn.plugin.version>3.4.1</enforcer.mvn.plugin.version>
         <exec.mvn.plugin.version>3.2.0</exec.mvn.plugin.version>
         <buildhelper.mvn.plugin.version>3.5.0</buildhelper.mvn.plugin.version>
-=======
-        <assembly.mvn.plugin.version>3.6.0</assembly.mvn.plugin.version>
-        <clean.mvn.plugin.version>3.3.2</clean.mvn.plugin.version>
-        <enforcer.mvn.plugin.version>3.3.0</enforcer.mvn.plugin.version>
-        <exec.mvn.plugin.version>3.1.0</exec.mvn.plugin.version>
-        <buildhelper.mvn.plugin.version>3.4.0</buildhelper.mvn.plugin.version>
->>>>>>> 41d01b88
         <buildnumber.mvn.plugin.version>3.2.0</buildnumber.mvn.plugin.version>
         <checkstyle.mvn.plugin.version>3.3.1</checkstyle.mvn.plugin.version>
         <checkstyle.version>10.14.2</checkstyle.version>
