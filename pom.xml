--- conflicted
+++ resolved
@@ -23,11 +23,7 @@
     <parent>
         <groupId>org.eclipse.ee4j</groupId>
         <artifactId>project</artifactId>
-<<<<<<< HEAD
-        <version>1.0.2</version>
-=======
         <version>1.0.5</version>
->>>>>>> bda83c9b
     </parent>
 
     <groupId>org.glassfish.jersey</groupId>
@@ -651,11 +647,7 @@
                 <plugin>
                     <groupId>org.glassfish.copyright</groupId>
                     <artifactId>glassfish-copyright-maven-plugin</artifactId>
-<<<<<<< HEAD
-                    <version>1.49</version>
-=======
                     <version>2.0</version>
->>>>>>> bda83c9b
                     <configuration>
                         <excludeFile>etc/config/copyright-exclude</excludeFile>
                         <!--svn|mercurial|git - defaults to svn-->
@@ -1491,11 +1483,7 @@
                 <version>1.0.1</version>
             </dependency>
             <dependency>
-<<<<<<< HEAD
-                <groupId>org.glassfish.hk2</groupId>
-=======
                 <groupId>org.glassfish.main.hk2</groupId>
->>>>>>> bda83c9b
                 <artifactId>hk2-config</artifactId>
                 <version>${hk2.config.version}</version>
             </dependency>
@@ -1761,11 +1749,7 @@
             </dependency>
             <dependency>
                 <groupId>org.glassfish</groupId>
-<<<<<<< HEAD
-                <artifactId>javax.el</artifactId>
-=======
                 <artifactId>jakarta.el</artifactId>
->>>>>>> bda83c9b
                 <version>${javax.el.impl.version}</version>
             </dependency>
 
@@ -2032,13 +2016,8 @@
         <checkstyle.mvn.plugin.version>2.16</checkstyle.mvn.plugin.version>
         <checkstyle.version>6.8.1</checkstyle.version>
         <easymock.version>3.3</easymock.version>
-<<<<<<< HEAD
-        <ejb.version>3.2.2</ejb.version>
-        <gf.impl.version>5.0</gf.impl.version>
-=======
         <ejb.version>3.2.5</ejb.version>
         <gf.impl.version>5.1.0-RC2</gf.impl.version>
->>>>>>> bda83c9b
         <fasterxml.classmate.version>1.3.3</fasterxml.classmate.version>
         <findbugs.glassfish.version>1.7</findbugs.glassfish.version>
         <findbugs.version>3.0.3</findbugs.version>
@@ -2050,24 +2029,6 @@
         <guava.version>18.0</guava.version>
         <hamcrest.version>1.3</hamcrest.version>
         <xmlunit.version>1.6</xmlunit.version>
-<<<<<<< HEAD
-        <hk2.version>2.5.0-b62</hk2.version>
-        <hk2.config.version>2.5.0-b56</hk2.config.version>
-        <httpclient.version>4.5</httpclient.version> <!-- TODO: 4.5.2 doesn't work; apache client connector tests -->
-        <jackson.version>2.9.6</jackson.version>
-        <jackson1.version>1.9.13</jackson1.version>
-        <javassist.version>3.22.0-GA</javassist.version>
-        <javax.annotation.version>1.3.2</javax.annotation.version>
-        <javax.annotation.bundle.version>1.3.2</javax.annotation.bundle.version>
-        <javax.el.version>3.0.1-b06</javax.el.version>
-        <javax.el.impl.version>3.0.1-b09</javax.el.impl.version>
-        <javax.interceptor.version>1.2.2</javax.interceptor.version>
-        <javax.persistence.version>1.0.2</javax.persistence.version>
-        <javax.validation.api.version>2.0.1.Final</javax.validation.api.version>
-        <jaxb.api.version>2.2.7</jaxb.api.version>
-        <jaxb.ri.version>2.2.7</jaxb.ri.version>
-        <jsonb.api.version>1.0</jsonb.api.version>
-=======
         <hk2.version>2.5.0</hk2.version>
         <hk2.config.version>5.1.0-RC2</hk2.config.version>
         <httpclient.version>4.5</httpclient.version> <!-- TODO: 4.5.2 doesn't work; apache client connector tests -->
@@ -2083,7 +2044,6 @@
         <jaxb.api.version>2.3.2</jaxb.api.version>
         <jaxb.ri.version>2.3.2</jaxb.ri.version>
         <jsonb.api.version>1.0.1</jsonb.api.version>
->>>>>>> bda83c9b
         <jaxrs.api.spec.version>2.1</jaxrs.api.spec.version>
         <jaxrs.api.impl.version>2.1.5</jaxrs.api.impl.version>
         <jboss.logging.version>3.3.0.Final</jboss.logging.version>
@@ -2095,17 +2055,6 @@
         <jetty.servlet.api.25.version>6.1.14</jetty.servlet.api.25.version>
         <jmh.version>1.10.2</jmh.version>
         <jmockit.version>1.41</jmockit.version>
-<<<<<<< HEAD
-        <jsonp.ri.version>1.1</jsonp.ri.version>
-        <jsonp.jaxrs.version>1.1.2</jsonp.jaxrs.version>
-        <jsp.version>2.3.3</jsp.version>
-        <jstl.version>1.2</jstl.version>
-        <jta.api.version>1.3</jta.api.version>
-        <kryo.version>4.0.1</kryo.version>
-        <mimepull.version>1.9.7</mimepull.version>
-        <mockito.version>1.10.19</mockito.version>
-        <moxy.version>2.6.4</moxy.version>
-=======
         <jsonp.ri.version>1.1.5</jsonp.ri.version>
         <jsonp.jaxrs.version>1.1.5</jsonp.jaxrs.version>
         <jsp.version>2.3.5</jsp.version>
@@ -2115,7 +2064,6 @@
         <mimepull.version>1.9.11</mimepull.version>
         <mockito.version>1.10.19</mockito.version>
         <moxy.version>2.7.4</moxy.version>
->>>>>>> bda83c9b
         <mustache.version>0.8.17</mustache.version>
         <netty.version>4.1.5.Final</netty.version>
         <nexus-staging.mvn.plugin.version>1.6.7</nexus-staging.mvn.plugin.version>
@@ -2128,26 +2076,15 @@
         <rxjava2.version>2.0.4</rxjava2.version>
         <servlet2.version>2.4</servlet2.version>
         <servlet3.version>3.0.1</servlet3.version>
-<<<<<<< HEAD
-        <servlet4.version>4.0.1</servlet4.version>
+        <servlet4.version>4.0.2</servlet4.version>
         <simple.version>6.0.1</simple.version>
         <slf4j.version>1.7.21</slf4j.version>
         <spring4.version>4.3.20.RELEASE</spring4.version>
-=======
-        <servlet4.version>4.0.2</servlet4.version>
-        <simple.version>6.0.1</simple.version>
-        <slf4j.version>1.7.21</slf4j.version>
-        <spring4.version>4.3.8.RELEASE</spring4.version>
->>>>>>> bda83c9b
         <validation.impl.version>6.0.11.Final</validation.impl.version>
         <weld.version>2.2.14.Final</weld.version> <!-- 2.4.1 doesn't work - bv tests -->
         <weld3.version>3.0.0.Final</weld3.version>
         <xerces.version>2.11.0</xerces.version>
-<<<<<<< HEAD
-        <yasson.version>1.0.1</yasson.version>
-=======
         <yasson.version>1.0.3</yasson.version>
->>>>>>> bda83c9b
         <skip.e2e>false</skip.e2e>
     </properties>
 </project>