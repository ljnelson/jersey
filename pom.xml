--- conflicted
+++ resolved
@@ -2236,12 +2236,8 @@
         <!-- do not need CQs (below this line till the end of version properties)-->
         <gf.impl.version>7.0.0-M2</gf.impl.version>
         <!-- Jakartified -->
-<<<<<<< HEAD
         <cdi.api.version>4.0.1</cdi.api.version>
-=======
-        <cdi.api.version>3.0.0</cdi.api.version>
         <cdi.osgi.version>javax.enterprise.*;version="[3.0,5)"</cdi.osgi.version>
->>>>>>> 7c3541c6
         <ejb.version>4.0.1</ejb.version>
         <grizzly2.version>4.0.0</grizzly2.version>
         <grizzly.npn.version>2.0.0</grizzly.npn.version>
