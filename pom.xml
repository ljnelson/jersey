<?xml version="1.0" encoding="UTF-8"?>
<!--

    Copyright (c) 2010, 2023 Oracle and/or its affiliates. All rights reserved.

    This program and the accompanying materials are made available under the
    terms of the Eclipse Public License v. 2.0, which is available at
    http://www.eclipse.org/legal/epl-2.0.

    This Source Code may also be made available under the following Secondary
    Licenses when the conditions for such availability set forth in the
    Eclipse Public License v. 2.0 are satisfied: GNU General Public License,
    version 2 with the GNU Classpath Exception, which is available at
    https://www.gnu.org/software/classpath/license.html.

    SPDX-License-Identifier: EPL-2.0 OR GPL-2.0 WITH Classpath-exception-2.0

-->

<project xmlns="http://maven.apache.org/POM/4.0.0" xmlns:xsi="http://www.w3.org/2001/XMLSchema-instance" xsi:schemaLocation="http://maven.apache.org/POM/4.0.0 http://maven.apache.org/maven-v4_0_0.xsd">
    <modelVersion>4.0.0</modelVersion>

    <parent>
        <groupId>org.eclipse.ee4j</groupId>
        <artifactId>project</artifactId>
        <version>1.0.8</version>
    </parent>

    <groupId>org.glassfish.jersey</groupId>
    <artifactId>project</artifactId>
    <packaging>pom</packaging>
    <version>3.0.99-SNAPSHOT</version>
    <name>jersey</name>
    <description>
        Eclipse Jersey is the open source (under dual EPL+GPL license) Jakarta RESTful WebServices 3.0
        production quality Reference Implementation for building RESTful Web Services.
    </description>

    <url>https://projects.eclipse.org/projects/ee4j.jersey</url>

    <!-- prerequisites -->

    <issueManagement>
        <system>JIRA</system>
        <url>https://github.com/eclipse-ee4j/jersey/issues</url>
    </issueManagement>

    <ciManagement>
        <system>Hudson</system>
        <url>http://hudson.glassfish.org/job/Jersey-trunk-multiplatform/</url>
    </ciManagement>

    <inceptionYear>2010</inceptionYear>

    <mailingLists>
        <mailingList>
            <name>Users List</name>
            <post>jersey-dev@eclipse.org</post>
        </mailingList>
    </mailingLists>

    <developers>
        <developer>
            <name>Jorge Bescos Gascon</name>
            <organization>Oracle Corporation</organization>
            <organizationUrl>http://www.oracle.com/</organizationUrl>
        </developer>
        <developer>
            <name>Lukas Jungmann</name>
            <organization>Oracle Corporation</organization>
            <organizationUrl>http://www.oracle.com/</organizationUrl>
        </developer>
        <developer>
            <name>Dmitry Kornilov</name>
            <organization>Oracle Corporation</organization>
            <organizationUrl>http://www.oracle.com/</organizationUrl>
            <url>https://dmitrykornilov.net</url>
        </developer>
        <developer>
            <name>David Kral</name>
            <organization>Oracle Corporation</organization>
            <organizationUrl>http://www.oracle.com/</organizationUrl>
        </developer>
        <developer>
            <name>Tomas Kraus</name>
            <organization>Oracle Corporation</organization>
            <organizationUrl>http://www.oracle.com/</organizationUrl>
        </developer>
        <developer>
            <name>Tomas Langer</name>
            <organization>Oracle Corporation</organization>
            <organizationUrl>http://www.oracle.com/</organizationUrl>
        </developer>
        <developer>
            <name>Maxim Nesen</name>
            <organization>Oracle Corporation</organization>
            <organizationUrl>http://www.oracle.com/</organizationUrl>
        </developer>
        <developer>
            <name>Santiago Pericas-Geertsen</name>
            <organization>Oracle Corporation</organization>
            <organizationUrl>http://www.oracle.com/</organizationUrl>
        </developer>
        <developer>
            <name>Jan Supol</name>
            <organization>Oracle Corporation</organization>
            <organizationUrl>http://www.oracle.com/</organizationUrl>
            <url>http://blog.supol.info</url>
        </developer>
    </developers>

    <contributors>
        <contributor>
            <name>Petr Bouda</name>
        </contributor>
        <contributor>
            <name>Pavel Bucek</name>
            <organization>Oracle Corporation</organization>
            <url>http://u-modreho-kralika.net/</url>
        </contributor>
        <contributor>
            <name>Michal Gajdos</name>
            <url>http://blog.dejavu.sk</url>
        </contributor>
        <contributor>
            <name>Petr Janouch</name>
        </contributor>
        <contributor>
            <name>Libor Kramolis</name>
        </contributor>
        <contributor>
            <name>Adam Lindenthal</name>
        </contributor>
        <contributor>
            <name>Jakub Podlesak</name>
            <organization>Oracle Corporation</organization>
            <organizationUrl>http://www.oracle.com/</organizationUrl>
        </contributor>
        <contributor>
            <name>Marek Potociar</name>
        </contributor>
        <contributor>
            <name>Stepan Vavra</name>
        </contributor>
    </contributors>

    <licenses>
        <license>
            <name>EPL 2.0</name>
            <url>http://www.eclipse.org/legal/epl-2.0</url>
            <distribution>repo</distribution>
            <comments>Except for 3rd content and examples.
                      See also https://github.com/eclipse-ee4j/jersey/blob/master/NOTICE.md</comments>
        </license>
        <license>
            <name>GPL2 w/ CPE</name>
            <url>https://www.gnu.org/software/classpath/license.html</url>
            <distribution>repo</distribution>
            <comments>Except for 3rd content and examples.
                      See also https://github.com/eclipse-ee4j/jersey/blob/master/NOTICE.md</comments>
        </license>
        <license>
            <name>EDL 1.0</name>
            <url>http://www.eclipse.org/org/documents/edl-v10.php</url>
            <distribution>repo</distribution>
            <comments>The examples except bookstore-webapp example</comments>
        </license>
        <license>
            <name>BSD 2-Clause</name>
            <url>https://opensource.org/licenses/BSD-2-Clause</url>
            <distribution>repo</distribution>
            <comments>The bookstore-webapp example</comments>
        </license>
        <license>
            <name>Apache License, 2.0</name>
            <url>http://www.apache.org/licenses/LICENSE-2.0.html</url>
            <distribution>repo</distribution>
            <comments>Google Guava @ org.glassfish.jersey.internal.guava,
                      Dropwizard Monitoring inspired classes @ org.glassfish.jersey.server.internal.monitoring.core,
                      Hibernate Validation classes @ org.glassfish.jersey.server.validation.internal.hibernate, and
                      Jackson JAX-RS Providers @ org.glassfish.jersey.jackson.internal.jackson.jaxrs</comments>
        </license>
        <license>
            <name>Public Domain</name>
            <url>https://creativecommons.org/publicdomain/zero/1.0/</url>
            <distribution>repo</distribution>
            <comments>JSR-166 Extension to JEP 266 @ org.glassfish.jersey.internal.jsr166</comments>
        </license>
        <license>
            <name>Modified BSD</name>
            <url>https://asm.ow2.io/license.html</url>
            <distribution>repo</distribution>
            <comments>ASM @ jersey.repackaged.org.objectweb.asm</comments>
        </license>
        <license>
            <name>jQuery license</name>
            <url>jquery.org/license</url>
            <distribution>repo</distribution>
            <comments>jQuery v1.12.4</comments>
        </license>
        <license>
            <name>MIT license</name>
            <url>http://www.opensource.org/licenses/mit-license.php</url>
            <distribution>repo</distribution>
            <comments>AngularJS, Bootstrap v3.3.7,
                      jQuery Barcode plugin 0.3, KineticJS v4.7.1</comments>
        </license>
        <license>
            <name>W3C license</name>
            <url>https://www.w3.org/Consortium/Legal/copyright-documents-19990405</url>
            <distribution>repo</distribution>
            <comments>Content of core-server/etc</comments>
        </license>
    </licenses>

    <scm>
        <connection>scm:git:git@github.com:jersey/jersey.git</connection>
        <developerConnection>scm:git:git@github.com:eclipse-ee4j/jersey.git</developerConnection>
        <url>https://github.com/eclipse-ee4j/jersey</url>
        <tag>HEAD</tag>
    </scm>

    <organization>
        <name>Eclipse Foundation</name>
        <url>https://www.eclipse.org/org/foundation/</url>
    </organization>

    <build>
        <pluginManagement>
            <plugins>
                <plugin>
                    <groupId>org.glassfish.jersey.tools.plugins</groupId>
                    <artifactId>jersey-doc-modulelist-maven-plugin</artifactId>
                    <version>1.0.1</version>
                </plugin>
                <plugin>
                    <groupId>org.apache.maven.plugins</groupId>
                    <artifactId>maven-enforcer-plugin</artifactId>
                    <version>${enforcer.mvn.plugin.version}</version>
                    <executions>
                        <execution>
                            <id>enforce-versions</id>
                            <goals>
                                <goal>enforce</goal>
                            </goals>
                            <configuration>
                                <rules>
                                    <requireJavaVersion>
                                        <version>${java.version}</version>
                                    </requireJavaVersion>
                                    <dependencyConvergence/>
                                </rules>
                            </configuration>
                        </execution>
                    </executions>
                </plugin>
                <plugin>
                    <groupId>org.codehaus.mojo</groupId>
                    <artifactId>build-helper-maven-plugin</artifactId>
                    <version>${buildhelper.mvn.plugin.version}</version>
                    <executions>
                        <execution>
                            <phase>generate-sources</phase>
                            <goals>
                                <goal>add-source</goal>
                            </goals>
                            <configuration>
                                <sources>
                                    <source>${project.build.directory}/generated-sources/rsrc-gen</source>
                                </sources>
                            </configuration>
                        </execution>
                        <execution>
                            <phase>initialize</phase>
                            <id>parse-version</id>
                            <goals>
                                <goal>parse-version</goal>
                            </goals>
                        </execution>
                    </executions>
                </plugin>
                <plugin>
                    <groupId>com.sun.istack</groupId>
                    <artifactId>istack-commons-maven-plugin</artifactId>
                    <version>${istack.mvn.plugin.version}</version>
                    <executions>
                        <execution>
                            <phase>generate-sources</phase>
                            <goals>
                                <goal>rs-gen</goal>
                            </goals>
                            <configuration>
                                <resources>
                                    <directory>${basedir}/src/main/resources</directory>
                                    <includes>
                                        <include>**/localization.properties</include>
                                    </includes>
                                </resources>
                                <destDir>${project.build.directory}/generated-sources/rsrc-gen</destDir>
                                <localizationUtilitiesPkgName>org.glassfish.jersey.internal.l10n</localizationUtilitiesPkgName>
                            </configuration>
                        </execution>
                    </executions>
                </plugin>
                <plugin>
                    <groupId>org.apache.maven.plugins</groupId>
                    <artifactId>maven-clean-plugin</artifactId>
                    <version>2.5</version>
                </plugin>
                <plugin>
                    <groupId>org.apache.maven.plugins</groupId>
                    <artifactId>maven-compiler-plugin</artifactId>
                    <version>${compiler.mvn.plugin.version}</version>
                    <inherited>true</inherited>
                    <configuration>
                        <source>${java.version}</source>
                        <target>${java.version}</target>
                        <compilerArguments>
                            <!--<Werror />-->
                            <!-- TODO work towards eliminating all warnings in order to be able to enable the -Xlint option -->
                            <!--Xlint/-->
                        </compilerArguments>
                        <showWarnings>false</showWarnings>
                        <fork>false</fork>
                        <excludes>
                            <exclude>module-info.java</exclude>
                        </excludes>
                    </configuration>
                </plugin>
                <plugin>
                    <groupId>org.apache.maven.plugins</groupId>
                    <artifactId>maven-jar-plugin</artifactId>
                    <version>${jar.mvn.plugin.version}</version>
                </plugin>
                <plugin>
                    <groupId>org.apache.maven.plugins</groupId>
                    <artifactId>maven-install-plugin</artifactId>
                    <version>${install.mvn.plugin.version}</version>
                </plugin>
                <plugin>
                    <groupId>org.apache.maven.plugins</groupId>
                    <artifactId>maven-resources-plugin</artifactId>
                    <version>${resources.mvn.plugin.version}</version>
                    <extensions>true</extensions>
                    <!-- Add legal information, NOTICE.md and LINCENSE.md to jars -->
                    <executions>
                        <execution>
                            <!-- copy the files to classes folder for maven-jar/war-plugin to grab it -->
                            <id>copy-legaldocs</id>
                            <goals>
                                <goal>copy-resources</goal>
                            </goals>
                            <phase>process-sources</phase>
                            <configuration>
                                <outputDirectory>${project.build.outputDirectory}</outputDirectory>
                                <resources>
                                    <resource>
                                        <directory>${legal.source.folder}</directory>
                                        <targetPath>META-INF/</targetPath>
                                        <includes>
                                            <include>NOTICE.md</include>
                                            <include>LICENSE.md</include>
                                        </includes>
                                    </resource>
                                </resources>
                            </configuration>
                        </execution>
                        <execution>
                            <!-- copy the files to source folder for maven-source-plugin to grab it -->
                            <id>copy-legaldocs-to-sources</id>
                            <goals>
                                <goal>copy-resources</goal>
                            </goals>
                            <phase>process-sources</phase>
                            <configuration>
                                <outputDirectory>${project.build.directory}/generated-sources/rsrc-gen</outputDirectory>
                                <resources>
                                    <resource>
                                        <directory>${legal.source.folder}</directory>
                                        <targetPath>META-INF/</targetPath>
                                        <includes>
                                            <include>NOTICE.md</include>
                                            <include>LICENSE.md</include>
                                        </includes>
                                    </resource>
                                </resources>
                            </configuration>
                        </execution>
                        <execution>
                            <!-- copy the files to legal folder for felix plugin to grab it -->
                            <id>copy-legaldocs-to-osgi-bundles</id>
                            <goals>
                                <goal>copy-resources</goal>
                            </goals>
                            <phase>process-sources</phase>
                            <configuration>
                                <outputDirectory>${project.build.directory}/legal</outputDirectory>
                                <resources>
                                    <resource>
                                        <directory>${legal.source.folder}</directory>
                                        <targetPath>META-INF/</targetPath>
                                        <includes>
                                            <include>NOTICE.md</include>
                                            <include>LICENSE.md</include>
                                        </includes>
                                    </resource>
                                </resources>
                            </configuration>
                        </execution>
                    </executions>
                </plugin>
                <plugin>
                    <groupId>org.apache.maven.plugins</groupId>
                    <artifactId>maven-surefire-plugin</artifactId>
                    <version>${surefire.mvn.plugin.version}</version>
                    <configuration>
                        <!-- print full stack trace if error -->
                        <trimStackTrace>false</trimStackTrace>
                        <!-- for convenience reasons, 'argLine' should not be overridden in child poms. if needed, a property should be declared and used here -->
                        <argLine>
                            -Xmx${surefire.maxmem.argline}m -Dfile.encoding=UTF8 ${surefire.security.argline} ${surefire.coverage.argline}
                        </argLine>
                        <skipTests>${skip.tests}</skipTests>
                        <properties>
                            <configurationParameters>
                                junit.jupiter.execution.parallel.enabled=true
                                junit.jupiter.execution.parallel.mode.classes.default=same_thread
                                junit.jupiter.execution.parallel.mode.default=same_thread
                            </configurationParameters>
                        </properties>
                        <systemProperties>
                            <property>
                                <name>jersey.config.test.container.port</name>
                                <value>${jersey.config.test.container.port}</value>
                            </property>
                        </systemProperties>
                        <threadCount>124</threadCount>
                    </configuration>
                    <dependencies>
                        <dependency>
                            <groupId>org.apache.maven.surefire</groupId>
                            <artifactId>surefire-logger-api</artifactId>
                            <version>${surefire.mvn.plugin.version}</version>
                            <!-- to get around bug https://github.com/junit-team/junit5/issues/1367 -->
                            <optional>true</optional>
                        </dependency>
                        <dependency>
                            <groupId>org.apache.maven.surefire</groupId>
                            <artifactId>surefire-api</artifactId>
                            <version>${surefire.mvn.plugin.version}</version>
                            <optional>true</optional>
                        </dependency>
                    </dependencies>
                </plugin>
                <plugin>
                    <groupId>org.apache.maven.plugins</groupId>
                    <artifactId>maven-assembly-plugin</artifactId>
                    <version>${assembly.mvn.plugin.version}</version>
                    <configuration>
                        <tarLongFileMode>posix</tarLongFileMode>
                    </configuration>
                </plugin>
                <plugin>
                    <groupId>org.apache.maven.plugins</groupId>
                    <artifactId>maven-dependency-plugin</artifactId>
                    <version>${dependency.mvn.plugin.version}</version>
                </plugin>
                <plugin>
                    <groupId>org.apache.maven.plugins</groupId>
                    <artifactId>maven-javadoc-plugin</artifactId>
                    <version>${javadoc.mvn.plugin.version}</version>
                    <configuration>
                        <doctitle>Jersey ${jersey.version} API Documentation</doctitle>
                        <windowtitle>Jersey ${jersey.version} API</windowtitle>
                        <bottom>
                            <![CDATA[Copyright &#169; 2007-2021,
                                <a href="http://www.oracle.com">Oracle</a>
                                and/or its affiliates.
                                All Rights Reserved. Use is subject to license terms.]]>
                        </bottom>
                        <links>
                            <link>https://jakartaee.github.io/rest/apidocs/3.0.0/</link>
                            <link>https://javaee.github.io/hk2/apidocs/</link>
                        </links>
                        <excludePackageNames>
                            *.internal.*:*.tests.*
                        </excludePackageNames>
                        <sourceFileExcludes>
                            <exclude>bundles/**</exclude>
                            <fileExclude>module-info.java</fileExclude>
                        </sourceFileExcludes>
                        <verbose>true</verbose>
                        <doclint>none</doclint>
                        <maxmemory>256m</maxmemory>
                    </configuration>
                    <executions>
                        <execution>
                            <id>attach-javadocs</id>
                            <phase>package</phase>
                            <goals>
                                <goal>jar</goal>
                            </goals>
                        </execution>
                    </executions>
                </plugin>
                <plugin>
                    <groupId>org.apache.maven.plugins</groupId>
                    <artifactId>maven-source-plugin</artifactId>
                    <version>${source.mvn.plugin.version}</version>
                    <executions>
                        <execution>
                            <id>attach-sources</id>
                            <phase>package</phase>
                            <goals>
                                <goal>jar-no-fork</goal>
                            </goals>
                        </execution>
                    </executions>
                </plugin>
                <plugin>
                    <groupId>org.apache.maven.plugins</groupId>
                    <artifactId>maven-deploy-plugin</artifactId>
                    <version>${deploy.mvn.plugin.version}</version>
                    <configuration>
                        <retryFailedDeploymentCount>10</retryFailedDeploymentCount>
                    </configuration>
                </plugin>
                <plugin>
                    <groupId>org.ops4j.pax.exam</groupId>
                    <artifactId>maven-paxexam-plugin</artifactId>
                    <version>${paxexam.mvn.plugin.version}</version>
                    <executions>
                        <execution>
                            <id>generate-config</id>
                            <goals>
                                <goal>generate-depends-file</goal>
                            </goals>
                        </execution>
                    </executions>
                    <configuration>
                        <options>
                            <platform>felix</platform>
                        </options>
                    </configuration>
                </plugin>
                <plugin>
                    <groupId>org.apache.maven.plugins</groupId>
                    <artifactId>maven-site-plugin</artifactId>
                    <version>${site.mvn.plugin.version}</version>
                </plugin>
                <plugin>
                    <groupId>org.codehaus.mojo</groupId>
                    <artifactId>exec-maven-plugin</artifactId>
                    <version>${exec.mvn.plugin.version}</version>
                    <executions>
                        <execution>
                            <goals>
                                <goal>java</goal>
                            </goals>
                        </execution>
                    </executions>
                </plugin>
                <plugin>
                    <groupId>org.apache.maven.plugins</groupId>
                    <artifactId>maven-jxr-plugin</artifactId>
                    <version>${jxr.mvn.plugin.version}</version>
                    <executions>
                        <execution>
                            <goals>
                                <goal>jxr</goal>
                            </goals>
                            <phase>validate</phase>
                        </execution>
                    </executions>
                </plugin>
                <plugin>
                    <groupId>org.apache.maven.plugins</groupId>
                    <artifactId>maven-checkstyle-plugin</artifactId>
                    <version>${checkstyle.mvn.plugin.version}</version>
                    <configuration>
                        <configLocation>etc/config/checkstyle.xml</configLocation>
                        <suppressionsLocation>etc/config/checkstyle-suppressions.xml</suppressionsLocation>
                        <outputFile>${project.build.directory}/checkstyle/checkstyle-result.xml</outputFile>
                    </configuration>
                    <dependencies>
                        <dependency>
                            <groupId>com.puppycrawl.tools</groupId>
                            <artifactId>checkstyle</artifactId>
                            <version>${checkstyle.version}</version>
                            <exclusions>
                                <!-- MCHECKSTYLE-156 -->
                                <exclusion>
                                    <groupId>com.sun</groupId>
                                    <artifactId>tools</artifactId>
                                </exclusion>
                            </exclusions>
                        </dependency>
                    </dependencies>
                </plugin>
                <plugin>
                    <groupId>org.codehaus.mojo</groupId>
                    <artifactId>findbugs-maven-plugin</artifactId>
                    <version>${findbugs.mvn.plugin.version}</version>
                    <configuration>
                        <skip>${findbugs.skip}</skip>
                        <threshold>${findbugs.threshold}</threshold>
                        <excludeFilterFile>${findbugs.exclude}</excludeFilterFile>
                        <xmlOutput>true</xmlOutput>
                        <findbugsXmlOutput>true</findbugsXmlOutput>
                        <!-- findbugs detector configuration -->
                        <jvmArgs>-Dfindbugs.glassfish.logging.validLoggerPrefixes=${findbugs.glassfish.logging.validLoggerPrefixes}</jvmArgs>
                        <plugins>
                            <plugin>
                                <groupId>org.glassfish.findbugs</groupId>
                                <artifactId>findbugs-logging-detectors</artifactId>
                                <version>${findbugs.glassfish.version}</version>
                            </plugin>
                        </plugins>
                    </configuration>
                    <dependencies>
                        <dependency>
                            <groupId>org.glassfish.findbugs</groupId>
                            <artifactId>findbugs</artifactId>
                            <version>${findbugs.glassfish.version}</version>
                        </dependency>
                    </dependencies>
                </plugin>
                <plugin>
                    <groupId>org.apache.maven.plugins</groupId>
                    <artifactId>maven-failsafe-plugin</artifactId>
                    <version>${failsafe.mvn.plugin.version}</version>
                    <configuration>
                        <!-- print full stack trace if error -->
                        <trimStackTrace>false</trimStackTrace>
                        <skipTests>${skip.tests}</skipTests>
                        <skipITs>${skip.tests}</skipITs>
                        <argLine>${failsafe.coverage.argline}</argLine>
                        <systemProperties>
                            <property>
                                <name>jersey.config.test.container.port</name>
                                <value>${jersey.config.test.container.port}</value>
                            </property>
                        </systemProperties>
                    </configuration>
                    <executions>
                        <execution>
                            <goals>
                                <goal>integration-test</goal>
                                <goal>verify</goal>
                            </goals>
                        </execution>
                    </executions>
                </plugin>
                <plugin>
                    <groupId>org.apache.maven.plugins</groupId>
                    <artifactId>maven-war-plugin</artifactId>
                    <version>${war.mvn.plugin.version}</version>
                    <configuration>
                        <failOnMissingWebXml>false</failOnMissingWebXml>
                    </configuration>
                </plugin>
                <plugin>
                    <groupId>org.apache.maven.plugins</groupId>
                    <artifactId>maven-ear-plugin</artifactId>
                    <version>${ear.mvn.plugin.version}</version>
                </plugin>
                <plugin>
                    <groupId>org.glassfish.embedded</groupId>
                    <artifactId>maven-embedded-glassfish-plugin</artifactId>
                    <version>${gfembedded.mvn.plugin.version}</version>
                </plugin>
                <plugin>
                    <groupId>org.glassfish.copyright</groupId>
                    <artifactId>glassfish-copyright-maven-plugin</artifactId>
                    <configuration>
                        <excludeFile>etc/config/copyright-exclude</excludeFile>
                        <!--svn|mercurial|git - defaults to svn-->
                        <scm>git</scm>
                        <!-- turn on/off debugging -->
                        <debug>false</debug>
                        <!-- skip files not under SCM-->
                        <scmOnly>true</scmOnly>
                        <!-- turn off warnings -->
                        <warn>false</warn>
                        <!-- for use with repair -->
                        <update>false</update>
                        <!-- check that year is correct -->
                        <ignoreYear>false</ignoreYear>
                        <templateFile>etc/config/copyright.txt</templateFile>
                        <bsdTemplateFile>etc/config/edl-copyright.txt</bsdTemplateFile>
                    </configuration>
                </plugin>
                <plugin>
                    <groupId>org.apache.felix</groupId>
                    <artifactId>maven-bundle-plugin</artifactId>
                    <version>${felix.mvn.plugin.version}</version>
                    <extensions>true</extensions>
                    <configuration>
                        <instructions>
                            <_versionpolicy>[$(version;==;$(@)),$(version;+;$(@)))</_versionpolicy>
                            <_nodefaultversion>false</_nodefaultversion>
                            <Include-Resource>{maven-resources},${project.build.directory}/legal</Include-Resource>
                        </instructions>
                    </configuration>
                    <executions>
                        <execution>
                            <id>osgi-bundle</id>
                            <phase>package</phase>
                            <goals>
                                <goal>bundle</goal>
                            </goals>
                        </execution>
                    </executions>
                </plugin>
                <plugin>
                    <groupId>org.codehaus.mojo</groupId>
                    <artifactId>xml-maven-plugin</artifactId>
                    <version>${xml.mvn.plugin.version}</version>
                </plugin>
                <plugin>
                    <groupId>com.sun.tools.xjc.maven2</groupId>
                    <artifactId>maven-jaxb-plugin</artifactId>
                    <version>1.1.1</version>
                </plugin>
                <plugin>
                    <groupId>org.codehaus.mojo</groupId>
                    <artifactId>buildnumber-maven-plugin</artifactId>
                    <version>${buildnumber.mvn.plugin.version}</version>
                </plugin>
                <!-- TODO: remove the old jetty plugin dependencies -->
                <plugin>
                    <groupId>org.mortbay.jetty</groupId>
                    <artifactId>jetty-maven-plugin</artifactId>
                    <version>8.1.8.v20121106</version>
                </plugin>
                <plugin>
                    <groupId>org.eclipse.jetty</groupId>
                    <artifactId>jetty-maven-plugin</artifactId>
                    <version>${jetty.plugin.version}</version>
                </plugin>
                <plugin>
                    <groupId>org.glassfish.build</groupId>
                    <artifactId>gfnexus-maven-plugin</artifactId>
                    <version>0.16</version>
                    <configuration>
                        <stagingRepos>
                            <stagingRepo>
                                <!--
                                    The reference artifact used to identify the right staging repository
                                -->
                                <ref>org.glassfish.jersey:project:${project.version}:pom</ref>
                                <profile>com.sun.jersey</profile>
                            </stagingRepo>
                        </stagingRepos>
                        <!--
                            Temporary till there is a jersey promotion profile
                        -->
                        <promotionProfile>glassfish-integration</promotionProfile>
                        <message>JERSEY-${project.version}</message>
                    </configuration>
                </plugin>
                <plugin>
                    <groupId>org.apache.maven.plugins</groupId>
                    <artifactId>maven-shade-plugin</artifactId>
                    <version>${shade.mvn.plugin.version}</version>
                    <executions>
                        <execution>
                            <id>shade-archive</id>
                            <goals>
                                <goal>shade</goal>
                            </goals>
                            <configuration>
                                <minimizeJar>false</minimizeJar>
                                <filters>
                                    <filter>
                                        <artifact>*:*</artifact>
                                        <excludes>
                                            <exclude>module-info.*</exclude>
                                        </excludes>
                                    </filter>
                                </filters>
                            </configuration>
                        </execution>
                    </executions>
                    <configuration>
                        <shadeTestJar>false</shadeTestJar>
                        <minimizeJar>true</minimizeJar>
                        <promoteTransitiveDependencies>true</promoteTransitiveDependencies>
                        <!-- Do not create reduced pom - jaxrs-ri cannot be built when set to true -->
                        <createDependencyReducedPom>false</createDependencyReducedPom>
                    </configuration>
                </plugin>
                <plugin>
                    <groupId>org.apache.maven.plugins</groupId>
                    <artifactId>maven-antrun-plugin</artifactId>
                    <version>${antrun.mvn.plugin.version}</version>
                    <dependencies>
                        <dependency>
                            <groupId>org.apache.ant</groupId>
                            <artifactId>ant</artifactId>
                            <version>1.10.12</version>
                        </dependency>
                    </dependencies>
                </plugin>
                <plugin>
                    <groupId>org.fortasoft</groupId>
                    <artifactId>gradle-maven-plugin</artifactId>
                    <version>1.0.8</version>
                </plugin>
                <plugin>
                    <groupId>com.github.wvengen</groupId>
                    <artifactId>proguard-maven-plugin</artifactId>
                    <version>${proguard.mvn.plugin.version}</version>
                    <dependencies>
                        <dependency>
                            <groupId>net.sf.proguard</groupId>
                            <artifactId>proguard-base</artifactId>
                            <version>5.1</version><!-- transitive dependency version increased from 5.0 -->
                            <scope>runtime</scope>
                        </dependency>
                    </dependencies>
                </plugin>
            </plugins>
        </pluginManagement>
        <plugins>
            <plugin>
                <groupId>org.commonjava.maven.plugins</groupId>
                <artifactId>directory-maven-plugin</artifactId>
                <version>1.0</version>
                <executions>
                    <execution>
                        <id>directories</id>
                        <goals>
                            <goal>highest-basedir</goal>
                        </goals>
                        <phase>initialize</phase>
                        <configuration>
                            <property>legal.source.folder</property>
                        </configuration>
                    </execution>
                </executions>
            </plugin>
            <plugin>
                <groupId>org.glassfish.jersey.tools.plugins</groupId>
                <artifactId>jersey-doc-modulelist-maven-plugin</artifactId>
                <inherited>false</inherited>
                <configuration>
                    <outputFileName>docs/src/main/docbook/modules.xml</outputFileName>
                    <templateFileName>docs/src/main/docbook/inc/modules.src</templateFileName>
                    <tableHeaderFileName>docs/src/main/docbook/inc/modules_table_header.src</tableHeaderFileName>
                    <tableFooterFileName>docs/src/main/docbook/inc/modules_table_footer.src</tableFooterFileName>
                    <tableRowFileName>docs/src/main/docbook/inc/modules_table_row.src</tableRowFileName>
                    <outputUnmatched>false</outputUnmatched>
                </configuration>
            </plugin>
            <plugin>
                <groupId>org.apache.maven.plugins</groupId>
                <artifactId>maven-enforcer-plugin</artifactId>
            </plugin>
            <plugin>
                <groupId>org.apache.maven.plugins</groupId>
                <artifactId>maven-source-plugin</artifactId>
            </plugin>
            <plugin>
                <groupId>org.apache.maven.plugins</groupId>
                <artifactId>maven-resources-plugin</artifactId>
            </plugin>
            <plugin>
                <groupId>org.codehaus.mojo</groupId>
                <artifactId>build-helper-maven-plugin</artifactId>
                <version>${buildhelper.mvn.plugin.version}</version>
                <configuration>
                    <portNames>
                        <portName>jersey.config.test.container.port</portName>
                        <portName>jersey.config.test.container.stop.port</portName>
                    </portNames>
                </configuration>
                <executions>
                    <execution>
                        <id>reserve-port</id>
                        <phase>process-test-classes</phase> <!-- pre-integration-test -->
                        <goals>
                            <goal>reserve-network-port</goal>
                        </goals>
                    </execution>
                </executions>
            </plugin>
        </plugins>
        <extensions>
            <extension>
                <groupId>org.glassfish</groupId>
                <artifactId>findbugs</artifactId>
                <version>3.2-b06</version>
            </extension>
        </extensions>
    </build>

    <profiles>
        <profile>
            <id>jdk8</id>
            <activation>
                <jdk>1.8</jdk>
            </activation>
            <properties>
                <checkstyle.version>9.3</checkstyle.version>
                <istack.mvn.plugin.version>3.0.9</istack.mvn.plugin.version>
            </properties>
            <build>
                <pluginManagement>
                    <plugins>
                        <plugin>
                            <groupId>org.apache.maven.plugins</groupId>
                            <artifactId>maven-compiler-plugin</artifactId>
                            <inherited>true</inherited>
                            <configuration>
                                <source>${java.version}</source>
                                <target>${java.version}</target>
                                <excludes>
                                    <exclude>module-info.java</exclude>
                                </excludes>
                            </configuration>
                        </plugin>
                    </plugins>
                </pluginManagement>
            </build>
        </profile>
        <profile>
            <id>jdk11+</id>
            <!--
                JDK 9 & 10 is unsupported (as well as <release>9</release>)
                module-info for java.xml.bind is taken from JDK (lib/ct.sym/9-modules)
                and it depends on java.activation which clashes with javax.activation
            -->
            <activation>
                <jdk>[11,)</jdk>
            </activation>
            <build>
                <pluginManagement>
                    <plugins>
                        <plugin>
                            <groupId>org.apache.maven.plugins</groupId>
                            <artifactId>maven-compiler-plugin</artifactId>
                            <inherited>true</inherited>
                            <executions>
<!-- when module.info
                                <execution>
                                    <id>default-compile</id>
                                    <configuration>
                                        compile everything to ensure module-info contains right entries
                                        <release>11</release>
                                    </configuration>
                                </execution>
-->
                                <execution>
                                    <id>base-compile</id>
                                    <goals>
                                        <goal>compile</goal>
                                    </goals>
                                    <!-- recompile everything for target VM except the module-info.java -->
                                    <configuration>
                                        <excludes>
                                            <exclude>module-info.java</exclude>
                                        </excludes>
                                        <source>1.8</source>
                                        <target>1.8</target>
                                    </configuration>
                                </execution>
                            </executions>
                        </plugin>
                    </plugins>
                </pluginManagement>
            </build>
        </profile>
        <profile>
            <!-- Use it with release-perform goal to skip another test run. -->
            <id>testsSkip</id>
            <activation>
                <activeByDefault>false</activeByDefault>
                <!-- this is how to align back with maven standards where property 'skipTests' makes maven-surefire-plugin
                (and also maven-failsafe-plugin) skip tests execution -->
                <property>
                    <name>skipTests</name>
                    <value>true</value>
                </property>
            </activation>
            <properties>
<!--                <release.tests.args>-Dskip.tests=true</release.tests.args>-->
                <skip.tests>true</skip.tests>
                <skip.e2e>true</skip.e2e>
            </properties>
        </profile>
        <profile>
            <id>checkstyleSkip</id>
            <activation>
                <activeByDefault>false</activeByDefault>
            </activation>
            <properties>
                <checkstyle.skip>true</checkstyle.skip>
            </properties>
        </profile>
        <profile>
            <id>findbugsSkip</id>
            <activation>
                <activeByDefault>false</activeByDefault>
            </activation>
            <properties>
                <findbugs.skip>true</findbugs.skip>
            </properties>
        </profile>
        <profile> <!-- tests module will be automatically included unless tests.excluded env variable is set -->
            <id>testsIncluded</id>
            <activation>
                <activeByDefault>false</activeByDefault>
                <property>
                  <name>!tests.excluded</name>
                </property>
            </activation>
            <modules>
                <module>tests</module>
            </modules>
        </profile>
        <profile> <!-- examples module will be automatically included unless examples.excluded env variable is set -->
            <id>examplesIncluded</id>
            <activation>
                <activeByDefault>false</activeByDefault>
                <property>
                    <name>!examples.excluded</name>
                </property>
            </activation>
            <modules>
                <module>examples</module>
            </modules>
        </profile>
        <profile> <!-- bundles module will be automatically included unless bundles.excluded env variable is set -->
            <id>bundlesIncluded</id>
            <activation>
                <activeByDefault>false</activeByDefault>
                <property>
                    <name>!bundles.excluded</name>
                </property>
            </activation>
            <modules>
                <module>bundles</module>
            </modules>
        </profile>
        <profile> <!-- test-framework module will be automatically included unless test-framework.excluded env variable is set -->
            <id>testFrameworkIncluded</id>
            <activation>
                <activeByDefault>false</activeByDefault>
                <property>
                    <name>!test-framework.excluded</name>
                </property>
            </activation>
            <modules>
                <module>test-framework</module>
            </modules>
        </profile>
        <profile>
            <id>pre-release</id>
            <modules>
                <module>docs</module>
            </modules>
            <activation>
                <activeByDefault>false</activeByDefault>
            </activation>
            <build>
                <plugins>
                    <plugin>
                        <groupId>org.apache.maven.plugins</groupId>
                        <artifactId>maven-javadoc-plugin</artifactId>
                    </plugin>
                    <plugin>
                        <groupId>org.apache.maven.plugins</groupId>
                        <artifactId>maven-deploy-plugin</artifactId>
                        <configuration>
                            <skip>true</skip>
                        </configuration>
                    </plugin>
                </plugins>
            </build>
        </profile>
        <profile>
            <id>xdk</id>
            <activation>
                <property>
                    <name>xdk</name>
                </property>
            </activation>
            <build>
                <plugins>
                    <plugin>
                        <!-- add xdk sax parser to the classpath and exclude xerces -->
                        <groupId>org.apache.maven.plugins</groupId>
                        <artifactId>maven-surefire-plugin</artifactId>
                        <inherited>true</inherited>
                        <configuration>
                            <additionalClasspathElements>
                                <additionalClasspathElement>${xdk.absolute.path}</additionalClasspathElement>
                            </additionalClasspathElements>
                            <classpathDependencyExcludes>
                                <classpathDependencyExcludes>xerces:xercesImpl</classpathDependencyExcludes>
                            </classpathDependencyExcludes>
                        </configuration>
                    </plugin>
                    <plugin>
                        <!-- ensure, that the path to the xdk sax parser has been set -->
                        <groupId>org.apache.maven.plugins</groupId>
                        <artifactId>maven-enforcer-plugin</artifactId>
                        <executions>
                            <execution>
                               <id>enforce-property</id>
                               <goals>
                                   <goal>enforce</goal>
                               </goals>
                                <configuration>
                                    <rules>
                                        <requireProperty>
                                            <property>xdk.absolute.path</property>
                                            <message>Property 'xdk.absolute.path' has to be specified.</message>
                                            <regex>.*/xmlparserv2.jar$</regex>
                                            <regexMessage>
                                                Property 'xdk.absolute.path' has to point to the xdk parser jar (xmlparserv2.jar).
                                            </regexMessage>
                                        </requireProperty>
                                    </rules>
                                    <fail>true</fail>
                                </configuration>
                            </execution>
                        </executions>
                    </plugin>
                </plugins>
            </build>
        </profile>
        <profile>
            <id>moxy</id>
            <activation>
                <property>
                    <name>moxy</name>
                </property>
            </activation>
            <dependencies>
                <dependency>
                    <groupId>org.eclipse.persistence</groupId>
                    <artifactId>org.eclipse.persistence.moxy</artifactId>
                    <version>${moxy.version}</version>
                </dependency>
            </dependencies>
            <repositories>
                <repository>
                    <id>eclipselink.repository</id>
                    <name>Eclipse Maven Repository</name>
                    <url>https://www.eclipse.org/downloads/download.php?r=1&amp;nf=1&amp;file=/rt/eclipselink/maven.repo</url>
                    <layout>default</layout>
                </repository>
            </repositories>
        </profile>
        <profile>
            <id>securityOff</id>
            <properties>
                <surefire.security.argline />
            </properties>
        </profile>
        <profile>
            <id>project-info</id>
            <activation>
                <activeByDefault>false</activeByDefault>
            </activation>
            <reporting>
                <plugins>
                    <plugin>
                        <groupId>org.apache.maven.plugins</groupId>
                        <artifactId>maven-project-info-reports-plugin</artifactId>
                        <version>3.1.1</version>
                        <reportSets>
                            <reportSet>
                                <reports>
                                    <report>dependencies</report>
                                    <report>index</report>
                                </reports>
                            </reportSet>
                        </reportSets>
                    </plugin>
                </plugins>
            </reporting>
            <!-- placeholder required for site:stage -->
            <distributionManagement>
                <site>
                    <id>localhost</id>
                    <url>http://localhost</url>
                </site>
            </distributionManagement>
        </profile>
        <profile>
            <id>jdk1.7+</id>
            <activation>
                <jdk>[1.7,)</jdk>
            </activation>
            <build>
                <plugins>
                    <plugin>
                        <groupId>org.apache.maven.plugins</groupId>
                        <artifactId>maven-checkstyle-plugin</artifactId>
                        <executions>
                            <execution>
                                <id>verify</id>
                                <phase>validate</phase>
                                <goals>
                                    <!-- Fail the build if checkstyle rules for contributions are not met. -->
                                    <goal>check</goal>
                                </goals>
                                <configuration>
                                    <configLocation>etc/config/checkstyle-verify.xml</configLocation>
                                    <consoleOutput>true</consoleOutput>
                                    <failOnViolation>true</failOnViolation>
                                    <includeTestSourceDirectory>true</includeTestSourceDirectory>
                                    <excludes>**/module-info.java</excludes>
                                </configuration>
                            </execution>
                        </executions>
                    </plugin>
                </plugins>
            </build>
        </profile>
        <profile>
            <id>sonar</id>
            <properties>
                <!-- Sonar/Reporting settings (heavily inspired at http://www.aheritier.net/maven-failsafe-sonar-and-jacoco-are-in-a-boat/ -->

                <!-- Tells Sonar to use jacoco for coverage results -->
                <sonar.java.coveragePlugin>jacoco</sonar.java.coveragePlugin>

                <!-- Don't let Sonar execute tests. We will ask it to Maven -->
                <sonar.dynamicAnalysis>reuseReports</sonar.dynamicAnalysis>
                <!-- The system property jacoco.outputDir is based on. This won't work for 'sonar:sonar' (see http://jira.codehaus.org/browse/SONAR-3427), as such a property 'jacoco.outputDir' has to be explicitly specified from a command line -->
                <jacoco.outputDir>${session.executionRootDirectory}/target</jacoco.outputDir>
                <!-- Tells Sonar where the Jacoco coverage result file is located for Unit Tests -->
                <sonar.jacoco.reportPath>${jacoco.outputDir}/jacoco.exec</sonar.jacoco.reportPath>
                <!-- Tells Sonar where the Jacoco coverage result file is located for Integration Tests -->
                <sonar.jacoco.itReportPath>${jacoco.outputDir}/jacoco-it.exec</sonar.jacoco.itReportPath>

                <!-- Force JaCoCo to show 0% coverage if the report is missing -->
                <sonar.jacoco.reportMissing.force.zero>true</sonar.jacoco.reportMissing.force.zero>

                <!-- jacoco.agent.*.arg properties are dynamically generated by jacoco:prepare-agent (see bellow) -->
                <surefire.coverage.argline>${jacoco.agent.ut.arg}</surefire.coverage.argline>
                <failsafe.coverage.argline>${jacoco.agent.it.arg}</failsafe.coverage.argline>

                <!-- Maven versions -->
                <jacoco.version>0.7.4.201502262128</jacoco.version>
                <sonar-jacoco-listeners.version>3.2</sonar-jacoco-listeners.version>
                <sonar.version>2.6</sonar.version>
            </properties>
            <dependencies>
                <dependency>
                    <groupId>org.codehaus.sonar-plugins.java</groupId>
                    <artifactId>sonar-jacoco-listeners</artifactId>
                    <version>${sonar-jacoco-listeners.version}</version>
                    <scope>test</scope>
                </dependency>
            </dependencies>
            <build>
                <plugins>
                    <plugin>
                        <groupId>org.jacoco</groupId>
                        <artifactId>jacoco-maven-plugin</artifactId>
                        <version>${jacoco.version}</version>
                        <executions>
                            <!-- Prepares a variable, jacoco.agent.ut.arg, that contains the info to be passed to the JVM hosting the code being tested. -->
                            <execution>
                                <id>prepare-ut-agent</id>
                                <phase>process-test-classes</phase>
                                <goals>
                                    <goal>prepare-agent</goal>
                                </goals>
                                <configuration>
                                    <destFile>${sonar.jacoco.reportPath}</destFile>
                                    <propertyName>jacoco.agent.ut.arg</propertyName>
                                    <append>true</append>
                                </configuration>
                            </execution>
                            <!-- Prepares a variable, jacoco.agent.it.arg, that contains the info to be passed to the JVM hosting the code being tested. -->
                            <execution>
                                <id>prepare-it-agent</id>
                                <phase>pre-integration-test</phase>
                                <goals>
                                    <goal>prepare-agent</goal>
                                </goals>
                                <configuration>
                                    <destFile>${sonar.jacoco.itReportPath}</destFile>
                                    <propertyName>jacoco.agent.it.arg</propertyName>
                                    <append>true</append>
                                </configuration>
                            </execution>

                            <!-- Generate reports which may not be complete as the execution won't consider tests of projects that weren't executed during the build yet --><!-- The good thing is that with every module built, we're ensured that integrity of both jacoco .exec files was preserved -->
                            <execution>
                                <id>jacoco-report-unit-tests</id>
                                <phase>test</phase>
                                <goals>
                                    <goal>report</goal>
                                </goals>
                                <configuration>
                                    <!-- Sets the path to the file which contains the execution data. -->
                                    <dataFile>${sonar.jacoco.reportPath}</dataFile>
                                    <!-- Sets the output directory for the code coverage report. -->
                                    <outputDirectory>${project.build.directory}/jacoco</outputDirectory>
                                </configuration>
                            </execution>
                            <execution>
                                <id>jacoco-report-integration-tests</id>
                                <phase>post-integration-test</phase>
                                <goals>
                                    <goal>report-integration</goal>
                                </goals>
                                <configuration>
                                    <!-- Sets the path to the file which contains the execution data. -->
                                    <dataFile>${sonar.jacoco.itReportPath}</dataFile>
                                    <!-- Sets the output directory for the code coverage report. -->
                                    <outputDirectory>${project.build.directory}/jacoco-it</outputDirectory>
                                </configuration>
                            </execution>
                        </executions>
                    </plugin>
                </plugins>
                <pluginManagement>
                    <plugins>
                        <plugin>
                            <groupId>org.codehaus.mojo</groupId>
                            <artifactId>sonar-maven-plugin</artifactId>
                            <version>${sonar.version}</version>
                        </plugin>
                        <plugin>
                            <groupId>org.apache.maven.plugins</groupId>
                            <artifactId>maven-surefire-plugin</artifactId>
                            <configuration>
                                <!-- If possible (in some modules, this has to be disabled due to https://jira.sonarsource.com/browse/SONARJAVA-728), enable coverage details per JUnit test -->
                                <properties>
                                    <property>
                                        <name>listener</name>
                                        <value>org.sonar.java.jacoco.JUnitListener</value>
                                    </property>
                                </properties>
                            </configuration>
                        </plugin>
                        <plugin>
                            <groupId>org.apache.maven.plugins</groupId>
                            <artifactId>maven-failsafe-plugin</artifactId>
                            <configuration>
                                <!-- Enable coverage details per JUnit test -->
                                <properties>
                                    <property>
                                        <name>listener</name>
                                        <value>org.sonar.java.jacoco.JUnitListener</value>
                                    </property>
                                </properties>
                                <!-- Let's put failsafe reports with surefire to have access to tests failures/success reports in Sonar -->
                                <reportsDirectory>${project.build.directory}/surefire-reports</reportsDirectory>
                            </configuration>
                        </plugin>
                    </plugins>
                </pluginManagement>
            </build>
        </profile>
        <profile>
            <!--
            Profile is aimed to run the build on travis
            due to travis limitations for output (max 4MB) this profile is used along with grep which reduces
            the output.
            However some e2e tests produce output which is not grepped (thus is not visible) and run longer than
            10 minutes which results in the whole build is being murdered by Travis because of death suspection

            the whole build is run as clean install but excludes several e2e tests because of the not grepped output
            -->
            <id>travis_e2e_skip</id>
            <properties>
                <skip.e2e>true</skip.e2e>
            </properties>
        </profile>
        <profile>
            <!--
             Profile is aimed to run the build on travis
            due to travis limitations for output (max 4MB) this profile is used to run e2e tests only.

            the only thing which is happen using profile is run of e2e tests (with additional build)
            everything is already build using travis_e2e_skip profile

            the whole build is run as test -Ptravis_e2e
            -->
            <id>travis_e2e</id>
            <properties>
                <skip.e2e>false</skip.e2e>
                <skip.tests>true</skip.tests>
            </properties>
        </profile>
        <profile>
                <!-- Use -Peclipse_repo to use SNAPSHOTs stored in Eclipse's Nexus instance ("Nightly Builds") -->
                <id>eclipse_repo</id>
            <repositories>
                    <repository>
                        <snapshots>
                            <enabled>true</enabled>
                        </snapshots>
                        <id>repo.jaxrs-api.eclipse.org</id>
                        <name>JAX-RS API Repository - Snapshots</name>
                        <url>https://repo.eclipse.org/content/repositories/jax-rs-api-snapshots</url>
                    </repository>
                </repositories>
        </profile>
        <profile>
            <id>license_check</id>
            <pluginRepositories>
                <pluginRepository>
                    <id>dash-licenses-snapshots</id>
                    <url>https://repo.eclipse.org/content/repositories/dash-licenses-snapshots/</url>
                    <snapshots>
                        <enabled>true</enabled>
                    </snapshots>
                </pluginRepository>
            </pluginRepositories>
            <build>
                <plugins>
                    <plugin>
                        <groupId>org.eclipse.dash</groupId>
                        <artifactId>license-tool-plugin</artifactId>
                        <version>0.0.1-SNAPSHOT</version>
                        <executions>
                            <execution>
                                <id>license-check</id>
                                <goals>
                                    <goal>license-check</goal>
                                </goals>
                                <configuration>
                                    <summary>DEPENDENCIES</summary>
                                    <failWhenReviewNeeded>true</failWhenReviewNeeded>
                                    <reviewSummary>REVIEW_SUMMARY</reviewSummary>
                                </configuration>
                            </execution>
                        </executions>
                    </plugin>
                </plugins>
            </build>
        </profile>
    </profiles>

    <reporting>
        <excludeDefaults>true</excludeDefaults>
        <plugins>
            <plugin>
                <groupId>org.codehaus.mojo</groupId>
                <artifactId>findbugs-maven-plugin</artifactId>
                <version>${findbugs.mvn.plugin.version}</version>
                <reportSets>
                    <reportSet>
                        <configuration>
                            <skip>${findbugs.skip}</skip>
                            <threshold>${findbugs.threshold}</threshold>
                            <excludeFilterFile>${findbugs.exclude}</excludeFilterFile>
                            <findbugsXmlWithMessages>true</findbugsXmlWithMessages>
                            <!-- findbugs detector configuration -->
                            <jvmArgs>-Dfindbugs.glassfish.logging.validLoggerPrefixes=${findbugs.glassfish.logging.validLoggerPrefixes}</jvmArgs>
                            <plugins>
                                <plugin>
                                    <groupId>org.glassfish.findbugs</groupId>
                                    <artifactId>findbugs-logging-detectors</artifactId>
                                    <version>${findbugs.glassfish.version}</version>
                                </plugin>
                            </plugins>
                        </configuration>
                        <reports>
                            <report>findbugs</report>
                        </reports>
                    </reportSet>
                </reportSets>
            </plugin>
            <plugin>
                <groupId>org.apache.maven.plugins</groupId>
                <artifactId>maven-javadoc-plugin</artifactId>
                <version>3.2.0</version>
                <!-- Run this plugin report sets only in the main Jersey pom -->
                <inherited>false</inherited>
                <configuration>
                    <doctitle>Jersey ${jersey.version} API Documentation</doctitle>
                    <windowtitle>Jersey ${jersey.version} API</windowtitle>
                    <bottom>
<<<<<<< HEAD
                        <![CDATA[Copyright &#169; 2007-2022,
=======
                        <![CDATA[Copyright &#169; 2007-2023,
>>>>>>> ad1e0cd4
                            <a href="http://www.oracle.com">Oracle</a>
                            and/or its affiliates.
                            All Rights Reserved. Use is subject to license terms.]]>
                    </bottom>
                    <excludePackageNames>
                        com.sun.ws.rs.ext:*.examples.*:*.internal.*:*.tests.*
                    </excludePackageNames>
                    <links>
                        <link>https://jax-rs.github.io/apidocs/2.1</link>
                        <link>https://javaee.github.io/hk2/apidocs/</link>
                    </links>
                    <doclint>none</doclint>
                    <sourceFileExcludes>
                        <fileExclude>module-info.java</fileExclude>
                    </sourceFileExcludes>
                </configuration>
                <reportSets>
                    <reportSet>
                        <reports>
                            <report>aggregate</report>
                        </reports>
                    </reportSet>
                </reportSets>
            </plugin>

            <!--plugin>
                <groupId>org.apache.maven.plugins</groupId>
                <artifactId>maven-surefire-report-plugin</artifactId>
                <version>2.12</version>
            </plugin-->
            <!--plugin>
                <groupId>org.codehaus.mojo</groupId>
                <artifactId>cobertura-maven-plugin</artifactId>
                <version>2.4</version>
                <configuration>
                    <formats>
                        <format>xml</format>
                        <format>html</format>
                    </formats>
                </configuration>
            </plugin-->

            <plugin>
                <groupId>org.apache.maven.plugins</groupId>
                <artifactId>maven-jxr-plugin</artifactId>
                <version>2.3</version>
                <reportSets>
                    <reportSet>
                        <reports>
                            <report>jxr</report>
                        </reports>
                    </reportSet>
                    <reportSet>
                        <!-- Run this report set only in the main Jersey pom -->
                        <inherited>false</inherited>
                        <reports>
                            <report>aggregate</report>
                        </reports>
                    </reportSet>
                </reportSets>
            </plugin>
            <plugin>
                <groupId>org.apache.maven.plugins</groupId>
                <artifactId>maven-checkstyle-plugin</artifactId>
                <version>${checkstyle.mvn.plugin.version}</version>
                <configuration>
                    <configLocation>etc/config/checkstyle.xml</configLocation>
                    <suppressionsLocation>etc/config/checkstyle-suppressions.xml</suppressionsLocation>
                </configuration>
                <reportSets>
                    <reportSet>
                        <reports>
                            <report>checkstyle</report>
                        </reports>
                    </reportSet>
                </reportSets>
            </plugin>
        </plugins>
    </reporting>

    <modules>
        <module>archetypes</module>
        <module>bom</module>
        <module>connectors</module>
        <module>containers</module>

        <module>core-common</module>
        <module>core-server</module>
        <module>core-client</module>

        <module>ext</module>
        <module>incubator</module>
        <module>inject</module>
        <module>media</module>
        <module>security</module>
    </modules>

    <dependencyManagement>
        <dependencies>
            <dependency>
                <groupId>jakarta.ws.rs</groupId>
                <artifactId>jakarta.ws.rs-api</artifactId>
                <version>${jaxrs.api.impl.version}</version>
            </dependency>
            <dependency>
                <groupId>jakarta.annotation</groupId>
                <artifactId>jakarta.annotation-api</artifactId>
                <version>${jakarta.annotation.version}</version>
            </dependency>

            <dependency>
                <groupId>jakarta.enterprise</groupId>
                <artifactId>jakarta.enterprise.cdi-api</artifactId>
                <version>${cdi.api.version}</version>
            </dependency>

            <dependency>
                <groupId>jakarta.transaction</groupId>
                <artifactId>jakarta.transaction-api</artifactId>
                <version>${jta.api.version}</version>
            </dependency>

            <dependency>
                <groupId>jakarta.activation</groupId>
                <artifactId>jakarta.activation-api</artifactId>
                <version>${jakarta.activation-api.version}</version>
            </dependency>

            <dependency>
                <groupId>com.sun.activation</groupId>
                <artifactId>jakarta.activation</artifactId>
                <version>${jakarta.activation.version}</version>
            </dependency>

            <!--<dependency>
                <groupId>com.google.guava</groupId>
                <artifactId>guava</artifactId>
                <version>${guava.version}</version>
            </dependency>--> <!-- The latest repackaged guava version is 18.0 -->

            <dependency>
                <groupId>org.glassfish.hk2</groupId>
                <artifactId>hk2-locator</artifactId>
                <version>${hk2.version}</version>
            </dependency>
            <dependency>
                <groupId>org.glassfish.hk2</groupId>
                <artifactId>hk2-utils</artifactId>
                <version>${hk2.version}</version>
            </dependency>

            <dependency>
                <groupId>org.glassfish.hk2</groupId>
                <artifactId>hk2-api</artifactId>
                <version>${hk2.version}</version>
                <exclusions>
                    <exclusion>
                        <groupId>jakarta.inject</groupId>
                        <artifactId>jakarta.inject-api</artifactId>
                    </exclusion>
                </exclusions>
            </dependency>
            <dependency>
                <groupId>org.glassfish.hk2</groupId>
                <artifactId>osgi-resource-locator</artifactId>
                <version>1.0.3</version>
            </dependency>
            <dependency>
                <groupId>org.glassfish.main.hk2</groupId>
                <artifactId>hk2-config</artifactId>
                <version>${hk2.config.version}</version>
            </dependency>
            <dependency>
                <groupId>jakarta.inject</groupId>
                <artifactId>jakarta.inject-api</artifactId>
                <version>${jakarta.inject.version}</version>
            </dependency>
            <dependency>
                <groupId>org.glassfish.hk2.external</groupId>
                <artifactId>aopalliance-repackaged</artifactId>
                <version>${hk2.version}</version>
            </dependency>
            <dependency>
                <groupId>org.javassist</groupId>
                <artifactId>javassist</artifactId>
                <version>${javassist.version}</version>
            </dependency>

            <dependency>
                <groupId>org.glassfish.grizzly</groupId>
                <artifactId>grizzly-http-server</artifactId>
                <version>${grizzly2.version}</version>
            </dependency>
            <dependency>
                <groupId>org.glassfish.grizzly</groupId>
                <artifactId>grizzly-http2</artifactId>
                <version>${grizzly2.version}</version>
            </dependency>
            <dependency>
                <groupId>org.glassfish.grizzly</groupId>
                <artifactId>grizzly-http-servlet</artifactId>
                <version>${grizzly2.version}</version>
            </dependency>
            <dependency>
                <groupId>org.glassfish.grizzly</groupId>
                <artifactId>grizzly-websockets</artifactId>
                <version>${grizzly2.version}</version>
            </dependency>
            <dependency>
                <groupId>org.glassfish.grizzly</groupId>
                <artifactId>connection-pool</artifactId>
                <version>${grizzly2.version}</version>
            </dependency>
            <dependency>
                <groupId>org.glassfish.grizzly</groupId>
                <artifactId>grizzly-http-client</artifactId>
                <version>${grizzly.client.version}</version>
            </dependency>
            <dependency>
                <groupId>org.glassfish.grizzly</groupId>
                <artifactId>grizzly-npn-api</artifactId>
                <version>${grizzly.npn.version}</version>
            </dependency>

            <dependency>
                <groupId>io.netty</groupId>
                <artifactId>netty-all</artifactId>
                <version>${netty.version}</version>
            </dependency>

            <dependency>
                <groupId>org.apache.httpcomponents</groupId>
                <artifactId>httpclient</artifactId>
                <version>${httpclient.version}</version>
            </dependency>
            <dependency>
                <groupId>org.apache.httpcomponents.client5</groupId>
                <artifactId>httpclient5</artifactId>
                <version>${httpclient5.version}</version>
            </dependency>

            <dependency>
                <groupId>org.eclipse.jetty</groupId>
                <artifactId>jetty-util</artifactId>
                <version>${jetty.version}</version>
            </dependency>
            <dependency>
                <groupId>org.eclipse.jetty</groupId>
                <artifactId>jetty-client</artifactId>
                <version>${jetty.version}</version>
            </dependency>
            <dependency>
                <groupId>org.eclipse.jetty</groupId>
                <artifactId>jetty-server</artifactId>
                <version>${jetty.version}</version>
            </dependency>
            <dependency>
                <groupId>org.eclipse.jetty</groupId>
                <artifactId>jetty-webapp</artifactId>
                <version>${jetty.version}</version>
            </dependency>

            <dependency>
                <groupId>org.simpleframework</groupId>
                <artifactId>simple-http</artifactId>
                <version>${simple.version}</version>
             </dependency>

            <dependency>
                <groupId>org.simpleframework</groupId>
                <artifactId>simple-transport</artifactId>
                <version>${simple.version}</version>
            </dependency>

            <dependency>
                <groupId>org.simpleframework</groupId>
                <artifactId>simple-common</artifactId>
                <version>${simple.version}</version>
            </dependency>

            <dependency>
                <groupId>org.codehaus.jettison</groupId>
                <artifactId>jettison</artifactId>
                <version>${jettison.version}</version>
                <exclusions>
                    <exclusion>
                        <groupId>stax</groupId>
                        <artifactId>stax-api</artifactId>
                    </exclusion>
                </exclusions>
            </dependency>

            <dependency>
                <groupId>jakarta.xml.bind</groupId>
                <artifactId>jakarta.xml.bind-api</artifactId>
                <version>${jakarta.jaxb.api.version}</version>
            </dependency>

            <dependency>
                <groupId>com.sun.xml.bind</groupId>
                <artifactId>jaxb-impl</artifactId>
                <version>${jaxb.ri.version}</version>
            </dependency>
            <dependency>
                <groupId>com.sun.xml.bind</groupId>
                <artifactId>jaxb-osgi</artifactId>
                <version>${jaxb.ri.version}</version>
            </dependency>

            <dependency>
                <groupId>org.eclipse.persistence</groupId>
                <artifactId>org.eclipse.persistence.moxy</artifactId>
                <version>${moxy.version}</version>
            </dependency>

            <dependency>
                <groupId>jakarta.persistence</groupId>
                <artifactId>jakarta.persistence-api</artifactId>
                <version>${jakarta.persistence.version}</version>
                <scope>provided</scope>
            </dependency>

            <dependency>
                <groupId>jakarta.ejb</groupId>
                <artifactId>jakarta.ejb-api</artifactId>
                <version>${ejb.version}</version>
                <scope>provided</scope>
            </dependency>

            <dependency>
                <groupId>com.fasterxml.jackson.jaxrs</groupId>
                <artifactId>jackson-jaxrs-json-provider</artifactId>
                <version>${jackson.version}</version>
            </dependency>

            <dependency>
                <groupId>com.fasterxml.jackson.jaxrs</groupId>
                <artifactId>jackson-jaxrs-base</artifactId>
                <version>${jackson.version}</version>
            </dependency>

            <dependency>
                <groupId>com.fasterxml.jackson.core</groupId>
                <artifactId>jackson-core</artifactId>
                <version>${jackson.version}</version>
            </dependency>

            <dependency>
                <groupId>com.fasterxml.jackson.core</groupId>
                <artifactId>jackson-databind</artifactId>
                <version>${jackson.version}</version>
            </dependency>

            <dependency>
                <groupId>com.fasterxml.jackson.core</groupId>
                <artifactId>jackson-annotations</artifactId>
                <version>${jackson.version}</version>
            </dependency>

            <dependency>
                <groupId>com.fasterxml.jackson.module</groupId>
                <artifactId>jackson-module-jaxb-annotations</artifactId>
                <version>${jackson.version}</version>
            </dependency>

            <dependency>
                <groupId>com.fasterxml.jackson.module</groupId>
                <artifactId>jackson-module-jakarta-xmlbind-annotations</artifactId>
                <version>${jackson.version}</version>
            </dependency>

            <dependency>
                <groupId>xerces</groupId>
                <artifactId>xercesImpl</artifactId>
                <version>${xerces.version}</version>
            </dependency>

            <dependency>
                <groupId>org.osgi</groupId>
                <artifactId>org.osgi.core</artifactId>
                <version>${osgi.version}</version>
                <scope>provided</scope>
            </dependency>

            <dependency>
                <groupId>org.osgi</groupId>
                <artifactId>org.osgi.compendium</artifactId>
                <version>${osgi.compendium.version}</version>
                <scope>provided</scope>
            </dependency>

            <dependency>
                <groupId>org.osgi</groupId>
                <artifactId>org.osgi.service.cm</artifactId>
                <version>${osgi.service.cm.version}</version>
                <scope>provided</scope>
            </dependency>

            <dependency>
                <groupId>org.glassfish.main.ejb</groupId>
                <artifactId>ejb-container</artifactId>
                <version>${gf.impl.version}</version>
            </dependency>
            <dependency>
                <groupId>org.glassfish.main.common</groupId>
                <artifactId>container-common</artifactId>
                <version>${gf.impl.version}</version>
            </dependency>

            <!-- HV OSGi dependencies. -->
            <dependency>
                <groupId>com.fasterxml</groupId>
                <artifactId>classmate</artifactId>
                <version>${fasterxml.classmate.version}</version>
            </dependency>
            <dependency>
                <groupId>jakarta.el</groupId>
                <artifactId>jakarta.el-api</artifactId>
                <version>${jakarta.el.version}</version>
            </dependency>
            <dependency>
                <groupId>org.glassfish</groupId>
                <artifactId>jakarta.el</artifactId>
                <version>${jakarta.el.impl.version}</version>
            </dependency>

            <dependency>
                <groupId>jakarta.json</groupId>
                <artifactId>jakarta.json-api</artifactId>
                <version>${jakarta.jsonp.version}</version>
            </dependency>
            <dependency>
                <groupId>org.eclipse.parsson</groupId>
                <artifactId>parsson</artifactId>
                <version>${jsonp.ri.version}</version>
            </dependency>
            <dependency>
                <groupId>org.eclipse.parsson</groupId>
                <artifactId>parsson-media</artifactId>
                <version>${jsonp.jaxrs.version}</version>
            </dependency>

            <dependency>
                <groupId>org.hibernate.validator</groupId>
                <artifactId>hibernate-validator</artifactId>
                <version>${validation.impl.version}</version>
            </dependency>

            <dependency>
                <groupId>org.hibernate.validator</groupId>
                <artifactId>hibernate-validator-cdi</artifactId>
                <version>${validation.impl.version}</version>
            </dependency>

            <dependency>
                <groupId>org.ops4j.pax.web</groupId>
                <artifactId>pax-web-jetty-bundle</artifactId>
                <version>${pax.web.version}</version>
            </dependency>
            <dependency>
                <groupId>org.ops4j.pax.web</groupId>
                <artifactId>pax-web-extender-war</artifactId>
                <version>${pax.web.version}</version>
            </dependency>
            <dependency>
                <groupId>org.openjdk.jmh</groupId>
                <artifactId>jmh-core</artifactId>
                <version>${jmh.version}</version>
            </dependency>
            <dependency>
                <groupId>org.openjdk.jmh</groupId>
                <artifactId>jmh-generator-annprocess</artifactId>
                <version>${jmh.version}</version>
            </dependency>
            <dependency>
                <groupId>com.esotericsoftware</groupId>
                <artifactId>kryo</artifactId>
                <version>${kryo.version}</version>
            </dependency>

            <dependency>
                <groupId>commons-logging</groupId>
                <artifactId>commons-logging</artifactId>
                <version>${commons.logging.version}</version>
            </dependency>

            <!-- Weld -->
            <dependency>
                <groupId>org.jboss.weld.se</groupId>
                <artifactId>weld-se-core</artifactId>
                <version>${weld.version}</version>
            </dependency>
            <dependency>
                <groupId>org.jboss.weld.servlet</groupId>
                <artifactId>weld-servlet</artifactId>
                <version>${weld.version}</version>
            </dependency>

            <dependency>
                <groupId>jakarta.validation</groupId>
                <artifactId>jakarta.validation-api</artifactId>
                <version>${jakarta.validation.api.version}</version>
            </dependency>

            <!-- Test scope -->

            <dependency>
                <groupId>org.ops4j.pax.exam</groupId>
                <artifactId>pax-exam</artifactId>
                <version>${pax.exam.version}</version>
                <scope>test</scope>
            </dependency>

            <dependency>
                <groupId>org.ops4j.pax.exam</groupId>
                <artifactId>pax-exam-junit4</artifactId>
                <version>${pax.exam.version}</version>
                <scope>test</scope>
            </dependency>

            <dependency>
                <groupId>org.ops4j.pax.exam</groupId>
                <artifactId>pax-exam-container-forked</artifactId>
                <version>${pax.exam.version}</version>
                <scope>test</scope>
            </dependency>

            <dependency>
                <groupId>org.ops4j.pax.exam</groupId>
                <artifactId>pax-exam-junit-extender-impl</artifactId>
                <version>1.2.4</version>
                <scope>test</scope>
            </dependency>

            <dependency>
                <groupId>org.ops4j.pax.exam</groupId>
                <artifactId>pax-exam-link-mvn</artifactId>
                <version>${pax.exam.version}</version>
                <scope>test</scope>
            </dependency>

            <dependency>
                <groupId>org.mortbay.jetty</groupId>
                <artifactId>jetty</artifactId>
                <version>${jetty.plugin.version}</version>
                <scope>test</scope>
            </dependency>

            <dependency>
                <groupId>org.mortbay.jetty</groupId>
                <artifactId>jetty-util</artifactId>
                <version>${jetty.plugin.version}</version>
                <scope>test</scope>
            </dependency>

            <dependency>
                <groupId>org.mortbay.jetty</groupId>
                <artifactId>servlet-api-2.5</artifactId>
                <version>${jetty.servlet.api.25.version}</version>
                <scope>test</scope>
            </dependency>

            <dependency>
                <groupId>org.junit</groupId>
                <artifactId>junit-bom</artifactId>
                <version>${junit5.version}</version>
                <type>pom</type>
                <scope>import</scope>
            </dependency>
            <dependency>
                <groupId>org.testng</groupId>
                <artifactId>testng</artifactId>
                <version>${testng.version}</version>
                <scope>test</scope>
            </dependency>

            <dependency>
                <groupId>org.hamcrest</groupId>
                <artifactId>hamcrest</artifactId>
                <version>${hamcrest.version}</version>
                <scope>test</scope>
            </dependency>
            <dependency>
                <groupId>org.jmockit</groupId>
                <artifactId>jmockit</artifactId>
                <version>${jmockit.version}</version>
                <scope>test</scope>
            </dependency>
            <dependency>
                <groupId>org.mockito</groupId>
                <artifactId>mockito-core</artifactId>
                <version>${mockito.version}</version>
                <scope>test</scope>
            </dependency>
            <dependency>
                <groupId>org.xmlunit</groupId>
                <artifactId>xmlunit-core</artifactId>
                <version>${xmlunit.version}</version>
                <scope>test</scope>
            </dependency>
            <dependency>
                <groupId>org.bouncycastle</groupId>
                <artifactId>bcprov-jdk15on</artifactId>
                <version>${bouncycastle.version}</version>
                <scope>test</scope>
            </dependency>
            <dependency>
                <groupId>org.bouncycastle</groupId>
                <artifactId>bcmail-jdk15on</artifactId>
                <version>${bouncycastle.version}</version>
                <scope>test</scope>
            </dependency>

            <dependency>
                <groupId>org.apache.felix</groupId>
                <artifactId>org.apache.felix.framework</artifactId>
                <version>${felix.framework.version}</version>
                <scope>test</scope>
            </dependency>

            <dependency>
                <groupId>org.apache.felix</groupId>
                <artifactId>org.apache.felix.eventadmin</artifactId>
                <version>${felix.eventadmin.version}</version>
                <scope>test</scope>
            </dependency>

            <dependency>
                <groupId>org.apache.felix</groupId>
                <artifactId>org.apache.felix.framework.security</artifactId>
                <version>${felix.framework.security.version}</version>
                <scope>test</scope>
            </dependency>

            <dependency>
                <groupId>jakarta.json.bind</groupId>
                <artifactId>jakarta.json.bind-api</artifactId>
                <version>${jsonb.api.version}</version>
            </dependency>

            <dependency>
                <groupId>org.eclipse</groupId>
                <artifactId>yasson</artifactId>
                <version>${yasson.version}</version>
            </dependency>

            <dependency>
               <groupId>com.google.code.gson</groupId>
               <artifactId>gson</artifactId>
               <version>${gson.version}</version>
            </dependency>

            <dependency>
                <groupId>io.opentracing</groupId>
                <artifactId>opentracing-api</artifactId>
                <version>${opentracing.version}</version>
            </dependency>

            <dependency>
                <groupId>io.opentracing</groupId>
                <artifactId>opentracing-util</artifactId>
                <version>${opentracing.version}</version>
            </dependency>

        </dependencies>
    </dependencyManagement>

    <properties>
        <archetype.mvn.plugin.version>3.2.1</archetype.mvn.plugin.version>

        <findbugs.skip>false</findbugs.skip>
        <findbugs.threshold>Low</findbugs.threshold>
        <!-- the exclude file cannot be here directly, as FindBugs would interpret the path as relative to
        each module; the default exclude filter file is at etc/config/findbugs-exclude.xml -->
        <findbugs.exclude />
        <findbugs.glassfish.logging.validLoggerPrefixes>
            jakarta.enterprise
        </findbugs.glassfish.logging.validLoggerPrefixes>
        <java.version>1.8</java.version>
<!--        <jersey.repackaged.prefix>jersey.repackaged</jersey.repackaged.prefix>-->
<!--        <netbeans.hint.license>gf-cddl-gpl</netbeans.hint.license>-->
        <project.build.sourceEncoding>UTF-8</project.build.sourceEncoding>
        <project.reporting.outputEncoding>UTF-8</project.reporting.outputEncoding>
<!--        <release.tests.args>-Dmaven.test.skip=false</release.tests.args>-->
<!--        <release.preparationGoals>clean install</release.preparationGoals>-->
        <skip.e2e>false</skip.e2e>
        <skip.tests>false</skip.tests>
        <xdk.absolute.path />
        <surefire.security.argline />
        <surefire.coverage.argline />
        <surefire.maxmem.argline>1024</surefire.maxmem.argline>
        <failsafe.coverage.argline />
        <server.coverage.argline>${failsafe.coverage.argline}</server.coverage.argline>

        <!-- Versions of Maven plugins -->
        <antrun.mvn.plugin.version>3.1.0</antrun.mvn.plugin.version>
        <assembly.mvn.plugin.version>3.4.2</assembly.mvn.plugin.version>
        <enforcer.mvn.plugin.version>3.1.0</enforcer.mvn.plugin.version>
        <exec.mvn.plugin.version>3.1.0</exec.mvn.plugin.version>
        <buildhelper.mvn.plugin.version>3.3.0</buildhelper.mvn.plugin.version>
        <buildnumber.mvn.plugin.version>3.0.0</buildnumber.mvn.plugin.version>
        <checkstyle.mvn.plugin.version>3.1.2</checkstyle.mvn.plugin.version>
        <checkstyle.version>10.3.2</checkstyle.version>
        <compiler.mvn.plugin.version>3.8.0</compiler.mvn.plugin.version>
        <dependency.mvn.plugin.version>3.3.0</dependency.mvn.plugin.version>
        <deploy.mvn.plugin.version>3.0.0-M2</deploy.mvn.plugin.version>
        <ear.mvn.plugin.version>3.2.0</ear.mvn.plugin.version>
        <failsafe.mvn.plugin.version>3.0.0-M7</failsafe.mvn.plugin.version>
        <felix.mvn.plugin.version>5.1.8</felix.mvn.plugin.version>
        <findbugs.mvn.plugin.version>3.0.5</findbugs.mvn.plugin.version>
        <gfembedded.mvn.plugin.version>5.1</gfembedded.mvn.plugin.version>
        <install.mvn.plugin.version>3.0.1</install.mvn.plugin.version>
        <istack.mvn.plugin.version>4.1.1</istack.mvn.plugin.version>
        <jar.mvn.plugin.version>3.2.2</jar.mvn.plugin.version>
        <javadoc.mvn.plugin.version>3.4.0</javadoc.mvn.plugin.version>
        <jxr.mvn.plugin.version>3.2.0</jxr.mvn.plugin.version>
        <paxexam.mvn.plugin.version>1.2.4</paxexam.mvn.plugin.version>
        <proguard.mvn.plugin.version>2.6.0</proguard.mvn.plugin.version>
        <resources.mvn.plugin.version>3.3.0</resources.mvn.plugin.version>
        <shade.mvn.plugin.version>3.3.0</shade.mvn.plugin.version>
        <site.mvn.plugin.version>3.9.1</site.mvn.plugin.version>
        <source.mvn.plugin.version>3.2.1</source.mvn.plugin.version>
        <surefire.mvn.plugin.version>3.0.0-M7</surefire.mvn.plugin.version>
        <war.mvn.plugin.version>3.3.2</war.mvn.plugin.version>
        <wiremock.mvn.plugin.version>2.9.0</wiremock.mvn.plugin.version>
        <xml.mvn.plugin.version>1.0.2</xml.mvn.plugin.version>
        <!-- END of Versions of Maven plugins -->

        <!-- Dependency versions -->
        <jersey.version>${project.version}</jersey.version>
        <arquillian.version>1.7.0.Alpha13</arquillian.version>
        <arquillian.weld.version>3.0.1.Final</arquillian.weld.version>
        <!-- asm is now source integrated - keeping this property to see the version -->
        <!-- see core-server/src/main/java/jersey/repackaged/asm/.. -->
        <asm.version>9.4</asm.version>
        <bnd.plugin.version>2.3.6</bnd.plugin.version>

        <bouncycastle.version>1.68</bouncycastle.version>
        <commons.io.version>2.11.0</commons.io.version>
        <commons-lang3.version>3.3.2</commons-lang3.version>
        <commons.logging.version>1.2</commons.logging.version>
        <fasterxml.classmate.version>1.5.1</fasterxml.classmate.version>
        <felix.eventadmin.version>1.6.4</felix.eventadmin.version>
        <felix.framework.security.version>2.8.3</felix.framework.security.version>
        <felix.framework.version>7.0.5</felix.framework.version>
        <findbugs.glassfish.version>1.7</findbugs.glassfish.version>
        <freemarker.version>2.3.31</freemarker.version>
        <gae.version>1.9.98</gae.version>
        <groovy.version>4.0.6</groovy.version>
        <gson.version>2.9.0</gson.version>

        <!--versions, extracted here due to maven-enforcer-plugin -->
        <commons.codec.version>1.15</commons.codec.version>
        <com.uber.jaeger.version>0.27.0</com.uber.jaeger.version>
        <org.codehaus.gmavenplus.version>1.13.1</org.codehaus.gmavenplus.version>
        <!-- end of versions extracted here due to maven-enforcer-plugin -->

        <!-- microprofile -->
        <microprofile.config.version>3.0</microprofile.config.version>
        <microprofile.rest.client.version>3.0</microprofile.rest.client.version>
        <helidon.config.version>3.0.0-M1</helidon.config.version>
        <smallrye.config.version>3.0.0-RC1</smallrye.config.version>

        <guava.version>31.1-jre</guava.version>
        <hamcrest.version>2.2</hamcrest.version>
        <!--<helidon.version>1.4.9</helidon.version>-->
        <helidon.jersey.connector.version>3.0.2</helidon.jersey.connector.version>
        <xmlunit.version>2.9.0</xmlunit.version>
        <hk2.osgi.version>org.glassfish.hk2.*;version="[2.5,4)"</hk2.osgi.version>
        <hk2.jvnet.osgi.version>org.jvnet.hk2.*;version="[2.5,4)"</hk2.jvnet.osgi.version>
        <httpclient.version>4.5.13</httpclient.version>
        <httpclient5.version>5.2.1</httpclient5.version>
        <jackson.version>2.14.1</jackson.version>
        <javassist.version>3.29.0-GA</javassist.version>
        <jboss.logging.version>3.4.2.Final</jboss.logging.version>
        <jersey1.version>1.19.3</jersey1.version>
        <jersey1.last.final.version>${jersey1.version}</jersey1.last.final.version>
        <jettison.version>1.3.7</jettison.version> <!-- TODO: 1.3.8 doesn't work; AbstractJsonTest complexBeanWithAttributes -->
        <jmh.version>1.35</jmh.version>
        <jmockit.version>1.49</jmockit.version>
        <junit4.version>4.13.2</junit4.version>
        <junit5.version>5.9.1</junit5.version>
        <junit-platform-suite.version>1.9.1</junit-platform-suite.version>
        <kryo.version>4.0.2</kryo.version>
        <mockito.version>3.12.4</mockito.version> <!-- CQ 17673 -->
        <mustache.version>0.9.10</mustache.version>
        <netty.version>4.1.79.Final</netty.version>
        <opentracing.version>0.33.0</opentracing.version>
        <osgi.version>6.0.0</osgi.version>
        <osgi.framework.version>1.10.0</osgi.framework.version>
        <osgi.compendium.version>5.0.0</osgi.compendium.version>
        <osgi.service.cm.version>1.6.0</osgi.service.cm.version>
        <pax.exam.version>4.13.4</pax.exam.version>
        <pax.web.version>0.7.4</pax.web.version><!-- TODO: UPGRADE! -->
        <reactive.streams.version>1.0.4</reactive.streams.version>
        <rxjava.version>1.3.8</rxjava.version>
        <rxjava2.version>2.2.21</rxjava2.version>
        <simple.version>6.0.1</simple.version>
        <slf4j.version>2.0.3</slf4j.version>
        <spring6.version>6.0.0-M3</spring6.version>
        <testng.version>7.6.1</testng.version>
        <testng6.version>6.9.13.6</testng6.version>
        <!-- Jakartified, eligible for CQ -->
        <weld.version>4.0.2.Final</weld.version>
        <weld3.version>3.1.7.SP1</weld3.version>
        <validation.impl.version>7.0.5.Final</validation.impl.version>
        <!-- END of Jakartified, eligible for CQ -->
        <wiremock.version>2.27.2</wiremock.version>
        <xerces.version>2.12.2</xerces.version>

        <!-- Graal VM       -->
        <graalvm.version>20.3.2</graalvm.version>

        <!-- do not need CQs (below this line till the end of version properties)-->
        <gf.impl.version>6.2.5</gf.impl.version>
        <hk2.config.version>6.2.5</hk2.config.version>
        <!-- Jakartified -->
        <cdi.api.version>3.0.0</cdi.api.version>
        <cdi.osgi.version>jakarta.enterprise.*;version="[3.0,5)"</cdi.osgi.version>
        <ejb.version>4.0.1</ejb.version>
        <grizzly2.version>3.0.1</grizzly2.version>
        <grizzly.client.version>1.16</grizzly.client.version>
        <grizzly.npn.version>2.0.0</grizzly.npn.version>
        <hk2.version>3.0.3</hk2.version>
        <jsp.version>3.0.0</jsp.version>
        <jstl.version>2.0.0</jstl.version>
        <jta.api.version>2.0.1</jta.api.version>
        <servlet5.version>5.0.0</servlet5.version>
        <istack.commons.runtime.version>4.0.0</istack.commons.runtime.version>
        <jakarta.activation-api.version>2.0.1</jakarta.activation-api.version>
        <jakarta.activation.version>2.0.1</jakarta.activation.version>
        <jakarta.el.version>4.0.0</jakarta.el.version>
        <jakarta.el.impl.version>4.0.2</jakarta.el.impl.version>
        <jakarta.annotation.osgi.version>jakarta.annotation.*;version="[2.0,3)"</jakarta.annotation.osgi.version>
        <jakarta.annotation.version>2.0.0</jakarta.annotation.version>
        <jakarta.inject.version>2.0.1</jakarta.inject.version>
        <jakarta.interceptor.version>2.0.1</jakarta.interceptor.version>
        <jakarta.jsonp.version>2.0.2</jakarta.jsonp.version>
        <jakarta.persistence.version>3.0.0</jakarta.persistence.version>
        <jakarta.validation.api.version>3.0.0</jakarta.validation.api.version> <!--Can't be updated to 3.0.1 /OSGi incompatibility with JDK 1.8 -->
        <jakarta.jaxb.api.version>3.0.1</jakarta.jaxb.api.version>
        <jaxb.ri.version>3.0.2</jaxb.ri.version>
        <jaxrs.api.spec.version>3.0</jaxrs.api.spec.version>
        <jaxrs.api.impl.version>3.0.0</jaxrs.api.impl.version>
        <jetty.osgi.version>org.eclipse.jetty.*;version="[11,15)"</jetty.osgi.version>
        <jetty.version>11.0.12</jetty.version>
        <jetty9.version>9.4.49.v20220914</jetty9.version>
        <jetty.plugin.version>11.0.12</jetty.plugin.version>
        <jetty.servlet.api.25.version>6.1.14</jetty.servlet.api.25.version>
        <jsonb.api.version>2.0.0</jsonb.api.version>
        <jsonp.ri.version>1.0.0</jsonp.ri.version>
        <jsonp.jaxrs.version>1.0.0</jsonp.jaxrs.version>
        <moxy.version>3.0.2</moxy.version>
        <yasson.version>2.0.4</yasson.version>
        <!-- END of Jakartified -->

        <javax.annotation.version>1.3.2</javax.annotation.version> <!--Deprecated, used only for @generated annotation in perf tests -->
        <mimepull.version>1.9.13</mimepull.version>
    </properties>
</project><|MERGE_RESOLUTION|>--- conflicted
+++ resolved
@@ -1482,11 +1482,7 @@
                     <doctitle>Jersey ${jersey.version} API Documentation</doctitle>
                     <windowtitle>Jersey ${jersey.version} API</windowtitle>
                     <bottom>
-<<<<<<< HEAD
-                        <![CDATA[Copyright &#169; 2007-2022,
-=======
                         <![CDATA[Copyright &#169; 2007-2023,
->>>>>>> ad1e0cd4
                             <a href="http://www.oracle.com">Oracle</a>
                             and/or its affiliates.
                             All Rights Reserved. Use is subject to license terms.]]>
