<?xml version="1.0" encoding="UTF-8"?>
<!--

    Copyright (c) 2010, 2022 Oracle and/or its affiliates. All rights reserved.

    This program and the accompanying materials are made available under the
    terms of the Eclipse Public License v. 2.0, which is available at
    http://www.eclipse.org/legal/epl-2.0.

    This Source Code may also be made available under the following Secondary
    Licenses when the conditions for such availability set forth in the
    Eclipse Public License v. 2.0 are satisfied: GNU General Public License,
    version 2 with the GNU Classpath Exception, which is available at
    https://www.gnu.org/software/classpath/license.html.

    SPDX-License-Identifier: EPL-2.0 OR GPL-2.0 WITH Classpath-exception-2.0

-->

<project xmlns="http://maven.apache.org/POM/4.0.0" xmlns:xsi="http://www.w3.org/2001/XMLSchema-instance" xsi:schemaLocation="http://maven.apache.org/POM/4.0.0 http://maven.apache.org/maven-v4_0_0.xsd">
    <modelVersion>4.0.0</modelVersion>

    <parent>
        <groupId>org.eclipse.ee4j</groupId>
        <artifactId>project</artifactId>
        <version>1.0.7</version>
    </parent>

    <groupId>org.glassfish.jersey</groupId>
    <artifactId>project</artifactId>
    <packaging>pom</packaging>
    <version>3.1.0-SNAPSHOT</version>
    <name>jersey</name>
    <description>
        Eclipse Jersey is the open source (under dual EPL+GPL license) Jakarta RESTful WebServices 3.0
        production quality Reference Implementation for building RESTful Web Services.
    </description>

    <url>https://projects.eclipse.org/projects/ee4j.jersey</url>

    <!-- prerequisites -->

    <issueManagement>
        <system>JIRA</system>
        <url>https://github.com/eclipse-ee4j/jersey/issues</url>
    </issueManagement>

    <ciManagement>
        <system>Hudson</system>
        <url>http://hudson.glassfish.org/job/Jersey-trunk-multiplatform/</url>
    </ciManagement>

    <inceptionYear>2010</inceptionYear>

    <mailingLists>
        <mailingList>
            <name>Users List</name>
            <post>jersey-dev@eclipse.org</post>
        </mailingList>
    </mailingLists>

    <developers>
        <developer>
            <name>Jorge Bescos Gascon</name>
            <organization>Oracle Corporation</organization>
            <organizationUrl>http://www.oracle.com/</organizationUrl>
        </developer>
        <developer>
            <name>Lukas Jungmann</name>
            <organization>Oracle Corporation</organization>
            <organizationUrl>http://www.oracle.com/</organizationUrl>
        </developer>
        <developer>
            <name>Dmitry Kornilov</name>
            <organization>Oracle Corporation</organization>
            <organizationUrl>http://www.oracle.com/</organizationUrl>
            <url>https://dmitrykornilov.net</url>
        </developer>
        <developer>
            <name>David Kral</name>
            <organization>Oracle Corporation</organization>
            <organizationUrl>http://www.oracle.com/</organizationUrl>
        </developer>
        <developer>
            <name>Tomas Kraus</name>
            <organization>Oracle Corporation</organization>
            <organizationUrl>http://www.oracle.com/</organizationUrl>
        </developer>
        <developer>
            <name>Tomas Langer</name>
            <organization>Oracle Corporation</organization>
            <organizationUrl>http://www.oracle.com/</organizationUrl>
        </developer>
        <developer>
            <name>Maxim Nesen</name>
            <organization>Oracle Corporation</organization>
            <organizationUrl>http://www.oracle.com/</organizationUrl>
        </developer>
        <developer>
            <name>Santiago Pericas-Geertsen</name>
            <organization>Oracle Corporation</organization>
            <organizationUrl>http://www.oracle.com/</organizationUrl>
        </developer>
        <developer>
            <name>Jan Supol</name>
            <organization>Oracle Corporation</organization>
            <organizationUrl>http://www.oracle.com/</organizationUrl>
            <url>http://blog.supol.info</url>
        </developer>
    </developers>

    <contributors>
        <contributor>
            <name>Petr Bouda</name>
        </contributor>
        <contributor>
            <name>Pavel Bucek</name>
            <organization>Oracle Corporation</organization>
            <url>http://u-modreho-kralika.net/</url>
        </contributor>
        <contributor>
            <name>Michal Gajdos</name>
            <url>http://blog.dejavu.sk</url>
        </contributor>
        <contributor>
            <name>Petr Janouch</name>
        </contributor>
        <contributor>
            <name>Libor Kramolis</name>
        </contributor>
        <contributor>
            <name>Adam Lindenthal</name>
        </contributor>
        <contributor>
            <name>Jakub Podlesak</name>
            <organization>Oracle Corporation</organization>
            <organizationUrl>http://www.oracle.com/</organizationUrl>
        </contributor>
        <contributor>
            <name>Marek Potociar</name>
        </contributor>
        <contributor>
            <name>Stepan Vavra</name>
        </contributor>
    </contributors>

    <licenses>
        <license>
            <name>EPL 2.0</name>
            <url>http://www.eclipse.org/legal/epl-2.0</url>
            <distribution>repo</distribution>
            <comments>Except for 3rd content and examples.
                      See also https://github.com/eclipse-ee4j/jersey/blob/master/NOTICE.md</comments>
        </license>
        <license>
            <name>GPL2 w/ CPE</name>
            <url>https://www.gnu.org/software/classpath/license.html</url>
            <distribution>repo</distribution>
            <comments>Except for 3rd content and examples.
                      See also https://github.com/eclipse-ee4j/jersey/blob/master/NOTICE.md</comments>
        </license>
        <license>
            <name>EDL 1.0</name>
            <url>http://www.eclipse.org/org/documents/edl-v10.php</url>
            <distribution>repo</distribution>
            <comments>The examples except bookstore-webapp example</comments>
        </license>
        <license>
            <name>BSD 2-Clause</name>
            <url>https://opensource.org/licenses/BSD-2-Clause</url>
            <distribution>repo</distribution>
            <comments>The bookstore-webapp example</comments>
        </license>
        <license>
            <name>Apache License, 2.0</name>
            <url>http://www.apache.org/licenses/LICENSE-2.0.html</url>
            <distribution>repo</distribution>
            <comments>Google Guava @ org.glassfish.jersey.internal.guava,
                      Dropwizard Monitoring inspired classes @ org.glassfish.jersey.server.internal.monitoring.core,
                      Hibernate Validation classes @ org.glassfish.jersey.server.validation.internal.hibernate, and
                      Jackson JAX-RS Providers @ org.glassfish.jersey.jackson.internal.jackson.jaxrs</comments>
        </license>
        <license>
            <name>Public Domain</name>
            <url>https://creativecommons.org/publicdomain/zero/1.0/</url>
            <distribution>repo</distribution>
            <comments>JSR-166 Extension to JEP 266 @ org.glassfish.jersey.internal.jsr166</comments>
        </license>
        <license>
            <name>Modified BSD</name>
            <url>https://asm.ow2.io/license.html</url>
            <distribution>repo</distribution>
            <comments>ASM @ jersey.repackaged.org.objectweb.asm</comments>
        </license>
        <license>
            <name>jQuery license</name>
            <url>jquery.org/license</url>
            <distribution>repo</distribution>
            <comments>jQuery v1.12.4</comments>
        </license>
        <license>
            <name>MIT license</name>
            <url>http://www.opensource.org/licenses/mit-license.php</url>
            <distribution>repo</distribution>
            <comments>AngularJS, Bootstrap v3.3.7,
                      jQuery Barcode plugin 0.3, KineticJS v4.7.1</comments>
        </license>
        <license>
            <name>W3C license</name>
            <url>https://www.w3.org/Consortium/Legal/copyright-documents-19990405</url>
            <distribution>repo</distribution>
            <comments>Content of core-server/etc</comments>
        </license>
    </licenses>

    <scm>
        <connection>scm:git:git@github.com:jersey/jersey.git</connection>
        <developerConnection>scm:git:git@github.com:eclipse-ee4j/jersey.git</developerConnection>
        <url>https://github.com/eclipse-ee4j/jersey</url>
        <tag>HEAD</tag>
    </scm>

    <organization>
        <name>Eclipse Foundation</name>
        <url>https://www.eclipse.org/org/foundation/</url>
    </organization>

    <build>
        <pluginManagement>
            <plugins>
                <plugin>
                    <groupId>org.glassfish.jersey.tools.plugins</groupId>
                    <artifactId>jersey-doc-modulelist-maven-plugin</artifactId>
                    <version>1.0.1</version>
                </plugin>
                <plugin>
                    <groupId>org.apache.maven.plugins</groupId>
                    <artifactId>maven-enforcer-plugin</artifactId>
                    <version>3.0.0-M2</version>
                    <executions>
                        <execution>
                            <id>enforce-versions</id>
                            <goals>
                                <goal>enforce</goal>
                            </goals>
                            <configuration>
                                <rules>
                                    <requireJavaVersion>
                                        <version>${java.version}</version>
                                    </requireJavaVersion>
                                </rules>
                            </configuration>
                        </execution>
                    </executions>
                </plugin>
                <plugin>
                    <groupId>org.codehaus.mojo</groupId>
                    <artifactId>build-helper-maven-plugin</artifactId>
                    <version>3.0.0</version>
                    <executions>
                        <execution>
                            <phase>generate-sources</phase>
                            <goals>
                                <goal>add-source</goal>
                            </goals>
                            <configuration>
                                <sources>
                                    <source>${project.build.directory}/generated-sources/rsrc-gen</source>
                                </sources>
                            </configuration>
                        </execution>
                        <execution>
                            <phase>initialize</phase>
                            <id>parse-version</id>
                            <goals>
                                <goal>parse-version</goal>
                            </goals>
                        </execution>
                    </executions>
                </plugin>
                <plugin>
                    <groupId>com.sun.istack</groupId>
                    <artifactId>istack-commons-maven-plugin</artifactId>
                    <version>3.0.8</version>
                    <executions>
                        <execution>
                            <phase>generate-sources</phase>
                            <goals>
                                <goal>rs-gen</goal>
                            </goals>
                            <configuration>
                                <resources>
                                    <directory>${basedir}/src/main/resources</directory>
                                    <includes>
                                        <include>**/localization.properties</include>
                                    </includes>
                                </resources>
                                <destDir>${project.build.directory}/generated-sources/rsrc-gen</destDir>
                                <localizationUtilitiesPkgName>org.glassfish.jersey.internal.l10n</localizationUtilitiesPkgName>
                            </configuration>
                        </execution>
                    </executions>
                </plugin>
                <plugin>
                    <groupId>org.apache.maven.plugins</groupId>
                    <artifactId>maven-clean-plugin</artifactId>
                    <version>2.5</version>
                </plugin>
                <plugin>
                    <groupId>org.apache.maven.plugins</groupId>
                    <artifactId>maven-compiler-plugin</artifactId>
                    <version>3.8.0</version>
                    <inherited>true</inherited>
                    <configuration>
                        <source>${java.version}</source>
                        <target>${java.version}</target>
                        <compilerArguments>
                            <!--<Werror />-->
                            <!-- TODO work towards eliminating all warnings in order to be able to enable the -Xlint option -->
                            <!--Xlint/-->
                        </compilerArguments>
                        <showWarnings>false</showWarnings>
                        <fork>false</fork>
                        <excludes>
                            <exclude>module-info.java</exclude>
                        </excludes>
                    </configuration>
                </plugin>
                <plugin>
                    <groupId>org.apache.maven.plugins</groupId>
                    <artifactId>maven-jar-plugin</artifactId>
                    <version>3.2.0</version>
                </plugin>
                <plugin>
                    <groupId>org.apache.maven.plugins</groupId>
                    <artifactId>maven-install-plugin</artifactId>
                    <version>2.5.2</version>
                </plugin>
                <plugin>
                    <groupId>org.apache.maven.plugins</groupId>
                    <artifactId>maven-resources-plugin</artifactId>
                    <version>2.6</version>
                    <extensions>true</extensions>
                    <!-- Add legal information, NOTICE.md and LINCENSE.md to jars -->
                    <executions>
                        <execution>
                            <!-- copy the files to classes folder for maven-jar/war-plugin to grab it -->
                            <id>copy-legaldocs</id>
                            <goals>
                                <goal>copy-resources</goal>
                            </goals>
                            <phase>process-sources</phase>
                            <configuration>
                                <outputDirectory>${project.build.outputDirectory}</outputDirectory>
                                <resources>
                                    <resource>
                                        <directory>${legal.source.folder}</directory>
                                        <targetPath>META-INF/</targetPath>
                                        <includes>
                                            <include>NOTICE.md</include>
                                            <include>LICENSE.md</include>
                                        </includes>
                                    </resource>
                                </resources>
                            </configuration>
                        </execution>
                        <execution>
                            <!-- copy the files to source folder for maven-source-plugin to grab it -->
                            <id>copy-legaldocs-to-sources</id>
                            <goals>
                                <goal>copy-resources</goal>
                            </goals>
                            <phase>process-sources</phase>
                            <configuration>
                                <outputDirectory>${project.build.directory}/generated-sources/rsrc-gen</outputDirectory>
                                <resources>
                                    <resource>
                                        <directory>${legal.source.folder}</directory>
                                        <targetPath>META-INF/</targetPath>
                                        <includes>
                                            <include>NOTICE.md</include>
                                            <include>LICENSE.md</include>
                                        </includes>
                                    </resource>
                                </resources>
                            </configuration>
                        </execution>
                        <execution>
                            <!-- copy the files to legal folder for felix plugin to grab it -->
                            <id>copy-legaldocs-to-osgi-bundles</id>
                            <goals>
                                <goal>copy-resources</goal>
                            </goals>
                            <phase>process-sources</phase>
                            <configuration>
                                <outputDirectory>${project.build.directory}/legal</outputDirectory>
                                <resources>
                                    <resource>
                                        <directory>${legal.source.folder}</directory>
                                        <targetPath>META-INF/</targetPath>
                                        <includes>
                                            <include>NOTICE.md</include>
                                            <include>LICENSE.md</include>
                                        </includes>
                                    </resource>
                                </resources>
                            </configuration>
                        </execution>
                    </executions>
                </plugin>
                <plugin>
                    <groupId>org.apache.maven.plugins</groupId>
                    <artifactId>maven-surefire-plugin</artifactId>
                    <version>${surefire.version}</version>
                    <configuration>
                        <!-- print full stack trace if error -->
                        <trimStackTrace>false</trimStackTrace>
                        <!-- for convenience reasons, 'argLine' should not be overridden in child poms. if needed, a property should be declared and used here -->
                        <argLine>
                            -Xmx${surefire.maxmem.argline}m -Dfile.encoding=UTF8 ${surefire.security.argline} ${surefire.coverage.argline}
                        </argLine>
                        <skipTests>${skip.tests}</skipTests>
                    </configuration>
                    <dependencies>
                        <dependency>
                            <groupId>org.apache.maven.surefire</groupId>
                            <artifactId>surefire-logger-api</artifactId>
                            <version>${surefire.version}</version>
                            <!-- to get around bug https://github.com/junit-team/junit5/issues/1367 -->
                            <optional>true</optional>
                        </dependency>
                        <dependency>
                            <groupId>org.apache.maven.surefire</groupId>
                            <artifactId>surefire-api</artifactId>
                            <version>${surefire.version}</version>
                            <optional>true</optional>
                        </dependency>
                    </dependencies>
                </plugin>
                <plugin>
                    <groupId>org.apache.maven.plugins</groupId>
                    <artifactId>maven-assembly-plugin</artifactId>
                    <version>2.4</version>
                    <configuration>
                        <tarLongFileMode>gnu</tarLongFileMode>
                    </configuration>
                </plugin>
                <plugin>
                    <groupId>org.apache.maven.plugins</groupId>
                    <artifactId>maven-dependency-plugin</artifactId>
                    <version>3.1.2</version>
                </plugin>
                <plugin>
                    <groupId>org.apache.maven.plugins</groupId>
                    <artifactId>maven-javadoc-plugin</artifactId>
                    <version>3.2.0</version>
                    <configuration>
                        <doctitle>Jersey ${jersey.version} API Documentation</doctitle>
                        <windowtitle>Jersey ${jersey.version} API</windowtitle>
                        <bottom>
                            <![CDATA[Copyright &#169; 2007-2021,
                                <a href="http://www.oracle.com">Oracle</a>
                                and/or its affiliates.
                                All Rights Reserved. Use is subject to license terms.]]>
                        </bottom>
                        <links>
                            <link>https://jakartaee.github.io/rest/apidocs/3.0.0/</link>
                            <link>https://javaee.github.io/hk2/apidocs/</link>
                        </links>
                        <excludePackageNames>
                            *.internal.*:*.tests.*
                        </excludePackageNames>
                        <sourceFileExcludes>
                            <exclude>bundles/**</exclude>
                            <fileExclude>module-info.java</fileExclude>
                        </sourceFileExcludes>
                        <verbose>true</verbose>
                        <doclint>none</doclint>
                        <maxmemory>256m</maxmemory>
                    </configuration>
                    <executions>
                        <execution>
                            <id>attach-javadocs</id>
                            <phase>package</phase>
                            <goals>
                                <goal>jar</goal>
                            </goals>
                        </execution>
                    </executions>
                </plugin>
                <plugin>
                    <groupId>org.apache.maven.plugins</groupId>
                    <artifactId>maven-source-plugin</artifactId>
                    <version>3.0.1</version>
                    <executions>
                        <execution>
                            <id>attach-sources</id>
                            <phase>package</phase>
                            <goals>
                                <goal>jar-no-fork</goal>
                            </goals>
                        </execution>
                    </executions>
                </plugin>
                <plugin>
                    <groupId>org.apache.maven.plugins</groupId>
                    <artifactId>maven-deploy-plugin</artifactId>
                    <version>2.8.1</version>
                    <configuration>
                        <retryFailedDeploymentCount>10</retryFailedDeploymentCount>
                    </configuration>
                </plugin>
                <plugin>
                    <groupId>org.ops4j.pax.exam</groupId>
                    <artifactId>maven-paxexam-plugin</artifactId>
                    <version>${paxexam.mvn.plugin.version}</version>
                    <executions>
                        <execution>
                            <id>generate-config</id>
                            <goals>
                                <goal>generate-depends-file</goal>
                            </goals>
                        </execution>
                    </executions>
                    <configuration>
                        <options>
                            <platform>felix</platform>
                        </options>
                    </configuration>
                </plugin>
                <plugin>
                    <groupId>org.apache.maven.plugins</groupId>
                    <artifactId>maven-site-plugin</artifactId>
                    <version>3.7.1</version>
                </plugin>
                <plugin>
                    <groupId>org.codehaus.mojo</groupId>
                    <artifactId>exec-maven-plugin</artifactId>
                    <version>1.2.1</version>
                    <executions>
                        <execution>
                            <goals>
                                <goal>java</goal>
                            </goals>
                        </execution>
                    </executions>
                </plugin>
                <plugin>
                    <groupId>org.apache.maven.plugins</groupId>
                    <artifactId>maven-jxr-plugin</artifactId>
                    <version>2.3</version>
                    <executions>
                        <execution>
                            <goals>
                                <goal>jxr</goal>
                            </goals>
                            <phase>validate</phase>
                        </execution>
                    </executions>
                </plugin>
                <plugin>
                    <groupId>org.apache.maven.plugins</groupId>
                    <artifactId>maven-checkstyle-plugin</artifactId>
                    <version>${checkstyle.mvn.plugin.version}</version>
                    <configuration>
                        <configLocation>etc/config/checkstyle.xml</configLocation>
                        <suppressionsLocation>etc/config/checkstyle-suppressions.xml</suppressionsLocation>
                        <outputFile>${project.build.directory}/checkstyle/checkstyle-result.xml</outputFile>
                    </configuration>
                    <dependencies>
                        <dependency>
                            <groupId>com.puppycrawl.tools</groupId>
                            <artifactId>checkstyle</artifactId>
                            <version>${checkstyle.version}</version>
                            <exclusions>
                                <!-- MCHECKSTYLE-156 -->
                                <exclusion>
                                    <groupId>com.sun</groupId>
                                    <artifactId>tools</artifactId>
                                </exclusion>
                            </exclusions>
                        </dependency>
                    </dependencies>
                </plugin>
                <plugin>
                    <groupId>org.codehaus.mojo</groupId>
                    <artifactId>findbugs-maven-plugin</artifactId>
                    <version>${findbugs.version}</version>
                    <configuration>
                        <skip>${findbugs.skip}</skip>
                        <threshold>${findbugs.threshold}</threshold>
                        <excludeFilterFile>${findbugs.exclude}</excludeFilterFile>
                        <xmlOutput>true</xmlOutput>
                        <findbugsXmlOutput>true</findbugsXmlOutput>
                        <!-- findbugs detector configuration -->
                        <jvmArgs>-Dfindbugs.glassfish.logging.validLoggerPrefixes=${findbugs.glassfish.logging.validLoggerPrefixes}</jvmArgs>
                        <plugins>
                            <plugin>
                                <groupId>org.glassfish.findbugs</groupId>
                                <artifactId>findbugs-logging-detectors</artifactId>
                                <version>${findbugs.glassfish.version}</version>
                            </plugin>
                        </plugins>
                    </configuration>
                    <dependencies>
                        <dependency>
                            <groupId>org.glassfish.findbugs</groupId>
                            <artifactId>findbugs</artifactId>
                            <version>${findbugs.glassfish.version}</version>
                        </dependency>
                    </dependencies>
                </plugin>
                <plugin>
                    <groupId>org.apache.maven.plugins</groupId>
                    <artifactId>maven-failsafe-plugin</artifactId>
                    <version>3.0.0-M3</version>
                    <configuration>
                        <!-- print full stack trace if error -->
                        <trimStackTrace>false</trimStackTrace>
                        <skipTests>${skip.tests}</skipTests>
                        <skipITs>${skip.tests}</skipITs>
                        <argLine>${failsafe.coverage.argline}</argLine>
                    </configuration>
                    <executions>
                        <execution>
                            <goals>
                                <goal>integration-test</goal>
                                <goal>verify</goal>
                            </goals>
                        </execution>
                    </executions>
                </plugin>
                <plugin>
                    <groupId>org.apache.maven.plugins</groupId>
                    <artifactId>maven-war-plugin</artifactId>
                    <version>3.3.1</version>
                    <configuration>
                        <failOnMissingWebXml>false</failOnMissingWebXml>
                    </configuration>
                </plugin>
                <plugin>
                    <groupId>org.apache.maven.plugins</groupId>
                    <artifactId>maven-ear-plugin</artifactId>
                    <version>2.8</version>
                </plugin>
                <plugin>
                    <groupId>org.glassfish.embedded</groupId>
                    <artifactId>maven-embedded-glassfish-plugin</artifactId>
                    <version>3.1.2.2</version>
                </plugin>
                <plugin>
                    <groupId>org.glassfish.copyright</groupId>
                    <artifactId>glassfish-copyright-maven-plugin</artifactId>
                    <configuration>
                        <excludeFile>etc/config/copyright-exclude</excludeFile>
                        <!--svn|mercurial|git - defaults to svn-->
                        <scm>git</scm>
                        <!-- turn on/off debugging -->
                        <debug>false</debug>
                        <!-- skip files not under SCM-->
                        <scmOnly>true</scmOnly>
                        <!-- turn off warnings -->
                        <warn>false</warn>
                        <!-- for use with repair -->
                        <update>false</update>
                        <!-- check that year is correct -->
                        <ignoreYear>false</ignoreYear>
                        <templateFile>etc/config/copyright.txt</templateFile>
                        <bsdTemplateFile>etc/config/edl-copyright.txt</bsdTemplateFile>
                    </configuration>
                </plugin>
                <plugin>
                    <groupId>org.apache.felix</groupId>
                    <artifactId>maven-bundle-plugin</artifactId>
                    <version>3.5.0</version>
                    <extensions>true</extensions>
                    <configuration>
                        <instructions>
                            <_versionpolicy>[$(version;==;$(@)),$(version;+;$(@)))</_versionpolicy>
                            <_nodefaultversion>false</_nodefaultversion>
                            <Include-Resource>{maven-resources},${project.build.directory}/legal</Include-Resource>
                        </instructions>
                    </configuration>
                    <executions>
                        <execution>
                            <id>osgi-bundle</id>
                            <phase>package</phase>
                            <goals>
                                <goal>bundle</goal>
                            </goals>
                        </execution>
                    </executions>
                </plugin>
                <plugin>
                    <groupId>org.codehaus.mojo</groupId>
                    <artifactId>xml-maven-plugin</artifactId>
                    <version>1.0</version>
                </plugin>
                <plugin>
                    <groupId>com.sun.tools.xjc.maven2</groupId>
                    <artifactId>maven-jaxb-plugin</artifactId>
                    <version>1.1.1</version>
                </plugin>
                <plugin>
                    <groupId>org.codehaus.mojo</groupId>
                    <artifactId>buildnumber-maven-plugin</artifactId>
                    <version>1.1</version>
                </plugin>
                <!-- TODO: remove the old jetty plugin dependencies -->
                <plugin>
                    <groupId>org.mortbay.jetty</groupId>
                    <artifactId>jetty-maven-plugin</artifactId>
                    <version>8.1.8.v20121106</version>
                </plugin>
                <plugin>
                    <groupId>org.eclipse.jetty</groupId>
                    <artifactId>jetty-maven-plugin</artifactId>
                    <version>${jetty.plugin.version}</version>
                </plugin>
                <plugin>
                    <groupId>org.glassfish.build</groupId>
                    <artifactId>gfnexus-maven-plugin</artifactId>
                    <version>0.16</version>
                    <configuration>
                        <stagingRepos>
                            <stagingRepo>
                                <!--
                                    The reference artifact used to identify the right staging repository
                                -->
                                <ref>org.glassfish.jersey:project:${project.version}:pom</ref>
                                <profile>com.sun.jersey</profile>
                            </stagingRepo>
                        </stagingRepos>
                        <!--
                            Temporary till there is a jersey promotion profile
                        -->
                        <promotionProfile>glassfish-integration</promotionProfile>
                        <message>JERSEY-${project.version}</message>
                    </configuration>
                </plugin>
                <plugin>
                    <groupId>org.apache.maven.plugins</groupId>
                    <artifactId>maven-shade-plugin</artifactId>
                    <version>2.4.3</version>
                    <executions>
                        <execution>
                            <id>shade-archive</id>
                            <goals>
                                <goal>shade</goal>
                            </goals>
                            <configuration>
                                <minimizeJar>false</minimizeJar>
                                <filters>
                                    <filter>
                                        <artifact>*:*</artifact>
                                        <excludes>
                                            <exclude>module-info.*</exclude>
                                        </excludes>
                                    </filter>
                                </filters>
                            </configuration>
                        </execution>
                    </executions>
                    <configuration>
                        <shadeTestJar>false</shadeTestJar>
                        <minimizeJar>true</minimizeJar>
                        <promoteTransitiveDependencies>true</promoteTransitiveDependencies>
                        <!-- Do not create reduced pom - jaxrs-ri cannot be built when set to true -->
                        <createDependencyReducedPom>false</createDependencyReducedPom>
                    </configuration>
                </plugin>
                <plugin>
                    <groupId>org.apache.maven.plugins</groupId>
                    <artifactId>maven-antrun-plugin</artifactId>
                    <version>3.0.0</version>
                    <dependencies>
                        <dependency>
                            <groupId>org.apache.ant</groupId>
                            <artifactId>ant</artifactId>
                            <version>1.10.11</version>
                        </dependency>
                    </dependencies>
                </plugin>
                <plugin>
                    <groupId>org.fortasoft</groupId>
                    <artifactId>gradle-maven-plugin</artifactId>
                    <version>1.0.5</version>
                </plugin>
                <plugin>
                    <groupId>com.github.wvengen</groupId>
                    <artifactId>proguard-maven-plugin</artifactId>
                    <version>2.0.8</version>
                    <dependencies>
                        <dependency>
                            <groupId>net.sf.proguard</groupId>
                            <artifactId>proguard-base</artifactId>
                            <version>5.1</version><!-- transitive dependency version increased from 5.0 -->
                            <scope>runtime</scope>
                        </dependency>
                    </dependencies>
                </plugin>
            </plugins>
        </pluginManagement>
        <plugins>
            <plugin>
                <groupId>org.commonjava.maven.plugins</groupId>
                <artifactId>directory-maven-plugin</artifactId>
                <version>1.0</version>
                <executions>
                    <execution>
                        <id>directories</id>
                        <goals>
                            <goal>highest-basedir</goal>
                        </goals>
                        <phase>initialize</phase>
                        <configuration>
                            <property>legal.source.folder</property>
                        </configuration>
                    </execution>
                </executions>
            </plugin>
            <plugin>
                <groupId>org.glassfish.jersey.tools.plugins</groupId>
                <artifactId>jersey-doc-modulelist-maven-plugin</artifactId>
                <inherited>false</inherited>
                <configuration>
                    <outputFileName>docs/src/main/docbook/modules.xml</outputFileName>
                    <templateFileName>docs/src/main/docbook/inc/modules.src</templateFileName>
                    <tableHeaderFileName>docs/src/main/docbook/inc/modules_table_header.src</tableHeaderFileName>
                    <tableFooterFileName>docs/src/main/docbook/inc/modules_table_footer.src</tableFooterFileName>
                    <tableRowFileName>docs/src/main/docbook/inc/modules_table_row.src</tableRowFileName>
                    <outputUnmatched>false</outputUnmatched>
                </configuration>
            </plugin>
            <plugin>
                <groupId>org.apache.maven.plugins</groupId>
                <artifactId>maven-enforcer-plugin</artifactId>
            </plugin>
            <plugin>
                <groupId>org.apache.maven.plugins</groupId>
                <artifactId>maven-source-plugin</artifactId>
            </plugin>
            <plugin>
                <groupId>org.apache.maven.plugins</groupId>
                <artifactId>maven-resources-plugin</artifactId>
            </plugin>
        </plugins>
        <extensions>
            <extension>
                <groupId>org.glassfish</groupId>
                <artifactId>findbugs</artifactId>
                <version>3.2-b06</version>
            </extension>
        </extensions>
    </build>

    <profiles>
        <profile>
            <id>jdk8</id>
            <activation>
                <jdk>1.8</jdk>
            </activation>
            <build>
                <pluginManagement>
                    <plugins>
                        <plugin>
                            <groupId>org.apache.maven.plugins</groupId>
                            <artifactId>maven-compiler-plugin</artifactId>
                            <inherited>true</inherited>
                            <configuration>
                                <source>${java.version}</source>
                                <target>${java.version}</target>
                                <excludes>
                                    <exclude>module-info.java</exclude>
                                </excludes>
                            </configuration>
                        </plugin>
                    </plugins>
                </pluginManagement>
            </build>
        </profile>
        <profile>
            <id>jdk11+</id>
            <!--
                JDK 9 & 10 is unsupported (as well as <release>9</release>)
                module-info for java.xml.bind is taken from JDK (lib/ct.sym/9-modules)
                and it depends on java.activation which clashes with javax.activation
            -->
            <activation>
                <jdk>[11,)</jdk>
            </activation>
            <build>
                <pluginManagement>
                    <plugins>
                        <plugin>
                            <groupId>org.apache.maven.plugins</groupId>
                            <artifactId>maven-compiler-plugin</artifactId>
                            <inherited>true</inherited>
                            <executions>
<!-- when module.info
                                <execution>
                                    <id>default-compile</id>
                                    <configuration>
                                        compile everything to ensure module-info contains right entries
                                        <release>11</release>
                                    </configuration>
                                </execution>
-->
                                <execution>
                                    <id>base-compile</id>
                                    <goals>
                                        <goal>compile</goal>
                                    </goals>
                                    <!-- recompile everything for target VM except the module-info.java -->
                                    <configuration>
                                        <excludes>
                                            <exclude>module-info.java</exclude>
                                        </excludes>
                                        <source>1.8</source>
                                        <target>1.8</target>
                                    </configuration>
                                </execution>
                            </executions>
                        </plugin>
                    </plugins>
                </pluginManagement>
            </build>
        </profile>
        <profile>
            <!-- Use it with release-perform goal to skip another test run. -->
            <id>testsSkip</id>
            <activation>
                <activeByDefault>false</activeByDefault>
                <!-- this is how to align back with maven standards where property 'skipTests' makes maven-surefire-plugin
                (and also maven-failsafe-plugin) skip tests execution -->
                <property>
                    <name>skipTests</name>
                    <value>true</value>
                </property>
            </activation>
            <properties>
<!--                <release.tests.args>-Dskip.tests=true</release.tests.args>-->
                <skip.tests>true</skip.tests>
                <skip.e2e>true</skip.e2e>
            </properties>
        </profile>
        <profile>
            <id>checkstyleSkip</id>
            <activation>
                <activeByDefault>false</activeByDefault>
            </activation>
            <properties>
                <checkstyle.skip>true</checkstyle.skip>
            </properties>
        </profile>
        <profile>
            <id>findbugsSkip</id>
            <activation>
                <activeByDefault>false</activeByDefault>
            </activation>
            <properties>
                <findbugs.skip>true</findbugs.skip>
            </properties>
        </profile>
        <profile> <!-- tests module will be automatically included unless tests.excluded env variable is set -->
            <id>testsIncluded</id>
            <activation>
                <activeByDefault>false</activeByDefault>
                <property>
                  <name>!tests.excluded</name>
                </property>
            </activation>
            <modules>
                <module>tests</module>
            </modules>
        </profile>
        <profile> <!-- examples module will be automatically included unless examples.excluded env variable is set -->
            <id>examplesIncluded</id>
            <activation>
                <activeByDefault>false</activeByDefault>
                <property>
                    <name>!examples.excluded</name>
                </property>
            </activation>
            <modules>
                <module>examples</module>
            </modules>
        </profile>
        <profile> <!-- bundles module will be automatically included unless bundles.excluded env variable is set -->
            <id>bundlesIncluded</id>
            <activation>
                <activeByDefault>false</activeByDefault>
                <property>
                    <name>!bundles.excluded</name>
                </property>
            </activation>
            <modules>
                <module>bundles</module>
            </modules>
        </profile>
        <profile> <!-- test-framework module will be automatically included unless test-framework.excluded env variable is set -->
            <id>testFrameworkIncluded</id>
            <activation>
                <activeByDefault>false</activeByDefault>
                <property>
                    <name>!test-framework.excluded</name>
                </property>
            </activation>
            <modules>
                <module>test-framework</module>
            </modules>
        </profile>
        <profile>
            <id>pre-release</id>
            <modules>
                <module>docs</module>
            </modules>
            <activation>
                <activeByDefault>false</activeByDefault>
            </activation>
            <build>
                <plugins>
                    <plugin>
                        <groupId>org.apache.maven.plugins</groupId>
                        <artifactId>maven-javadoc-plugin</artifactId>
                    </plugin>
                    <plugin>
                        <groupId>org.apache.maven.plugins</groupId>
                        <artifactId>maven-deploy-plugin</artifactId>
                        <configuration>
                            <skip>true</skip>
                        </configuration>
                    </plugin>
                </plugins>
            </build>
        </profile>
        <profile>
            <id>xdk</id>
            <activation>
                <property>
                    <name>xdk</name>
                </property>
            </activation>
            <build>
                <plugins>
                    <plugin>
                        <!-- add xdk sax parser to the classpath and exclude xerces -->
                        <groupId>org.apache.maven.plugins</groupId>
                        <artifactId>maven-surefire-plugin</artifactId>
                        <inherited>true</inherited>
                        <configuration>
                            <additionalClasspathElements>
                                <additionalClasspathElement>${xdk.absolute.path}</additionalClasspathElement>
                            </additionalClasspathElements>
                            <classpathDependencyExcludes>
                                <classpathDependencyExcludes>xerces:xercesImpl</classpathDependencyExcludes>
                            </classpathDependencyExcludes>
                        </configuration>
                    </plugin>
                    <plugin>
                        <!-- ensure, that the path to the xdk sax parser has been set -->
                        <groupId>org.apache.maven.plugins</groupId>
                        <artifactId>maven-enforcer-plugin</artifactId>
                        <executions>
                            <execution>
                               <id>enforce-property</id>
                               <goals>
                                   <goal>enforce</goal>
                               </goals>
                                <configuration>
                                    <rules>
                                        <requireProperty>
                                            <property>xdk.absolute.path</property>
                                            <message>Property 'xdk.absolute.path' has to be specified.</message>
                                            <regex>.*/xmlparserv2.jar$</regex>
                                            <regexMessage>
                                                Property 'xdk.absolute.path' has to point to the xdk parser jar (xmlparserv2.jar).
                                            </regexMessage>
                                        </requireProperty>
                                    </rules>
                                    <fail>true</fail>
                                </configuration>
                            </execution>
                        </executions>
                    </plugin>
                </plugins>
            </build>
        </profile>
        <profile>
            <id>moxy</id>
            <activation>
                <property>
                    <name>moxy</name>
                </property>
            </activation>
            <dependencies>
                <dependency>
                    <groupId>org.eclipse.persistence</groupId>
                    <artifactId>org.eclipse.persistence.moxy</artifactId>
                    <version>${moxy.version}</version>
                </dependency>
            </dependencies>
            <repositories>
                <repository>
                    <id>eclipselink.repository</id>
                    <name>Eclipse Maven Repository</name>
                    <url>https://www.eclipse.org/downloads/download.php?r=1&amp;nf=1&amp;file=/rt/eclipselink/maven.repo</url>
                    <layout>default</layout>
                </repository>
            </repositories>
        </profile>
        <profile>
            <id>securityOff</id>
            <properties>
                <surefire.security.argline />
            </properties>
        </profile>
        <profile>
            <id>project-info</id>
            <activation>
                <activeByDefault>false</activeByDefault>
            </activation>
            <reporting>
                <plugins>
                    <plugin>
                        <groupId>org.apache.maven.plugins</groupId>
                        <artifactId>maven-project-info-reports-plugin</artifactId>
                        <version>3.1.1</version>
                        <reportSets>
                            <reportSet>
                                <reports>
                                    <report>dependencies</report>
                                    <report>index</report>
                                </reports>
                            </reportSet>
                        </reportSets>
                    </plugin>
                </plugins>
            </reporting>
            <!-- placeholder required for site:stage -->
            <distributionManagement>
                <site>
                    <id>localhost</id>
                    <url>http://localhost</url>
                </site>
            </distributionManagement>
        </profile>
        <profile>
            <id>jdk1.7+</id>
            <activation>
                <jdk>[1.7,)</jdk>
            </activation>
            <build>
                <plugins>
                    <plugin>
                        <groupId>org.apache.maven.plugins</groupId>
                        <artifactId>maven-checkstyle-plugin</artifactId>
                        <executions>
                            <execution>
                                <id>verify</id>
                                <phase>validate</phase>
                                <goals>
                                    <!-- Fail the build if checkstyle rules for contributions are not met. -->
                                    <goal>check</goal>
                                </goals>
                                <configuration>
                                    <configLocation>etc/config/checkstyle-verify.xml</configLocation>
                                    <consoleOutput>true</consoleOutput>
                                    <failOnViolation>true</failOnViolation>
                                    <includeTestSourceDirectory>true</includeTestSourceDirectory>
                                    <excludes>**/module-info.java</excludes>
                                </configuration>
                            </execution>
                        </executions>
                    </plugin>
                </plugins>
            </build>
        </profile>
        <profile>
            <id>sonar</id>
            <properties>
                <!-- Sonar/Reporting settings (heavily inspired at http://www.aheritier.net/maven-failsafe-sonar-and-jacoco-are-in-a-boat/ -->

                <!-- Tells Sonar to use jacoco for coverage results -->
                <sonar.java.coveragePlugin>jacoco</sonar.java.coveragePlugin>

                <!-- Don't let Sonar execute tests. We will ask it to Maven -->
                <sonar.dynamicAnalysis>reuseReports</sonar.dynamicAnalysis>
                <!-- The system property jacoco.outputDir is based on. This won't work for 'sonar:sonar' (see http://jira.codehaus.org/browse/SONAR-3427), as such a property 'jacoco.outputDir' has to be explicitly specified from a command line -->
                <jacoco.outputDir>${session.executionRootDirectory}/target</jacoco.outputDir>
                <!-- Tells Sonar where the Jacoco coverage result file is located for Unit Tests -->
                <sonar.jacoco.reportPath>${jacoco.outputDir}/jacoco.exec</sonar.jacoco.reportPath>
                <!-- Tells Sonar where the Jacoco coverage result file is located for Integration Tests -->
                <sonar.jacoco.itReportPath>${jacoco.outputDir}/jacoco-it.exec</sonar.jacoco.itReportPath>

                <!-- Force JaCoCo to show 0% coverage if the report is missing -->
                <sonar.jacoco.reportMissing.force.zero>true</sonar.jacoco.reportMissing.force.zero>

                <!-- jacoco.agent.*.arg properties are dynamically generated by jacoco:prepare-agent (see bellow) -->
                <surefire.coverage.argline>${jacoco.agent.ut.arg}</surefire.coverage.argline>
                <failsafe.coverage.argline>${jacoco.agent.it.arg}</failsafe.coverage.argline>

                <!-- Maven versions -->
                <jacoco.version>0.7.4.201502262128</jacoco.version>
                <sonar-jacoco-listeners.version>3.2</sonar-jacoco-listeners.version>
                <sonar.version>2.6</sonar.version>
            </properties>
            <dependencies>
                <dependency>
                    <groupId>org.codehaus.sonar-plugins.java</groupId>
                    <artifactId>sonar-jacoco-listeners</artifactId>
                    <version>${sonar-jacoco-listeners.version}</version>
                    <scope>test</scope>
                </dependency>
            </dependencies>
            <build>
                <plugins>
                    <plugin>
                        <groupId>org.jacoco</groupId>
                        <artifactId>jacoco-maven-plugin</artifactId>
                        <version>${jacoco.version}</version>
                        <executions>
                            <!-- Prepares a variable, jacoco.agent.ut.arg, that contains the info to be passed to the JVM hosting the code being tested. -->
                            <execution>
                                <id>prepare-ut-agent</id>
                                <phase>process-test-classes</phase>
                                <goals>
                                    <goal>prepare-agent</goal>
                                </goals>
                                <configuration>
                                    <destFile>${sonar.jacoco.reportPath}</destFile>
                                    <propertyName>jacoco.agent.ut.arg</propertyName>
                                    <append>true</append>
                                </configuration>
                            </execution>
                            <!-- Prepares a variable, jacoco.agent.it.arg, that contains the info to be passed to the JVM hosting the code being tested. -->
                            <execution>
                                <id>prepare-it-agent</id>
                                <phase>pre-integration-test</phase>
                                <goals>
                                    <goal>prepare-agent</goal>
                                </goals>
                                <configuration>
                                    <destFile>${sonar.jacoco.itReportPath}</destFile>
                                    <propertyName>jacoco.agent.it.arg</propertyName>
                                    <append>true</append>
                                </configuration>
                            </execution>

                            <!-- Generate reports which may not be complete as the execution won't consider tests of projects that weren't executed during the build yet --><!-- The good thing is that with every module built, we're ensured that integrity of both jacoco .exec files was preserved -->
                            <execution>
                                <id>jacoco-report-unit-tests</id>
                                <phase>test</phase>
                                <goals>
                                    <goal>report</goal>
                                </goals>
                                <configuration>
                                    <!-- Sets the path to the file which contains the execution data. -->
                                    <dataFile>${sonar.jacoco.reportPath}</dataFile>
                                    <!-- Sets the output directory for the code coverage report. -->
                                    <outputDirectory>${project.build.directory}/jacoco</outputDirectory>
                                </configuration>
                            </execution>
                            <execution>
                                <id>jacoco-report-integration-tests</id>
                                <phase>post-integration-test</phase>
                                <goals>
                                    <goal>report-integration</goal>
                                </goals>
                                <configuration>
                                    <!-- Sets the path to the file which contains the execution data. -->
                                    <dataFile>${sonar.jacoco.itReportPath}</dataFile>
                                    <!-- Sets the output directory for the code coverage report. -->
                                    <outputDirectory>${project.build.directory}/jacoco-it</outputDirectory>
                                </configuration>
                            </execution>
                        </executions>
                    </plugin>
                </plugins>
                <pluginManagement>
                    <plugins>
                        <plugin>
                            <groupId>org.codehaus.mojo</groupId>
                            <artifactId>sonar-maven-plugin</artifactId>
                            <version>${sonar.version}</version>
                        </plugin>
                        <plugin>
                            <groupId>org.apache.maven.plugins</groupId>
                            <artifactId>maven-surefire-plugin</artifactId>
                            <configuration>
                                <!-- If possible (in some modules, this has to be disabled due to https://jira.sonarsource.com/browse/SONARJAVA-728), enable coverage details per JUnit test -->
                                <properties>
                                    <property>
                                        <name>listener</name>
                                        <value>org.sonar.java.jacoco.JUnitListener</value>
                                    </property>
                                </properties>
                            </configuration>
                        </plugin>
                        <plugin>
                            <groupId>org.apache.maven.plugins</groupId>
                            <artifactId>maven-failsafe-plugin</artifactId>
                            <configuration>
                                <!-- Enable coverage details per JUnit test -->
                                <properties>
                                    <property>
                                        <name>listener</name>
                                        <value>org.sonar.java.jacoco.JUnitListener</value>
                                    </property>
                                </properties>
                                <!-- Let's put failsafe reports with surefire to have access to tests failures/success reports in Sonar -->
                                <reportsDirectory>${project.build.directory}/surefire-reports</reportsDirectory>
                            </configuration>
                        </plugin>
                    </plugins>
                </pluginManagement>
            </build>
        </profile>
        <profile>
            <!--
            Profile is aimed to run the build on travis
            due to travis limitations for output (max 4MB) this profile is used along with grep which reduces
            the output.
            However some e2e tests produce output which is not grepped (thus is not visible) and run longer than
            10 minutes which results in the whole build is being murdered by Travis because of death suspection

            the whole build is run as clean install but excludes several e2e tests because of the not grepped output
            -->
            <id>travis_e2e_skip</id>
            <properties>
                <skip.e2e>true</skip.e2e>
            </properties>
        </profile>
        <profile>
            <!--
             Profile is aimed to run the build on travis
            due to travis limitations for output (max 4MB) this profile is used to run e2e tests only.

            the only thing which is happen using profile is run of e2e tests (with additional build)
            everything is already build using travis_e2e_skip profile

            the whole build is run as test -Ptravis_e2e
            -->
            <id>travis_e2e</id>
            <properties>
                <skip.e2e>false</skip.e2e>
                <skip.tests>true</skip.tests>
            </properties>
        </profile>
        <profile>
                <!-- Use -Peclipse_repo to use SNAPSHOTs stored in Eclipse's Nexus instance ("Nightly Builds") -->
                <id>eclipse_repo</id>
            <repositories>
                    <repository>
                        <snapshots>
                            <enabled>true</enabled>
                        </snapshots>
                        <id>repo.jaxrs-api.eclipse.org</id>
                        <name>JAX-RS API Repository - Snapshots</name>
                        <url>https://repo.eclipse.org/content/repositories/jax-rs-api-snapshots</url>
                    </repository>
                </repositories>
        </profile>
    </profiles>

    <reporting>
        <excludeDefaults>true</excludeDefaults>
        <plugins>
            <plugin>
                <groupId>org.codehaus.mojo</groupId>
                <artifactId>findbugs-maven-plugin</artifactId>
                <version>${findbugs.version}</version>
                <reportSets>
                    <reportSet>
                        <configuration>
                            <skip>${findbugs.skip}</skip>
                            <threshold>${findbugs.threshold}</threshold>
                            <excludeFilterFile>${findbugs.exclude}</excludeFilterFile>
                            <findbugsXmlWithMessages>true</findbugsXmlWithMessages>
                            <!-- findbugs detector configuration -->
                            <jvmArgs>-Dfindbugs.glassfish.logging.validLoggerPrefixes=${findbugs.glassfish.logging.validLoggerPrefixes}</jvmArgs>
                            <plugins>
                                <plugin>
                                    <groupId>org.glassfish.findbugs</groupId>
                                    <artifactId>findbugs-logging-detectors</artifactId>
                                    <version>${findbugs.glassfish.version}</version>
                                </plugin>
                            </plugins>
                        </configuration>
                        <reports>
                            <report>findbugs</report>
                        </reports>
                    </reportSet>
                </reportSets>
            </plugin>
            <plugin>
                <groupId>org.apache.maven.plugins</groupId>
                <artifactId>maven-javadoc-plugin</artifactId>
                <version>3.2.0</version>
                <!-- Run this plugin report sets only in the main Jersey pom -->
                <inherited>false</inherited>
                <configuration>
                    <doctitle>Jersey ${jersey.version} API Documentation</doctitle>
                    <windowtitle>Jersey ${jersey.version} API</windowtitle>
                    <bottom>
                        <![CDATA[Copyright &#169; 2007-2021,
                            <a href="http://www.oracle.com">Oracle</a>
                            and/or its affiliates.
                            All Rights Reserved. Use is subject to license terms.]]>
                    </bottom>
                    <excludePackageNames>
                        com.sun.ws.rs.ext:*.examples.*:*.internal.*:*.tests.*
                    </excludePackageNames>
                    <links>
                        <link>https://jax-rs.github.io/apidocs/2.1</link>
                        <link>https://javaee.github.io/hk2/apidocs/</link>
                    </links>
                    <doclint>none</doclint>
                    <sourceFileExcludes>
                        <fileExclude>module-info.java</fileExclude>
                    </sourceFileExcludes>
                </configuration>
                <reportSets>
                    <reportSet>
                        <reports>
                            <report>aggregate</report>
                        </reports>
                    </reportSet>
                </reportSets>
            </plugin>

            <!--plugin>
                <groupId>org.apache.maven.plugins</groupId>
                <artifactId>maven-surefire-report-plugin</artifactId>
                <version>2.12</version>
            </plugin-->
            <!--plugin>
                <groupId>org.codehaus.mojo</groupId>
                <artifactId>cobertura-maven-plugin</artifactId>
                <version>2.4</version>
                <configuration>
                    <formats>
                        <format>xml</format>
                        <format>html</format>
                    </formats>
                </configuration>
            </plugin-->

            <plugin>
                <groupId>org.apache.maven.plugins</groupId>
                <artifactId>maven-jxr-plugin</artifactId>
                <version>2.3</version>
                <reportSets>
                    <reportSet>
                        <reports>
                            <report>jxr</report>
                        </reports>
                    </reportSet>
                    <reportSet>
                        <!-- Run this report set only in the main Jersey pom -->
                        <inherited>false</inherited>
                        <reports>
                            <report>aggregate</report>
                        </reports>
                    </reportSet>
                </reportSets>
            </plugin>
            <plugin>
                <groupId>org.apache.maven.plugins</groupId>
                <artifactId>maven-checkstyle-plugin</artifactId>
                <version>${checkstyle.mvn.plugin.version}</version>
                <configuration>
                    <configLocation>etc/config/checkstyle.xml</configLocation>
                    <suppressionsLocation>etc/config/checkstyle-suppressions.xml</suppressionsLocation>
                </configuration>
                <reportSets>
                    <reportSet>
                        <reports>
                            <report>checkstyle</report>
                        </reports>
                    </reportSet>
                </reportSets>
            </plugin>
        </plugins>
    </reporting>

    <modules>
        <module>archetypes</module>
        <module>bom</module>
        <module>connectors</module>
        <module>containers</module>

        <module>core-common</module>
        <module>core-server</module>
        <module>core-client</module>

        <module>ext</module>
        <module>incubator</module>
        <module>inject</module>
        <module>media</module>
        <module>security</module>
    </modules>

    <dependencyManagement>
        <dependencies>
            <dependency>
                <groupId>jakarta.ws.rs</groupId>
                <artifactId>jakarta.ws.rs-api</artifactId>
                <version>${jaxrs.api.impl.version}</version>
            </dependency>
            <dependency>
                <groupId>jakarta.annotation</groupId>
                <artifactId>jakarta.annotation-api</artifactId>
                <version>${jakarta.annotation.version}</version>
            </dependency>

            <dependency>
                <groupId>jakarta.enterprise</groupId>
                <artifactId>jakarta.enterprise.cdi-api</artifactId>
                <version>${cdi.api.version}</version>
            </dependency>

            <dependency>
                <groupId>jakarta.transaction</groupId>
                <artifactId>jakarta.transaction-api</artifactId>
                <version>${jta.api.version}</version>
            </dependency>

            <dependency>
                <groupId>jakarta.activation</groupId>
                <artifactId>jakarta.activation-api</artifactId>
                <version>${jakarta.activation-api.version}</version>
            </dependency>

            <dependency>
                <groupId>com.sun.activation</groupId>
                <artifactId>jakarta.activation</artifactId>
                <version>${jakarta.activation.version}</version>
            </dependency>

            <!--<dependency>
                <groupId>com.google.guava</groupId>
                <artifactId>guava</artifactId>
                <version>${guava.version}</version>
            </dependency>--> <!-- The latest repackaged guava version is 18.0 -->

            <dependency>
                <groupId>org.glassfish.hk2</groupId>
                <artifactId>hk2-locator</artifactId>
                <version>${hk2.version}</version>
            </dependency>
            <dependency>
                <groupId>org.glassfish.hk2</groupId>
                <artifactId>hk2-utils</artifactId>
                <version>${hk2.version}</version>
            </dependency>

            <dependency>
                <groupId>org.glassfish.hk2</groupId>
                <artifactId>hk2-api</artifactId>
                <version>${hk2.version}</version>
                <exclusions>
                    <exclusion>
                        <groupId>jakarta.inject</groupId>
                        <artifactId>jakarta.inject-api</artifactId>
                    </exclusion>
                </exclusions>
            </dependency>
            <dependency>
                <groupId>org.glassfish.hk2</groupId>
                <artifactId>osgi-resource-locator</artifactId>
                <version>1.0.3</version>
            </dependency>
            <dependency>
                <groupId>org.glassfish.main.hk2</groupId>
                <artifactId>hk2-config</artifactId>
                <version>${hk2.config.version}</version>
            </dependency>
            <dependency>
                <groupId>jakarta.inject</groupId>
                <artifactId>jakarta.inject-api</artifactId>
                <version>${jakarta.inject.version}</version>
            </dependency>
            <dependency>
                <groupId>org.glassfish.hk2.external</groupId>
                <artifactId>aopalliance-repackaged</artifactId>
                <version>${hk2.version}</version>
            </dependency>
            <dependency>
                <groupId>org.javassist</groupId>
                <artifactId>javassist</artifactId>
                <version>${javassist.version}</version>
            </dependency>

            <dependency>
                <groupId>org.glassfish.grizzly</groupId>
                <artifactId>grizzly-http-server</artifactId>
                <version>${grizzly2.version}</version>
            </dependency>
            <dependency>
                <groupId>org.glassfish.grizzly</groupId>
                <artifactId>grizzly-http2</artifactId>
                <version>${grizzly2.version}</version>
            </dependency>
            <dependency>
                <groupId>org.glassfish.grizzly</groupId>
                <artifactId>grizzly-http-servlet</artifactId>
                <version>${grizzly2.version}</version>
            </dependency>
            <dependency>
                <groupId>org.glassfish.grizzly</groupId>
                <artifactId>grizzly-websockets</artifactId>
                <version>${grizzly2.version}</version>
            </dependency>
            <dependency>
                <groupId>org.glassfish.grizzly</groupId>
                <artifactId>connection-pool</artifactId>
                <version>${grizzly2.version}</version>
            </dependency>
            <dependency>
                <groupId>org.glassfish.grizzly</groupId>
                <artifactId>grizzly-http-client</artifactId>
                <version>${grizzly.client.version}</version>
            </dependency>
            <dependency>
                <groupId>org.glassfish.grizzly</groupId>
                <artifactId>grizzly-npn-api</artifactId>
                <version>${grizzly.npn.version}</version>
            </dependency>

            <dependency>
                <groupId>io.netty</groupId>
                <artifactId>netty-all</artifactId>
                <version>${netty.version}</version>
            </dependency>

            <dependency>
                <groupId>org.apache.httpcomponents</groupId>
                <artifactId>httpclient</artifactId>
                <version>${httpclient.version}</version>
            </dependency>
            <dependency>
                <groupId>org.apache.httpcomponents.client5</groupId>
                <artifactId>httpclient5</artifactId>
                <version>${httpclient5.version}</version>
            </dependency>

            <dependency>
                <groupId>org.eclipse.jetty</groupId>
                <artifactId>jetty-util</artifactId>
                <version>${jetty.version}</version>
            </dependency>
            <dependency>
                <groupId>org.eclipse.jetty</groupId>
                <artifactId>jetty-client</artifactId>
                <version>${jetty.version}</version>
            </dependency>
            <dependency>
                <groupId>org.eclipse.jetty</groupId>
                <artifactId>jetty-server</artifactId>
                <version>${jetty.version}</version>
            </dependency>
            <dependency>
                <groupId>org.eclipse.jetty</groupId>
                <artifactId>jetty-webapp</artifactId>
                <version>${jetty.version}</version>
            </dependency>

            <dependency>
                <groupId>org.simpleframework</groupId>
                <artifactId>simple-http</artifactId>
                <version>${simple.version}</version>
             </dependency>

            <dependency>
                <groupId>org.simpleframework</groupId>
                <artifactId>simple-transport</artifactId>
                <version>${simple.version}</version>
            </dependency>

            <dependency>
                <groupId>org.simpleframework</groupId>
                <artifactId>simple-common</artifactId>
                <version>${simple.version}</version>
            </dependency>

            <dependency>
                <groupId>org.codehaus.jettison</groupId>
                <artifactId>jettison</artifactId>
                <version>${jettison.version}</version>
                <exclusions>
                    <exclusion>
                        <groupId>stax</groupId>
                        <artifactId>stax-api</artifactId>
                    </exclusion>
                </exclusions>
            </dependency>

            <dependency>
                <groupId>jakarta.xml.bind</groupId>
                <artifactId>jakarta.xml.bind-api</artifactId>
                <version>${jakarta.jaxb.api.version}</version>
            </dependency>

            <dependency>
                <groupId>com.sun.xml.bind</groupId>
                <artifactId>jaxb-impl</artifactId>
                <version>${jaxb.ri.version}</version>
            </dependency>
            <dependency>
                <groupId>com.sun.xml.bind</groupId>
                <artifactId>jaxb-osgi</artifactId>
                <version>${jaxb.ri.version}</version>
            </dependency>

            <dependency>
                <groupId>org.eclipse.persistence</groupId>
                <artifactId>org.eclipse.persistence.moxy</artifactId>
                <version>${moxy.version}</version>
            </dependency>

            <dependency>
                <groupId>jakarta.persistence</groupId>
                <artifactId>jakarta.persistence-api</artifactId>
                <version>${jakarta.persistence.version}</version>
                <scope>provided</scope>
            </dependency>

            <dependency>
                <groupId>jakarta.ejb</groupId>
                <artifactId>jakarta.ejb-api</artifactId>
                <version>${ejb.version}</version>
                <scope>provided</scope>
            </dependency>

            <dependency>
                <groupId>com.fasterxml.jackson.jaxrs</groupId>
                <artifactId>jackson-jaxrs-json-provider</artifactId>
                <version>${jackson.version}</version>
            </dependency>

            <dependency>
                <groupId>com.fasterxml.jackson.jaxrs</groupId>
                <artifactId>jackson-jaxrs-base</artifactId>
                <version>${jackson.version}</version>
            </dependency>

            <dependency>
                <groupId>com.fasterxml.jackson.core</groupId>
                <artifactId>jackson-core</artifactId>
                <version>${jackson.version}</version>
            </dependency>

            <dependency>
                <groupId>com.fasterxml.jackson.core</groupId>
                <artifactId>jackson-databind</artifactId>
                <version>${jackson.version}</version>
            </dependency>

            <dependency>
                <groupId>com.fasterxml.jackson.core</groupId>
                <artifactId>jackson-annotations</artifactId>
                <version>${jackson.version}</version>
            </dependency>

            <dependency>
                <groupId>com.fasterxml.jackson.module</groupId>
                <artifactId>jackson-module-jaxb-annotations</artifactId>
                <version>${jackson.version}</version>
            </dependency>

            <dependency>
                <groupId>com.fasterxml.jackson.module</groupId>
                <artifactId>jackson-module-jakarta-xmlbind-annotations</artifactId>
                <version>${jackson.version}</version>
            </dependency>

            <dependency>
                <groupId>xerces</groupId>
                <artifactId>xercesImpl</artifactId>
                <version>${xerces.version}</version>
            </dependency>

            <dependency>
                <groupId>org.osgi</groupId>
                <artifactId>org.osgi.core</artifactId>
                <version>${osgi.version}</version>
                <scope>provided</scope>
            </dependency>

            <dependency>
                <groupId>org.osgi</groupId>
                <artifactId>org.osgi.compendium</artifactId>
                <version>${osgi.compendium.version}</version>
                <scope>provided</scope>
            </dependency>

            <dependency>
                <groupId>org.osgi</groupId>
                <artifactId>org.osgi.service.cm</artifactId>
                <version>${osgi.service.cm.version}</version>
                <scope>provided</scope>
            </dependency>

            <dependency>
                <groupId>org.glassfish.main.ejb</groupId>
                <artifactId>ejb-container</artifactId>
                <version>${gf.impl.version}</version>
            </dependency>
            <dependency>
                <groupId>org.glassfish.main.common</groupId>
                <artifactId>container-common</artifactId>
                <version>${gf.impl.version}</version>
            </dependency>

            <!-- HV OSGi dependencies. -->
            <dependency>
                <groupId>org.jboss.logging</groupId>
                <artifactId>jboss-logging</artifactId>
                <version>${jboss.logging.version}</version>
            </dependency>
            <dependency>
                <groupId>com.fasterxml</groupId>
                <artifactId>classmate</artifactId>
                <version>${fasterxml.classmate.version}</version>
            </dependency>
            <dependency>
                <groupId>jakarta.el</groupId>
                <artifactId>jakarta.el-api</artifactId>
                <version>${jakarta.el.version}</version>
            </dependency>
            <dependency>
                <groupId>org.glassfish</groupId>
                <artifactId>jakarta.el</artifactId>
                <version>${jakarta.el.impl.version}</version>
            </dependency>

            <dependency>
                <groupId>jakarta.json</groupId>
                <artifactId>jakarta.json-api</artifactId>
                <version>${jakarta.jsonp.version}</version>
            </dependency>
            <dependency>
                <groupId>org.glassfish</groupId>
                <artifactId>jakarta.json</artifactId>
                <classifier>module</classifier>
                <version>${jsonp.ri.version}</version>
            </dependency>
            <dependency>
                <groupId>org.glassfish</groupId>
                <artifactId>jsonp-jaxrs</artifactId>
                <version>${jsonp.jaxrs.version}</version>
            </dependency>

            <dependency>
                <groupId>org.hibernate.validator</groupId>
                <artifactId>hibernate-validator</artifactId>
                <version>${validation.impl.version}</version>
            </dependency>

            <dependency>
                <groupId>org.hibernate.validator</groupId>
                <artifactId>hibernate-validator-cdi</artifactId>
                <version>${validation.impl.version}</version>
            </dependency>

            <dependency>
                <groupId>org.ops4j.pax.web</groupId>
                <artifactId>pax-web-jetty-bundle</artifactId>
                <version>${pax.web.version}</version>
            </dependency>
            <dependency>
                <groupId>org.ops4j.pax.web</groupId>
                <artifactId>pax-web-extender-war</artifactId>
                <version>${pax.web.version}</version>
            </dependency>
            <dependency>
                <groupId>org.openjdk.jmh</groupId>
                <artifactId>jmh-core</artifactId>
                <version>${jmh.version}</version>
            </dependency>
            <dependency>
                <groupId>org.openjdk.jmh</groupId>
                <artifactId>jmh-generator-annprocess</artifactId>
                <version>${jmh.version}</version>
            </dependency>
            <dependency>
                <groupId>com.esotericsoftware</groupId>
                <artifactId>kryo</artifactId>
                <version>${kryo.version}</version>
            </dependency>

            <dependency>
                <groupId>commons-logging</groupId>
                <artifactId>commons-logging</artifactId>
                <version>1.2</version>
            </dependency>

            <!-- Weld -->
            <dependency>
                <groupId>org.jboss.weld.se</groupId>
                <artifactId>weld-se-core</artifactId>
                <version>${weld.version}</version>
            </dependency>
            <dependency>
                <groupId>org.jboss.weld.servlet</groupId>
                <artifactId>weld-servlet</artifactId>
                <version>${weld.version}</version>
            </dependency>

            <dependency>
                <groupId>jakarta.validation</groupId>
                <artifactId>jakarta.validation-api</artifactId>
                <version>${jakarta.validation.api.version}</version>
            </dependency>

            <!-- Test scope -->

            <dependency>
                <groupId>org.ops4j.pax.exam</groupId>
                <artifactId>pax-exam</artifactId>
                <version>${pax.exam.version}</version>
                <scope>test</scope>
            </dependency>

            <dependency>
                <groupId>org.ops4j.pax.exam</groupId>
                <artifactId>pax-exam-junit4</artifactId>
                <version>${pax.exam.version}</version>
                <scope>test</scope>
            </dependency>

            <dependency>
                <groupId>org.ops4j.pax.exam</groupId>
                <artifactId>pax-exam-container-forked</artifactId>
                <version>${pax.exam.version}</version>
                <scope>test</scope>
            </dependency>

            <dependency>
                <groupId>org.ops4j.pax.exam</groupId>
                <artifactId>pax-exam-junit-extender-impl</artifactId>
                <version>1.2.4</version>
                <scope>test</scope>
            </dependency>

            <dependency>
                <groupId>org.ops4j.pax.exam</groupId>
                <artifactId>pax-exam-link-mvn</artifactId>
                <version>${pax.exam.version}</version>
                <scope>test</scope>
            </dependency>
            <dependency>
                <groupId>junit</groupId>
                <artifactId>junit</artifactId>
                <version>4.13.1</version>
                <scope>test</scope>
            </dependency>
            <dependency>
                <groupId>org.junit.jupiter</groupId>
                <artifactId>junit-jupiter</artifactId>
                <version>${junit5.version}</version>
                <scope>test</scope>
            </dependency>
            <dependency>
                <groupId>org.junit.jupiter</groupId>
                <artifactId>junit-jupiter-engine</artifactId>
                <version>${junit5.version}</version>
                <scope>test</scope>
            </dependency>
            <dependency>
                <groupId>org.testng</groupId>
                <artifactId>testng</artifactId>
                <version>6.9.6</version>
                <scope>test</scope>
            </dependency>

            <dependency>
                <groupId>org.hamcrest</groupId>
                <artifactId>hamcrest</artifactId>
                <version>${hamcrest.version}</version>
                <scope>test</scope>
            </dependency>
            <dependency>
                <groupId>org.jmockit</groupId>
                <artifactId>jmockit</artifactId>
                <version>${jmockit.version}</version>
                <scope>test</scope>
            </dependency>
            <dependency>
                <groupId>org.mockito</groupId>
                <artifactId>mockito-core</artifactId>
                <version>${mockito.version}</version>
                <scope>test</scope>
            </dependency>
            <dependency>
                <groupId>xmlunit</groupId>
                <artifactId>xmlunit</artifactId>
                <version>${xmlunit.version}</version>
                <scope>test</scope>
            </dependency>
            <dependency>
                <groupId>org.bouncycastle</groupId>
                <artifactId>bcprov-jdk15on</artifactId>
                <version>${bouncycastle.version}</version>
                <scope>test</scope>
            </dependency>
            <dependency>
                <groupId>org.bouncycastle</groupId>
                <artifactId>bcmail-jdk15on</artifactId>
                <version>${bouncycastle.version}</version>
                <scope>test</scope>
            </dependency>

            <dependency>
                <groupId>org.apache.felix</groupId>
                <artifactId>org.apache.felix.framework</artifactId>
                <version>7.0.0</version>
                <scope>test</scope>
            </dependency>

            <dependency>
                <groupId>org.apache.felix</groupId>
                <artifactId>org.apache.felix.eventadmin</artifactId>
                <version>1.5.0</version>
                <scope>test</scope>
            </dependency>

            <dependency>
                <groupId>org.apache.felix</groupId>
                <artifactId>org.apache.felix.framework.security</artifactId>
                <version>2.6.1</version>
                <scope>test</scope>
            </dependency>

            <dependency>
                <groupId>jakarta.json.bind</groupId>
                <artifactId>jakarta.json.bind-api</artifactId>
                <version>${jsonb.api.version}</version>
            </dependency>

            <dependency>
                <groupId>org.eclipse</groupId>
                <artifactId>yasson</artifactId>
                <version>${yasson.version}</version>
            </dependency>

            <dependency>
                <groupId>io.opentracing</groupId>
                <artifactId>opentracing-api</artifactId>
                <version>${opentracing.version}</version>
            </dependency>

            <dependency>
                <groupId>io.opentracing</groupId>
                <artifactId>opentracing-util</artifactId>
                <version>${opentracing.version}</version>
            </dependency>

        </dependencies>
    </dependencyManagement>

    <properties>
        <archetype.mvn.plugin.version>2.4</archetype.mvn.plugin.version>

        <findbugs.skip>false</findbugs.skip>
        <findbugs.threshold>Low</findbugs.threshold>
        <!-- the exclude file cannot be here directly, as FindBugs would interpret the path as relative to
        each module; the default exclude filter file is at etc/config/findbugs-exclude.xml -->
        <findbugs.exclude />
        <findbugs.glassfish.logging.validLoggerPrefixes>
            javax.enterprise
        </findbugs.glassfish.logging.validLoggerPrefixes>
        <java.version>1.8</java.version>
<!--        <jersey.repackaged.prefix>jersey.repackaged</jersey.repackaged.prefix>-->
<!--        <netbeans.hint.license>gf-cddl-gpl</netbeans.hint.license>-->
        <project.build.sourceEncoding>UTF-8</project.build.sourceEncoding>
        <project.reporting.outputEncoding>UTF-8</project.reporting.outputEncoding>
<!--        <release.tests.args>-Dmaven.test.skip=false</release.tests.args>-->
<!--        <release.preparationGoals>clean install</release.preparationGoals>-->
        <skip.tests>false</skip.tests>
        <xdk.absolute.path />
        <surefire.security.argline />
        <surefire.coverage.argline />
        <surefire.maxmem.argline>1024</surefire.maxmem.argline>
        <failsafe.coverage.argline />
        <server.coverage.argline>${failsafe.coverage.argline}</server.coverage.argline>


        <!-- Dependency versions -->
        <jersey.version>${project.version}</jersey.version>
        <!-- asm is now source integrated - keeping this property to see the version -->
        <!-- see core-server/src/main/java/jersey/repackaged/asm/.. -->
        <asm.version>9.3</asm.version>
        <bnd.plugin.version>2.3.6</bnd.plugin.version>
<<<<<<< HEAD

        <bouncycastle.version>1.68</bouncycastle.version>
=======
>>>>>>> bc70ab97
        <commons.io.version>2.11.0</commons.io.version>
        <commons-lang3.version>3.3.2</commons-lang3.version>
        <checkstyle.mvn.plugin.version>3.1.0</checkstyle.mvn.plugin.version>
        <checkstyle.version>8.28</checkstyle.version>
        <easymock.version>3.3</easymock.version>
<<<<<<< HEAD

=======
>>>>>>> bc70ab97
        <fasterxml.classmate.version>1.3.3</fasterxml.classmate.version>
        <findbugs.glassfish.version>1.7</findbugs.glassfish.version>
        <findbugs.version>3.0.4</findbugs.version>
        <freemarker.version>2.3.27-incubating</freemarker.version>
        <gae.version>1.9.59</gae.version>
<<<<<<< HEAD
        <grizzly.client.version>1.16</grizzly.client.version>

        <!-- microprofile -->
        <microprofile.config.version>3.0</microprofile.config.version>
        <microprofile.rest.client.version>3.0</microprofile.rest.client.version>
        <helidon.config.version>3.0.0-M1</helidon.config.version>
        <smallrye.config.version>3.0.0-RC1</smallrye.config.version>


        <grizzly2.version>2.4.4</grizzly2.version>
=======
>>>>>>> bc70ab97
        <guava.version>31.1-jre</guava.version>
        <hamcrest.version>2.2</hamcrest.version>
        <!--<helidon.version>1.0.3</helidon.version>-->
        <xmlunit.version>1.6</xmlunit.version>
<<<<<<< HEAD
        <hk2.osgi.version>org.glassfish.hk2.*;version="[2.5,4)"</hk2.osgi.version>
        <hk2.jvnet.osgi.version>org.jvnet.hk2.*;version="[2.5,4)"</hk2.jvnet.osgi.version>
        <hk2.config.version>6.0.0</hk2.config.version>
        <httpclient.version>4.5.13</httpclient.version>
        <httpclient5.version>5.1.2</httpclient5.version>
        <jackson.version>2.13.0</jackson.version>
=======
        <httpclient.version>4.5.13</httpclient.version>
        <httpclient5.version>5.1.2</httpclient5.version>
        <jackson.version>2.13.3</jackson.version>
        <jackson1.version>1.9.13</jackson1.version>
>>>>>>> bc70ab97
        <javassist.version>3.25.0-GA</javassist.version>
        <jboss.logging.version>3.3.0.Final</jboss.logging.version>
        <jersey1.version>1.19.3</jersey1.version>
        <jersey1.last.final.version>${jersey1.version}</jersey1.last.final.version>
        <jettison.version>1.3.7</jettison.version> <!-- TODO: 1.3.8 doesn't work; AbstractJsonTest complexBeanWithAttributes -->
        <jmh.version>1.10.2</jmh.version>
        <jmockit.version>1.44</jmockit.version>
        <junit5.version>5.6.0</junit5.version>
        <kryo.version>4.0.1</kryo.version>
        <mockito.version>3.9.0</mockito.version> <!-- CQ 17673 -->
        <mustache.version>0.8.17</mustache.version>
        <netty.version>4.1.75.Final</netty.version>
        <nexus-staging.mvn.plugin.version>1.6.7</nexus-staging.mvn.plugin.version>
        <opentracing.version>0.30.0</opentracing.version>
        <osgi.version>6.0.0</osgi.version>
        <osgi.framework.version>1.10.0</osgi.framework.version>
        <osgi.compendium.version>5.0.0</osgi.compendium.version>
        <pax.exam.version>4.13.4</pax.exam.version>
        <pax.web.version>0.7.4</pax.web.version><!-- TODO: UPGRADE! -->
        <paxexam.mvn.plugin.version>1.2.4</paxexam.mvn.plugin.version>
        <rxjava.version>1.2.5</rxjava.version>
        <rxjava2.version>2.0.4</rxjava2.version>
<<<<<<< HEAD
        <servlet3.version>3.0.1</servlet3.version>
        <servlet4.version>4.0.3</servlet4.version>
=======
>>>>>>> bc70ab97
        <simple.version>6.0.1</simple.version>
        <skip.e2e>false</skip.e2e>
        <slf4j.version>1.7.21</slf4j.version>
        <spring6.version>6.0.0-M3</spring6.version>
        <surefire.version>3.0.0-M6</surefire.version>
        <validation.impl.version>6.2.0.Final</validation.impl.version>

        <!-- Jakartified, eligible for CQ -->
        <weld.version>4.0.2.Final</weld.version>
        <weld3.version>3.1.7.SP1</weld3.version>
        <validation.impl.version>7.0.1.Final</validation.impl.version>
        <!-- END of Jakartified, eligible for CQ -->
        <xerces.version>2.12.2</xerces.version>

        <!-- Graal VM       -->
        <graalvm.version>20.3.2</graalvm.version>

<<<<<<< HEAD
        <!-- do not need CQs (below this line till the end of version properties)-->
        <gf.impl.version>6.0.0</gf.impl.version>
        <!-- Jakartified -->
        <cdi.api.version>3.0.0</cdi.api.version>
        <ejb.version>4.0.0</ejb.version>
        <grizzly2.version>3.0.1</grizzly2.version>
        <grizzly.npn.version>2.0.0</grizzly.npn.version>
        <hk2.version>3.0.2</hk2.version>
        <jsp.version>3.0.0</jsp.version>
        <jstl.version>2.0.0</jstl.version>
        <jta.api.version>2.0.0</jta.api.version>
        <servlet5.version>5.0.0</servlet5.version>
        <istack.commons.runtime.version>4.0.0</istack.commons.runtime.version>
        <jakarta.activation-api.version>2.0.1</jakarta.activation-api.version>
        <jakarta.activation.version>2.0.1</jakarta.activation.version>
        <jakarta.el.version>4.0.0</jakarta.el.version>
        <jakarta.el.impl.version>4.0.2</jakarta.el.impl.version>
        <jakarta.annotation.osgi.version>jakarta.annotation.*;version="[2.0,3)"</jakarta.annotation.osgi.version>
        <jakarta.annotation.version>2.0.0</jakarta.annotation.version>
        <jakarta.inject.version>2.0.1</jakarta.inject.version>
        <jakarta.interceptor.version>2.0.0</jakarta.interceptor.version>
        <jakarta.jsonp.version>2.0.1</jakarta.jsonp.version>
        <jakarta.persistence.version>3.0.0</jakarta.persistence.version>
        <jakarta.validation.api.version>3.0.0</jakarta.validation.api.version> <!--Can't be updated to 3.0.1 /OSGi incompatibility with JDK 1.8 -->
        <jakarta.jaxb.api.version>3.0.1</jakarta.jaxb.api.version>
        <jaxb.ri.version>3.0.2</jaxb.ri.version>
        <jaxrs.api.spec.version>3.0</jaxrs.api.spec.version>
        <jaxrs.api.impl.version>3.0.0</jaxrs.api.impl.version>
        <jetty.version>11.0.7</jetty.version>
        <jetty.plugin.version>11.0.7</jetty.plugin.version>
        <jetty.servlet.api.25.version>6.1.14</jetty.servlet.api.25.version>
        <jsonb.api.version>2.0.0</jsonb.api.version>
        <jsonp.ri.version>2.0.1</jsonp.ri.version>
        <jsonp.jaxrs.version>2.0.1</jsonp.jaxrs.version>
        <moxy.version>3.0.2</moxy.version>
        <yasson.version>2.0.3</yasson.version>
        <!-- END of Jakartified -->

        <javax.annotation.version>1.3.2</javax.annotation.version> <!--Deprecated, used only for @generated annotation in perf tests -->
        <mimepull.version>1.9.13</mimepull.version>
=======
        <!-- do not need CQs -->
        <cdi.api.version>1.2</cdi.api.version>
        <cdi2.api.version>2.0.2</cdi2.api.version>
        <ejb.version>3.2.6</ejb.version>
        <gf.impl.version>5.1.0</gf.impl.version>
        <grizzly.client.version>1.16</grizzly.client.version>
        <grizzly2.version>2.4.4</grizzly2.version>
        <hk2.version>2.6.1</hk2.version>
        <hk2.osgi.version>org.glassfish.hk2.*;version="[2.5,4)"</hk2.osgi.version>
        <hk2.jvnet.osgi.version>org.jvnet.hk2.*;version="[2.5,4)"</hk2.jvnet.osgi.version>
        <hk2.config.version>5.1.0</hk2.config.version>
        <istack.commons.runtime.version>3.0.8</istack.commons.runtime.version>
        <jakarta.activation.version>1.2.2</jakarta.activation.version>
        <javax.el.version>3.0.3</javax.el.version>
        <javax.el.impl.version>3.0.4</javax.el.impl.version>
        <javax.annotation.osgi.version>javax.annotation.*;version="[1.2,3)"</javax.annotation.osgi.version>
        <javax.annotation.version>1.3.5</javax.annotation.version>
        <javax.interceptor.version>1.2.5</javax.interceptor.version>
        <javax.persistence.version>2.2.3</javax.persistence.version>
        <javax.validation.api.version>2.0.2</javax.validation.api.version>
        <jaxb.api.version>2.3.3</jaxb.api.version>
        <jaxb.ri.version>2.3.6</jaxb.ri.version>
        <jaxrs.api.spec.version>2.1</jaxrs.api.spec.version>
        <jaxrs.api.impl.version>2.1.6</jaxrs.api.impl.version>
        <jetty.plugin.version>6.1.26</jetty.plugin.version>
        <jetty.version>9.4.46.v20220331</jetty.version>
        <jetty.servlet.api.25.version>6.1.14</jetty.servlet.api.25.version>
        <jsonb.api.version>1.0.2</jsonb.api.version>
        <jsonp.ri.version>1.1.6</jsonp.ri.version>
        <jsonp.jaxrs.version>1.1.6</jsonp.jaxrs.version>
        <jsp.version>2.3.6</jsp.version>
        <jstl.version>1.2.7</jstl.version>
        <jta.api.version>1.3.3</jta.api.version>
        <microprofile.config.version>2.0.1</microprofile.config.version>
        <mimepull.version>1.9.13</mimepull.version>
        <moxy.version>2.7.10</moxy.version>
        <osgi.service.cm.version>1.6.1</osgi.service.cm.version>
        <servlet2.version>2.5</servlet2.version>
        <servlet3.version>3.0.1</servlet3.version>
        <servlet4.version>4.0.4</servlet4.version>
        <yasson.version>1.0.11</yasson.version>
>>>>>>> bc70ab97
    </properties>
</project><|MERGE_RESOLUTION|>--- conflicted
+++ resolved
@@ -2093,26 +2093,19 @@
         <!-- see core-server/src/main/java/jersey/repackaged/asm/.. -->
         <asm.version>9.3</asm.version>
         <bnd.plugin.version>2.3.6</bnd.plugin.version>
-<<<<<<< HEAD
 
         <bouncycastle.version>1.68</bouncycastle.version>
-=======
->>>>>>> bc70ab97
         <commons.io.version>2.11.0</commons.io.version>
         <commons-lang3.version>3.3.2</commons-lang3.version>
         <checkstyle.mvn.plugin.version>3.1.0</checkstyle.mvn.plugin.version>
         <checkstyle.version>8.28</checkstyle.version>
         <easymock.version>3.3</easymock.version>
-<<<<<<< HEAD
-
-=======
->>>>>>> bc70ab97
+
         <fasterxml.classmate.version>1.3.3</fasterxml.classmate.version>
         <findbugs.glassfish.version>1.7</findbugs.glassfish.version>
         <findbugs.version>3.0.4</findbugs.version>
         <freemarker.version>2.3.27-incubating</freemarker.version>
         <gae.version>1.9.59</gae.version>
-<<<<<<< HEAD
         <grizzly.client.version>1.16</grizzly.client.version>
 
         <!-- microprofile -->
@@ -2123,25 +2116,16 @@
 
 
         <grizzly2.version>2.4.4</grizzly2.version>
-=======
->>>>>>> bc70ab97
         <guava.version>31.1-jre</guava.version>
         <hamcrest.version>2.2</hamcrest.version>
         <!--<helidon.version>1.0.3</helidon.version>-->
         <xmlunit.version>1.6</xmlunit.version>
-<<<<<<< HEAD
         <hk2.osgi.version>org.glassfish.hk2.*;version="[2.5,4)"</hk2.osgi.version>
         <hk2.jvnet.osgi.version>org.jvnet.hk2.*;version="[2.5,4)"</hk2.jvnet.osgi.version>
         <hk2.config.version>6.0.0</hk2.config.version>
         <httpclient.version>4.5.13</httpclient.version>
         <httpclient5.version>5.1.2</httpclient5.version>
-        <jackson.version>2.13.0</jackson.version>
-=======
-        <httpclient.version>4.5.13</httpclient.version>
-        <httpclient5.version>5.1.2</httpclient5.version>
         <jackson.version>2.13.3</jackson.version>
-        <jackson1.version>1.9.13</jackson1.version>
->>>>>>> bc70ab97
         <javassist.version>3.25.0-GA</javassist.version>
         <jboss.logging.version>3.3.0.Final</jboss.logging.version>
         <jersey1.version>1.19.3</jersey1.version>
@@ -2159,16 +2143,14 @@
         <osgi.version>6.0.0</osgi.version>
         <osgi.framework.version>1.10.0</osgi.framework.version>
         <osgi.compendium.version>5.0.0</osgi.compendium.version>
+        <osgi.service.cm.version>1.6.0</osgi.service.cm.version>
         <pax.exam.version>4.13.4</pax.exam.version>
         <pax.web.version>0.7.4</pax.web.version><!-- TODO: UPGRADE! -->
         <paxexam.mvn.plugin.version>1.2.4</paxexam.mvn.plugin.version>
         <rxjava.version>1.2.5</rxjava.version>
         <rxjava2.version>2.0.4</rxjava2.version>
-<<<<<<< HEAD
         <servlet3.version>3.0.1</servlet3.version>
         <servlet4.version>4.0.3</servlet4.version>
-=======
->>>>>>> bc70ab97
         <simple.version>6.0.1</simple.version>
         <skip.e2e>false</skip.e2e>
         <slf4j.version>1.7.21</slf4j.version>
@@ -2186,7 +2168,6 @@
         <!-- Graal VM       -->
         <graalvm.version>20.3.2</graalvm.version>
 
-<<<<<<< HEAD
         <!-- do not need CQs (below this line till the end of version properties)-->
         <gf.impl.version>6.0.0</gf.impl.version>
         <!-- Jakartified -->
@@ -2227,48 +2208,5 @@
 
         <javax.annotation.version>1.3.2</javax.annotation.version> <!--Deprecated, used only for @generated annotation in perf tests -->
         <mimepull.version>1.9.13</mimepull.version>
-=======
-        <!-- do not need CQs -->
-        <cdi.api.version>1.2</cdi.api.version>
-        <cdi2.api.version>2.0.2</cdi2.api.version>
-        <ejb.version>3.2.6</ejb.version>
-        <gf.impl.version>5.1.0</gf.impl.version>
-        <grizzly.client.version>1.16</grizzly.client.version>
-        <grizzly2.version>2.4.4</grizzly2.version>
-        <hk2.version>2.6.1</hk2.version>
-        <hk2.osgi.version>org.glassfish.hk2.*;version="[2.5,4)"</hk2.osgi.version>
-        <hk2.jvnet.osgi.version>org.jvnet.hk2.*;version="[2.5,4)"</hk2.jvnet.osgi.version>
-        <hk2.config.version>5.1.0</hk2.config.version>
-        <istack.commons.runtime.version>3.0.8</istack.commons.runtime.version>
-        <jakarta.activation.version>1.2.2</jakarta.activation.version>
-        <javax.el.version>3.0.3</javax.el.version>
-        <javax.el.impl.version>3.0.4</javax.el.impl.version>
-        <javax.annotation.osgi.version>javax.annotation.*;version="[1.2,3)"</javax.annotation.osgi.version>
-        <javax.annotation.version>1.3.5</javax.annotation.version>
-        <javax.interceptor.version>1.2.5</javax.interceptor.version>
-        <javax.persistence.version>2.2.3</javax.persistence.version>
-        <javax.validation.api.version>2.0.2</javax.validation.api.version>
-        <jaxb.api.version>2.3.3</jaxb.api.version>
-        <jaxb.ri.version>2.3.6</jaxb.ri.version>
-        <jaxrs.api.spec.version>2.1</jaxrs.api.spec.version>
-        <jaxrs.api.impl.version>2.1.6</jaxrs.api.impl.version>
-        <jetty.plugin.version>6.1.26</jetty.plugin.version>
-        <jetty.version>9.4.46.v20220331</jetty.version>
-        <jetty.servlet.api.25.version>6.1.14</jetty.servlet.api.25.version>
-        <jsonb.api.version>1.0.2</jsonb.api.version>
-        <jsonp.ri.version>1.1.6</jsonp.ri.version>
-        <jsonp.jaxrs.version>1.1.6</jsonp.jaxrs.version>
-        <jsp.version>2.3.6</jsp.version>
-        <jstl.version>1.2.7</jstl.version>
-        <jta.api.version>1.3.3</jta.api.version>
-        <microprofile.config.version>2.0.1</microprofile.config.version>
-        <mimepull.version>1.9.13</mimepull.version>
-        <moxy.version>2.7.10</moxy.version>
-        <osgi.service.cm.version>1.6.1</osgi.service.cm.version>
-        <servlet2.version>2.5</servlet2.version>
-        <servlet3.version>3.0.1</servlet3.version>
-        <servlet4.version>4.0.4</servlet4.version>
-        <yasson.version>1.0.11</yasson.version>
->>>>>>> bc70ab97
     </properties>
 </project>