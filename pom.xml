<?xml version="1.0" encoding="UTF-8"?>
<!--

    Copyright (c) 2010, 2024 Oracle and/or its affiliates. All rights reserved.

    This program and the accompanying materials are made available under the
    terms of the Eclipse Public License v. 2.0, which is available at
    http://www.eclipse.org/legal/epl-2.0.

    This Source Code may also be made available under the following Secondary
    Licenses when the conditions for such availability set forth in the
    Eclipse Public License v. 2.0 are satisfied: GNU General Public License,
    version 2 with the GNU Classpath Exception, which is available at
    https://www.gnu.org/software/classpath/license.html.

    SPDX-License-Identifier: EPL-2.0 OR GPL-2.0 WITH Classpath-exception-2.0

-->

<project xmlns="http://maven.apache.org/POM/4.0.0" xmlns:xsi="http://www.w3.org/2001/XMLSchema-instance" xsi:schemaLocation="http://maven.apache.org/POM/4.0.0 http://maven.apache.org/maven-v4_0_0.xsd">
    <modelVersion>4.0.0</modelVersion>

    <parent>
        <groupId>org.eclipse.ee4j</groupId>
        <artifactId>project</artifactId>
        <version>1.0.9</version>
    </parent>

    <groupId>org.glassfish.jersey</groupId>
    <artifactId>project</artifactId>
    <packaging>pom</packaging>
    <version>4.0.99-SNAPSHOT</version>
    <name>jersey</name>
    <description>
        Eclipse Jersey is the open source (under dual EPL+GPL license) Jakarta RESTful WebServices 3.0
        production quality Reference Implementation for building RESTful Web Services.
    </description>

    <url>https://projects.eclipse.org/projects/ee4j.jersey</url>

    <!-- prerequisites -->

    <issueManagement>
        <system>JIRA</system>
        <url>https://github.com/eclipse-ee4j/jersey/issues</url>
    </issueManagement>

    <ciManagement>
        <system>Hudson</system>
        <url>http://hudson.glassfish.org/job/Jersey-trunk-multiplatform/</url>
    </ciManagement>

    <inceptionYear>2010</inceptionYear>

    <mailingLists>
        <mailingList>
            <name>Users List</name>
            <post>jersey-dev@eclipse.org</post>
        </mailingList>
    </mailingLists>

    <developers>
        <developer>
            <name>Jorge Bescos Gascon</name>
            <organization>Oracle Corporation</organization>
            <organizationUrl>http://www.oracle.com/</organizationUrl>
        </developer>
        <developer>
            <name>Lukas Jungmann</name>
            <organization>Oracle Corporation</organization>
            <organizationUrl>http://www.oracle.com/</organizationUrl>
        </developer>
        <developer>
            <name>Dmitry Kornilov</name>
            <organization>Oracle Corporation</organization>
            <organizationUrl>http://www.oracle.com/</organizationUrl>
            <url>https://dmitrykornilov.net</url>
        </developer>
        <developer>
            <name>David Kral</name>
            <organization>Oracle Corporation</organization>
            <organizationUrl>http://www.oracle.com/</organizationUrl>
        </developer>
        <developer>
            <name>Tomas Kraus</name>
            <organization>Oracle Corporation</organization>
            <organizationUrl>http://www.oracle.com/</organizationUrl>
        </developer>
        <developer>
            <name>Tomas Langer</name>
            <organization>Oracle Corporation</organization>
            <organizationUrl>http://www.oracle.com/</organizationUrl>
        </developer>
        <developer>
            <name>Maxim Nesen</name>
            <organization>Oracle Corporation</organization>
            <organizationUrl>http://www.oracle.com/</organizationUrl>
        </developer>
        <developer>
            <name>Santiago Pericas-Geertsen</name>
            <organization>Oracle Corporation</organization>
            <organizationUrl>http://www.oracle.com/</organizationUrl>
        </developer>
        <developer>
            <name>Jan Supol</name>
            <organization>Oracle Corporation</organization>
            <organizationUrl>http://www.oracle.com/</organizationUrl>
            <url>http://blog.supol.info</url>
        </developer>
    </developers>

    <contributors>
        <contributor>
            <name>Petr Bouda</name>
        </contributor>
        <contributor>
            <name>Pavel Bucek</name>
            <organization>Oracle Corporation</organization>
            <url>http://u-modreho-kralika.net/</url>
        </contributor>
        <contributor>
            <name>Michal Gajdos</name>
            <url>http://blog.dejavu.sk</url>
        </contributor>
        <contributor>
            <name>Petr Janouch</name>
        </contributor>
        <contributor>
            <name>Libor Kramolis</name>
        </contributor>
        <contributor>
            <name>Adam Lindenthal</name>
        </contributor>
        <contributor>
            <name>Jakub Podlesak</name>
            <organization>Oracle Corporation</organization>
            <organizationUrl>http://www.oracle.com/</organizationUrl>
        </contributor>
        <contributor>
            <name>Marek Potociar</name>
        </contributor>
        <contributor>
            <name>Stepan Vavra</name>
        </contributor>
    </contributors>

    <licenses>
        <license>
            <name>EPL 2.0</name>
            <url>http://www.eclipse.org/legal/epl-2.0</url>
            <distribution>repo</distribution>
            <comments>Except for 3rd content and examples.
                      See also https://github.com/eclipse-ee4j/jersey/blob/master/NOTICE.md</comments>
        </license>
        <license>
            <name>GPL2 w/ CPE</name>
            <url>https://www.gnu.org/software/classpath/license.html</url>
            <distribution>repo</distribution>
            <comments>Except for 3rd content and examples.
                      See also https://github.com/eclipse-ee4j/jersey/blob/master/NOTICE.md</comments>
        </license>
        <license>
            <name>EDL 1.0</name>
            <url>http://www.eclipse.org/org/documents/edl-v10.php</url>
            <distribution>repo</distribution>
            <comments>The examples except bookstore-webapp example</comments>
        </license>
        <license>
            <name>BSD 2-Clause</name>
            <url>https://opensource.org/licenses/BSD-2-Clause</url>
            <distribution>repo</distribution>
            <comments>The bookstore-webapp example</comments>
        </license>
        <license>
            <name>Apache License, 2.0</name>
            <url>http://www.apache.org/licenses/LICENSE-2.0.html</url>
            <distribution>repo</distribution>
            <comments>Google Guava @ org.glassfish.jersey.internal.guava,
                      Dropwizard Monitoring inspired classes @ org.glassfish.jersey.server.internal.monitoring.core,
                      Hibernate Validation classes @ org.glassfish.jersey.server.validation.internal.hibernate, and
                      Jackson JAX-RS Providers @ org.glassfish.jersey.jackson.internal.jackson.jaxrs</comments>
        </license>
        <license>
            <name>Public Domain</name>
            <url>https://creativecommons.org/publicdomain/zero/1.0/</url>
            <distribution>repo</distribution>
            <comments>JSR-166 Extension to JEP 266 @ org.glassfish.jersey.internal.jsr166</comments>
        </license>
        <license>
            <name>Modified BSD</name>
            <url>https://asm.ow2.io/license.html</url>
            <distribution>repo</distribution>
            <comments>ASM @ jersey.repackaged.org.objectweb.asm</comments>
        </license>
        <license>
            <name>jQuery license</name>
            <url>jquery.org/license</url>
            <distribution>repo</distribution>
            <comments>jQuery v1.12.4</comments>
        </license>
        <license>
            <name>MIT license</name>
            <url>http://www.opensource.org/licenses/mit-license.php</url>
            <distribution>repo</distribution>
            <comments>AngularJS, Bootstrap v3.3.7,
                      jQuery Barcode plugin 0.3, KineticJS v4.7.1</comments>
        </license>
        <license>
            <name>W3C license</name>
            <url>https://www.w3.org/Consortium/Legal/copyright-documents-19990405</url>
            <distribution>repo</distribution>
            <comments>Content of core-server/etc</comments>
        </license>
    </licenses>

    <scm>
        <connection>scm:git:git@github.com:jersey/jersey.git</connection>
        <developerConnection>scm:git:git@github.com:eclipse-ee4j/jersey.git</developerConnection>
        <url>https://github.com/eclipse-ee4j/jersey</url>
        <tag>HEAD</tag>
    </scm>

    <organization>
        <name>Eclipse Foundation</name>
        <url>https://www.eclipse.org/org/foundation/</url>
    </organization>

    <build>
        <pluginManagement>
            <plugins>
                <plugin>
                    <groupId>org.glassfish.jersey.tools.plugins</groupId>
                    <artifactId>jersey-doc-modulelist-maven-plugin</artifactId>
                    <version>1.0.1</version>
                </plugin>
                <plugin>
                    <groupId>org.apache.maven.plugins</groupId>
                    <artifactId>maven-enforcer-plugin</artifactId>
                    <version>${enforcer.mvn.plugin.version}</version>
                    <executions>
                        <execution>
                            <id>enforce-versions</id>
                            <goals>
                                <goal>enforce</goal>
                            </goals>
                            <configuration>
                                <rules>
                                    <requireJavaVersion>
                                        <version>${java.version}</version>
                                    </requireJavaVersion>
                                    <dependencyConvergence/>
                                </rules>
                            </configuration>
                        </execution>
                    </executions>
                </plugin>
                <plugin>
                    <groupId>org.codehaus.mojo</groupId>
                    <artifactId>build-helper-maven-plugin</artifactId>
                    <version>${buildhelper.mvn.plugin.version}</version>
                    <executions>
                        <execution>
                            <phase>generate-sources</phase>
                            <goals>
                                <goal>add-source</goal>
                            </goals>
                            <configuration>
                                <sources>
                                    <source>${project.build.directory}/generated-sources/rsrc-gen</source>
                                </sources>
                            </configuration>
                        </execution>
                        <execution>
                            <phase>initialize</phase>
                            <id>parse-version</id>
                            <goals>
                                <goal>parse-version</goal>
                            </goals>
                        </execution>
                    </executions>
                </plugin>
                <plugin>
                    <groupId>com.sun.istack</groupId>
                    <artifactId>istack-commons-maven-plugin</artifactId>
                    <version>${istack.mvn.plugin.version}</version>
                    <executions>
                        <execution>
                            <phase>generate-sources</phase>
                            <goals>
                                <goal>rs-gen</goal>
                            </goals>
                            <configuration>
                                <resources>
                                    <directory>${basedir}/src/main/resources</directory>
                                    <includes>
                                        <include>**/localization.properties</include>
                                    </includes>
                                </resources>
                                <destDir>${project.build.directory}/generated-sources/rsrc-gen</destDir>
                                <localizationUtilitiesPkgName>org.glassfish.jersey.internal.l10n</localizationUtilitiesPkgName>
                            </configuration>
                        </execution>
                    </executions>
                </plugin>
                <plugin>
                    <groupId>org.apache.maven.plugins</groupId>
                    <artifactId>maven-clean-plugin</artifactId>
                    <version>2.5</version>
                </plugin>
                <plugin>
                    <groupId>org.apache.maven.plugins</groupId>
                    <artifactId>maven-compiler-plugin</artifactId>
                    <version>${compiler.mvn.plugin.version}</version>
                    <inherited>true</inherited>
                    <configuration>
                        <compilerArguments>
                            <!--<Werror />-->
                            <!-- TODO work towards eliminating all warnings in order to be able to enable the -Xlint option -->
                            <!--Xlint/-->
                        </compilerArguments>
                        <showWarnings>false</showWarnings>
                        <fork>false</fork>
                    </configuration>
                </plugin>
                <plugin>
                    <groupId>org.apache.maven.plugins</groupId>
                    <artifactId>maven-jar-plugin</artifactId>
                    <version>${jar.mvn.plugin.version}</version>
                </plugin>
                <plugin>
                    <groupId>org.apache.maven.plugins</groupId>
                    <artifactId>maven-install-plugin</artifactId>
                    <version>${install.mvn.plugin.version}</version>
                </plugin>
                <plugin>
                    <groupId>org.apache.maven.plugins</groupId>
                    <artifactId>maven-resources-plugin</artifactId>
                    <version>${resources.mvn.plugin.version}</version>
                    <extensions>true</extensions>
                    <!-- Add legal information, NOTICE.md and LINCENSE.md to jars -->
                    <executions>
                        <execution>
                            <!-- copy the files to classes folder for maven-jar/war-plugin to grab it -->
                            <id>copy-legaldocs</id>
                            <goals>
                                <goal>copy-resources</goal>
                            </goals>
                            <phase>process-sources</phase>
                            <configuration>
                                <outputDirectory>${project.build.outputDirectory}</outputDirectory>
                                <resources>
                                    <resource>
                                        <directory>${legal.source.folder}</directory>
                                        <targetPath>META-INF/</targetPath>
                                        <includes>
                                            <include>NOTICE.md</include>
                                            <include>LICENSE.md</include>
                                        </includes>
                                    </resource>
                                </resources>
                            </configuration>
                        </execution>
                        <execution>
                            <!-- copy the files to source folder for maven-source-plugin to grab it -->
                            <id>copy-legaldocs-to-sources</id>
                            <goals>
                                <goal>copy-resources</goal>
                            </goals>
                            <phase>process-sources</phase>
                            <configuration>
                                <outputDirectory>${project.build.directory}/generated-sources/rsrc-gen</outputDirectory>
                                <resources>
                                    <resource>
                                        <directory>${legal.source.folder}</directory>
                                        <targetPath>META-INF/</targetPath>
                                        <includes>
                                            <include>NOTICE.md</include>
                                            <include>LICENSE.md</include>
                                        </includes>
                                    </resource>
                                </resources>
                            </configuration>
                        </execution>
                        <execution>
                            <!-- copy the files to legal folder for felix plugin to grab it -->
                            <id>copy-legaldocs-to-osgi-bundles</id>
                            <goals>
                                <goal>copy-resources</goal>
                            </goals>
                            <phase>process-sources</phase>
                            <configuration>
                                <outputDirectory>${project.build.directory}/legal</outputDirectory>
                                <resources>
                                    <resource>
                                        <directory>${legal.source.folder}</directory>
                                        <targetPath>META-INF/</targetPath>
                                        <includes>
                                            <include>NOTICE.md</include>
                                            <include>LICENSE.md</include>
                                        </includes>
                                    </resource>
                                </resources>
                            </configuration>
                        </execution>
                    </executions>
                </plugin>
                <plugin>
                    <groupId>org.apache.maven.plugins</groupId>
                    <artifactId>maven-surefire-plugin</artifactId>
                    <version>${surefire.mvn.plugin.version}</version>
                    <configuration>
                        <!-- print full stack trace if error -->
                        <trimStackTrace>false</trimStackTrace>
                        <!-- for convenience reasons, 'argLine' should not be overridden in child poms. if needed, a property should be declared and used here -->
                        <argLine>
                            -Xmx${surefire.maxmem.argline}m -Dfile.encoding=UTF8 ${surefire.security.argline} ${surefire.coverage.argline}
                        </argLine>
                        <skipTests>${skip.tests}</skipTests>
                        <properties>
                            <configurationParameters>
                                junit.jupiter.execution.parallel.enabled=true
                                junit.jupiter.execution.parallel.mode.classes.default=same_thread
                                junit.jupiter.execution.parallel.mode.default=same_thread
                            </configurationParameters>
                        </properties>
                        <systemProperties>
                            <property>
                                <name>jersey.config.test.container.port</name>
                                <value>${jersey.config.test.container.port}</value>
                            </property>
                        </systemProperties>
                        <threadCount>124</threadCount>
                    </configuration>
                    <dependencies>
                        <dependency>
                            <groupId>org.apache.maven.surefire</groupId>
                            <artifactId>surefire-logger-api</artifactId>
                            <version>${surefire.mvn.plugin.version}</version>
                            <!-- to get around bug https://github.com/junit-team/junit5/issues/1367 -->
                            <optional>true</optional>
                        </dependency>
                        <dependency>
                            <groupId>org.apache.maven.surefire</groupId>
                            <artifactId>surefire-api</artifactId>
                            <version>${surefire.mvn.plugin.version}</version>
                            <optional>true</optional>
                        </dependency>
                    </dependencies>
                </plugin>
                <plugin>
                    <groupId>org.apache.maven.plugins</groupId>
                    <artifactId>maven-assembly-plugin</artifactId>
                    <version>${assembly.mvn.plugin.version}</version>
                    <configuration>
                        <tarLongFileMode>posix</tarLongFileMode>
                    </configuration>
                </plugin>
                <plugin>
                    <groupId>org.apache.maven.plugins</groupId>
                    <artifactId>maven-dependency-plugin</artifactId>
                    <version>${dependency.mvn.plugin.version}</version>
                </plugin>
                <plugin>
                    <groupId>org.apache.maven.plugins</groupId>
                    <artifactId>maven-javadoc-plugin</artifactId>
                    <version>${javadoc.mvn.plugin.version}</version>
                    <configuration>
                        <doctitle>Jersey ${jersey.version} API Documentation</doctitle>
                        <windowtitle>Jersey ${jersey.version} API</windowtitle>
                        <bottom>
                            <![CDATA[Copyright &#169; 2007-2023,
                                <a href="http://www.oracle.com">Oracle</a>
                                and/or its affiliates.
                                All Rights Reserved. Use is subject to license terms.]]>
                        </bottom>
                        <links>
                            <link>https://jakartaee.github.io/rest/apidocs/3.0.0/</link>
                            <link>https://javaee.github.io/hk2/apidocs/</link>
                            <link>https://eclipse-ee4j.github.io/jersey.github.io/apidocs/latest/jersey/</link>
                        </links>
                        <excludePackageNames>
                            *.internal.*:*.innate.*:*.tests.*
                        </excludePackageNames>
                        <includeDependencySources>false</includeDependencySources>
                        <dependencySourceIncludes>
                            <dependencySourceInclude>org.glassfish.jersey.*:*</dependencySourceInclude>
                        </dependencySourceIncludes>
                        <sourceFileExcludes>
                            <exclude>bundles/**</exclude>
                            <fileExclude>module-info.java</fileExclude>
                        </sourceFileExcludes>
                        <verbose>true</verbose>
                        <doclint>none</doclint>
                        <maxmemory>256m</maxmemory>
                    </configuration>
                    <executions>
                        <execution>
                            <id>attach-javadocs</id>
                            <phase>package</phase>
                            <goals>
                                <goal>jar</goal>
                            </goals>
                        </execution>
                    </executions>
                </plugin>
                <plugin>
                    <groupId>org.apache.maven.plugins</groupId>
                    <artifactId>maven-source-plugin</artifactId>
                    <version>${source.mvn.plugin.version}</version>
                    <executions>
                        <execution>
                            <id>attach-sources</id>
                            <phase>package</phase>
                            <goals>
                                <goal>jar-no-fork</goal>
                            </goals>
                        </execution>
                    </executions>
                </plugin>
                <plugin>
                    <groupId>org.apache.maven.plugins</groupId>
                    <artifactId>maven-deploy-plugin</artifactId>
                    <version>${deploy.mvn.plugin.version}</version>
                    <configuration>
                        <retryFailedDeploymentCount>10</retryFailedDeploymentCount>
                    </configuration>
                </plugin>
                <plugin>
                    <groupId>org.ops4j.pax.exam</groupId>
                    <artifactId>maven-paxexam-plugin</artifactId>
                    <version>${paxexam.mvn.plugin.version}</version>
                    <executions>
                        <execution>
                            <id>generate-config</id>
                            <goals>
                                <goal>generate-depends-file</goal>
                            </goals>
                        </execution>
                    </executions>
                    <configuration>
                        <options>
                            <platform>felix</platform>
                        </options>
                    </configuration>
                </plugin>
                <plugin>
                    <groupId>org.apache.maven.plugins</groupId>
                    <artifactId>maven-site-plugin</artifactId>
                    <version>${site.mvn.plugin.version}</version>
                </plugin>
                <plugin>
                    <groupId>org.codehaus.mojo</groupId>
                    <artifactId>exec-maven-plugin</artifactId>
                    <version>${exec.mvn.plugin.version}</version>
                    <executions>
                        <execution>
                            <goals>
                                <goal>java</goal>
                            </goals>
                        </execution>
                    </executions>
                </plugin>
                <plugin>
                    <groupId>org.apache.maven.plugins</groupId>
                    <artifactId>maven-jxr-plugin</artifactId>
                    <version>${jxr.mvn.plugin.version}</version>
                    <executions>
                        <execution>
                            <goals>
                                <goal>jxr</goal>
                            </goals>
                            <phase>validate</phase>
                        </execution>
                    </executions>
                </plugin>
                <plugin>
                    <groupId>org.apache.maven.plugins</groupId>
                    <artifactId>maven-checkstyle-plugin</artifactId>
                    <version>${checkstyle.mvn.plugin.version}</version>
                    <configuration>
                        <configLocation>etc/config/checkstyle.xml</configLocation>
                        <suppressionsLocation>etc/config/checkstyle-suppressions.xml</suppressionsLocation>
                        <outputFile>${project.build.directory}/checkstyle/checkstyle-result.xml</outputFile>
                    </configuration>
                    <dependencies>
                        <dependency>
                            <groupId>com.puppycrawl.tools</groupId>
                            <artifactId>checkstyle</artifactId>
                            <version>${checkstyle.version}</version>
                            <exclusions>
                                <!-- MCHECKSTYLE-156 -->
                                <exclusion>
                                    <groupId>com.sun</groupId>
                                    <artifactId>tools</artifactId>
                                </exclusion>
                            </exclusions>
                        </dependency>
                    </dependencies>
                </plugin>
                <plugin>
                    <groupId>org.codehaus.mojo</groupId>
                    <artifactId>findbugs-maven-plugin</artifactId>
                    <version>${findbugs.mvn.plugin.version}</version>
                    <configuration>
                        <skip>${findbugs.skip}</skip>
                        <threshold>${findbugs.threshold}</threshold>
                        <excludeFilterFile>${findbugs.exclude}</excludeFilterFile>
                        <xmlOutput>true</xmlOutput>
                        <findbugsXmlOutput>true</findbugsXmlOutput>
                        <!-- findbugs detector configuration -->
                        <jvmArgs>-Dfindbugs.glassfish.logging.validLoggerPrefixes=${findbugs.glassfish.logging.validLoggerPrefixes}</jvmArgs>
                        <plugins>
                            <plugin>
                                <groupId>org.glassfish.findbugs</groupId>
                                <artifactId>findbugs-logging-detectors</artifactId>
                                <version>${findbugs.glassfish.version}</version>
                            </plugin>
                        </plugins>
                    </configuration>
                    <dependencies>
                        <dependency>
                            <groupId>org.glassfish.findbugs</groupId>
                            <artifactId>findbugs</artifactId>
                            <version>${findbugs.glassfish.version}</version>
                        </dependency>
                    </dependencies>
                </plugin>
                <plugin>
                    <groupId>org.apache.maven.plugins</groupId>
                    <artifactId>maven-failsafe-plugin</artifactId>
                    <version>${failsafe.mvn.plugin.version}</version>
                    <configuration>
                        <!-- print full stack trace if error -->
                        <trimStackTrace>false</trimStackTrace>
                        <skipTests>${skip.tests}</skipTests>
                        <skipITs>${skip.tests}</skipITs>
                        <argLine>${failsafe.coverage.argline}</argLine>
                        <systemProperties>
                            <property>
                                <name>jersey.config.test.container.port</name>
                                <value>${jersey.config.test.container.port}</value>
                            </property>
                        </systemProperties>
                    </configuration>
                    <executions>
                        <execution>
                            <goals>
                                <goal>integration-test</goal>
                                <goal>verify</goal>
                            </goals>
                        </execution>
                    </executions>
                </plugin>
                <plugin>
                    <groupId>org.apache.maven.plugins</groupId>
                    <artifactId>maven-war-plugin</artifactId>
                    <version>${war.mvn.plugin.version}</version>
                    <configuration>
                        <failOnMissingWebXml>false</failOnMissingWebXml>
                    </configuration>
                </plugin>
                <plugin>
                    <groupId>org.apache.maven.plugins</groupId>
                    <artifactId>maven-ear-plugin</artifactId>
                    <version>${ear.mvn.plugin.version}</version>
                </plugin>
                <plugin>
                    <groupId>org.glassfish.embedded</groupId>
                    <artifactId>maven-embedded-glassfish-plugin</artifactId>
                    <version>${gfembedded.mvn.plugin.version}</version>
                </plugin>
                <plugin>
                    <groupId>org.glassfish.copyright</groupId>
                    <artifactId>glassfish-copyright-maven-plugin</artifactId>
                    <configuration>
                        <excludeFile>etc/config/copyright-exclude</excludeFile>
                        <!--svn|mercurial|git - defaults to svn-->
                        <scm>git</scm>
                        <!-- turn on/off debugging -->
                        <debug>false</debug>
                        <!-- skip files not under SCM-->
                        <scmOnly>true</scmOnly>
                        <!-- turn off warnings -->
                        <warn>false</warn>
                        <!-- for use with repair -->
                        <update>false</update>
                        <!-- check that year is correct -->
                        <ignoreYear>false</ignoreYear>
                        <templateFile>etc/config/copyright.txt</templateFile>
                        <bsdTemplateFile>etc/config/edl-copyright.txt</bsdTemplateFile>
                    </configuration>
                </plugin>
                <plugin>
                    <groupId>org.apache.felix</groupId>
                    <artifactId>maven-bundle-plugin</artifactId>
                    <version>${felix.mvn.plugin.version}</version>
                    <extensions>true</extensions>
                    <configuration>
                        <instructions>
                            <_versionpolicy>[$(version;==;$(@)),$(version;+;$(@)))</_versionpolicy>
                            <_nodefaultversion>false</_nodefaultversion>
                            <Include-Resource>{maven-resources},${project.build.directory}/legal</Include-Resource>
                        </instructions>
                    </configuration>
                    <executions>
                        <execution>
                            <id>osgi-bundle</id>
                            <phase>package</phase>
                            <goals>
                                <goal>bundle</goal>
                            </goals>
                        </execution>
                    </executions>
                </plugin>
                <plugin>
                    <groupId>org.codehaus.mojo</groupId>
                    <artifactId>xml-maven-plugin</artifactId>
                    <version>${xml.mvn.plugin.version}</version>
                </plugin>
                <plugin>
                    <groupId>com.sun.tools.xjc.maven2</groupId>
                    <artifactId>maven-jaxb-plugin</artifactId>
                    <version>1.1.1</version>
                </plugin>
                <plugin>
                    <groupId>org.codehaus.mojo</groupId>
                    <artifactId>buildnumber-maven-plugin</artifactId>
                    <version>${buildnumber.mvn.plugin.version}</version>
                </plugin>
                <!-- TODO: remove the old jetty plugin dependencies -->
                <plugin>
                    <groupId>org.eclipse.jetty.ee10</groupId>
                    <artifactId>jetty-ee10-maven-plugin</artifactId>
                    <version>${jetty.plugin.version}</version>
                </plugin>
                <plugin>
                    <groupId>org.glassfish.build</groupId>
                    <artifactId>gfnexus-maven-plugin</artifactId>
                    <version>0.16</version>
                    <configuration>
                        <stagingRepos>
                            <stagingRepo>
                                <!--
                                    The reference artifact used to identify the right staging repository
                                -->
                                <ref>org.glassfish.jersey:project:${project.version}:pom</ref>
                                <profile>com.sun.jersey</profile>
                            </stagingRepo>
                        </stagingRepos>
                        <!--
                            Temporary till there is a jersey promotion profile
                        -->
                        <promotionProfile>glassfish-integration</promotionProfile>
                        <message>JERSEY-${project.version}</message>
                    </configuration>
                </plugin>
                <plugin>
                    <groupId>org.apache.maven.plugins</groupId>
                    <artifactId>maven-shade-plugin</artifactId>
                    <version>${shade.mvn.plugin.version}</version>
                    <executions>
                        <execution>
                            <id>shade-archive</id>
                            <goals>
                                <goal>shade</goal>
                            </goals>
                            <configuration>
                                <minimizeJar>false</minimizeJar>
                                <filters>
                                    <filter>
                                        <artifact>*:*</artifact>
                                        <excludes>
                                            <exclude>module-info.*</exclude>
                                        </excludes>
                                    </filter>
                                </filters>
                            </configuration>
                        </execution>
                    </executions>
                    <configuration>
                        <shadeTestJar>false</shadeTestJar>
                        <minimizeJar>true</minimizeJar>
                        <promoteTransitiveDependencies>true</promoteTransitiveDependencies>
                        <!-- Do not create reduced pom - jaxrs-ri cannot be built when set to true -->
                        <createDependencyReducedPom>false</createDependencyReducedPom>
                    </configuration>
                </plugin>
                <plugin>
                    <groupId>org.apache.maven.plugins</groupId>
                    <artifactId>maven-antrun-plugin</artifactId>
                    <version>${antrun.mvn.plugin.version}</version>
                    <dependencies>
                        <dependency>
                            <groupId>org.apache.ant</groupId>
                            <artifactId>ant</artifactId>
                            <version>1.10.12</version>
                        </dependency>
                    </dependencies>
                </plugin>
                <plugin>
                    <groupId>org.fortasoft</groupId>
                    <artifactId>gradle-maven-plugin</artifactId>
                    <version>1.0.8</version>
                </plugin>
                <plugin>
                    <groupId>com.github.wvengen</groupId>
                    <artifactId>proguard-maven-plugin</artifactId>
                    <version>${proguard.mvn.plugin.version}</version>
                    <dependencies>
                        <dependency>
                            <groupId>net.sf.proguard</groupId>
                            <artifactId>proguard-base</artifactId>
                            <version>5.1</version><!-- transitive dependency version increased from 5.0 -->
                            <scope>runtime</scope>
                        </dependency>
                    </dependencies>
                </plugin>
                <plugin>
                    <groupId>org.apache.maven.plugins</groupId>
                    <artifactId>maven-compiler-plugin</artifactId>
                    <inherited>true</inherited>
                    <configuration>
                        <source>${java.version}</source>
                        <target>${java.version}</target>
                    </configuration>
                    <executions>
                        <!-- when module.info
                                                        <execution>
                                                            <id>default-compile</id>
                                                            <configuration>
                                                                compile everything to ensure module-info contains right entries
                                                                <release>11</release>
                                                            </configuration>
                                                        </execution>
                        -->
                        <execution>
                            <id>base-compile</id>
                            <goals>
                                <goal>compile</goal>
                            </goals>
                            <!-- recompile everything for target VM except the module-info.java -->
                            <configuration>
                                <excludes>
                                    <exclude>module-info.java</exclude>
                                </excludes>
                            </configuration>
                        </execution>
                    </executions>
                </plugin>
            </plugins>
        </pluginManagement>
        <plugins>
            <plugin>
                <groupId>org.commonjava.maven.plugins</groupId>
                <artifactId>directory-maven-plugin</artifactId>
                <version>1.0</version>
                <executions>
                    <execution>
                        <id>directories</id>
                        <goals>
                            <goal>highest-basedir</goal>
                        </goals>
                        <phase>initialize</phase>
                        <configuration>
                            <property>legal.source.folder</property>
                        </configuration>
                    </execution>
                </executions>
            </plugin>
            <plugin>
                <groupId>org.glassfish.jersey.tools.plugins</groupId>
                <artifactId>jersey-doc-modulelist-maven-plugin</artifactId>
                <inherited>false</inherited>
                <configuration>
                    <outputFileName>docs/src/main/docbook/modules.xml</outputFileName>
                    <templateFileName>docs/src/main/docbook/inc/modules.src</templateFileName>
                    <tableHeaderFileName>docs/src/main/docbook/inc/modules_table_header.src</tableHeaderFileName>
                    <tableFooterFileName>docs/src/main/docbook/inc/modules_table_footer.src</tableFooterFileName>
                    <tableRowFileName>docs/src/main/docbook/inc/modules_table_row.src</tableRowFileName>
                    <outputUnmatched>false</outputUnmatched>
                </configuration>
            </plugin>
            <plugin>
                <groupId>org.apache.maven.plugins</groupId>
                <artifactId>maven-enforcer-plugin</artifactId>
            </plugin>
            <plugin>
                <groupId>org.apache.maven.plugins</groupId>
                <artifactId>maven-source-plugin</artifactId>
            </plugin>
            <plugin>
                <groupId>org.apache.maven.plugins</groupId>
                <artifactId>maven-resources-plugin</artifactId>
            </plugin>
            <plugin>
                <groupId>org.codehaus.mojo</groupId>
                <artifactId>build-helper-maven-plugin</artifactId>
                <version>${buildhelper.mvn.plugin.version}</version>
                <configuration>
                    <portNames>
                        <portName>jersey.config.test.container.port</portName>
                        <portName>jersey.config.test.container.stop.port</portName>
                    </portNames>
                </configuration>
                <executions>
                    <execution>
                        <id>reserve-port</id>
                        <phase>process-test-classes</phase> <!-- pre-integration-test -->
                        <goals>
                            <goal>reserve-network-port</goal>
                        </goals>
                    </execution>
                </executions>
            </plugin>
            <plugin>
                <groupId>org.apache.maven.plugins</groupId>
                <artifactId>maven-checkstyle-plugin</artifactId>
                <executions>
                    <execution>
                        <id>verify</id>
                        <phase>validate</phase>
                        <goals>
                            <!-- Fail the build if checkstyle rules for contributions are not met. -->
                            <goal>check</goal>
                        </goals>
                        <configuration>
                            <configLocation>etc/config/checkstyle-verify.xml</configLocation>
                            <consoleOutput>true</consoleOutput>
                            <failOnViolation>true</failOnViolation>
                            <includeTestSourceDirectory>true</includeTestSourceDirectory>
                            <excludes>**/module-info.java</excludes>
                        </configuration>
                    </execution>
                </executions>
            </plugin>
        </plugins>
        <extensions>
            <extension>
                <groupId>org.glassfish</groupId>
                <artifactId>findbugs</artifactId>
                <version>3.2-b06</version>
            </extension>
        </extensions>
    </build>

    <profiles>
        <profile>
<<<<<<< HEAD
            <id>jdk8</id>
            <activation>
                <jdk>1.8</jdk>
            </activation>
            <properties>
                <checkstyle.version>9.3</checkstyle.version>
                <istack.mvn.plugin.version>3.0.9</istack.mvn.plugin.version>
            </properties>
            <build>
                <pluginManagement>
                    <plugins>
                        <plugin>
                            <groupId>org.apache.maven.plugins</groupId>
                            <artifactId>maven-compiler-plugin</artifactId>
                            <inherited>true</inherited>
                            <configuration>
                                <source>${java.version}</source>
                                <target>${java.version}</target>
                                <excludes>
                                    <exclude>module-info.java</exclude>
                                </excludes>
                            </configuration>
                        </plugin>
                    </plugins>
                </pluginManagement>
            </build>
        </profile>
        <profile>
            <id>jdk11+</id>
            <!--
                JDK 9 & 10 is unsupported (as well as <release>9</release>)
                module-info for java.xml.bind is taken from JDK (lib/ct.sym/9-modules)
                and it depends on java.activation which clashes with javax.activation
            -->
            <activation>
                <jdk>[11,)</jdk>
            </activation>
            <build>
                <pluginManagement>
                    <plugins>
                        <plugin>
                            <groupId>org.apache.maven.plugins</groupId>
                            <artifactId>maven-compiler-plugin</artifactId>
                            <inherited>true</inherited>
                            <executions>
<!-- when module.info
                                <execution>
                                    <id>default-compile</id>
                                    <configuration>
                                        compile everything to ensure module-info contains right entries
                                        <release>11</release>
                                    </configuration>
                                </execution>
-->
                                <execution>
                                    <id>base-compile</id>
                                    <goals>
                                        <goal>compile</goal>
                                    </goals>
                                    <!-- recompile everything for target VM except the module-info.java -->
                                    <configuration>
                                        <excludes>
                                            <exclude>module-info.java</exclude>
                                        </excludes>
                                        <source>${java.version}</source>
                                        <target>${java.version}</target>
                                    </configuration>
                                </execution>
                            </executions>
                        </plugin>
                    </plugins>
                </pluginManagement>
            </build>
        </profile>
        <profile>
=======
>>>>>>> 9b9e4941
            <!-- Use it with release-perform goal to skip another test run. -->
            <id>testsSkip</id>
            <activation>
                <activeByDefault>false</activeByDefault>
                <!-- this is how to align back with maven standards where property 'skipTests' makes maven-surefire-plugin
                (and also maven-failsafe-plugin) skip tests execution -->
                <property>
                    <name>skipTests</name>
                    <value>true</value>
                </property>
            </activation>
            <properties>
<!--                <release.tests.args>-Dskip.tests=true</release.tests.args>-->
                <skip.tests>true</skip.tests>
                <skip.e2e>true</skip.e2e>
            </properties>
        </profile>
        <profile>
            <id>checkstyleSkip</id>
            <activation>
                <activeByDefault>false</activeByDefault>
            </activation>
            <properties>
                <checkstyle.skip>true</checkstyle.skip>
            </properties>
        </profile>
        <profile>
            <id>findbugsSkip</id>
            <activation>
                <activeByDefault>false</activeByDefault>
            </activation>
            <properties>
                <findbugs.skip>true</findbugs.skip>
            </properties>
        </profile>
        <profile> <!-- tests module will be automatically included unless tests.excluded env variable is set -->
            <id>testsIncluded</id>
            <activation>
                <activeByDefault>false</activeByDefault>
                <property>
                  <name>!tests.excluded</name>
                </property>
            </activation>
            <modules>
                <module>tests</module>
            </modules>
        </profile>
        <profile> <!-- examples module will be automatically included unless examples.excluded env variable is set -->
            <id>examplesIncluded</id>
            <activation>
                <activeByDefault>false</activeByDefault>
                <property>
                    <name>!examples.excluded</name>
                </property>
            </activation>
            <modules>
                <module>examples</module>
            </modules>
        </profile>
        <profile> <!-- bundles module will be automatically included unless bundles.excluded env variable is set -->
            <id>bundlesIncluded</id>
            <activation>
                <activeByDefault>false</activeByDefault>
                <property>
                    <name>!bundles.excluded</name>
                </property>
            </activation>
            <modules>
                <module>bundles</module>
            </modules>
        </profile>
        <profile> <!-- test-framework module will be automatically included unless test-framework.excluded env variable is set -->
            <id>testFrameworkIncluded</id>
            <activation>
                <activeByDefault>false</activeByDefault>
                <property>
                    <name>!test-framework.excluded</name>
                </property>
            </activation>
            <modules>
                <module>test-framework</module>
            </modules>
        </profile>
        <profile>
            <id>pre-release</id>
            <modules>
                <module>docs</module>
            </modules>
            <activation>
                <activeByDefault>false</activeByDefault>
            </activation>
            <build>
                <plugins>
                    <plugin>
                        <groupId>org.apache.maven.plugins</groupId>
                        <artifactId>maven-javadoc-plugin</artifactId>
                    </plugin>
                    <plugin>
                        <groupId>org.apache.maven.plugins</groupId>
                        <artifactId>maven-deploy-plugin</artifactId>
                        <configuration>
                            <skip>true</skip>
                        </configuration>
                    </plugin>
                </plugins>
            </build>
        </profile>
        <profile>
            <id>xdk</id>
            <activation>
                <property>
                    <name>xdk</name>
                </property>
            </activation>
            <build>
                <plugins>
                    <plugin>
                        <!-- add xdk sax parser to the classpath and exclude xerces -->
                        <groupId>org.apache.maven.plugins</groupId>
                        <artifactId>maven-surefire-plugin</artifactId>
                        <inherited>true</inherited>
                        <configuration>
                            <additionalClasspathElements>
                                <additionalClasspathElement>${xdk.absolute.path}</additionalClasspathElement>
                            </additionalClasspathElements>
                            <classpathDependencyExcludes>
                                <classpathDependencyExcludes>xerces:xercesImpl</classpathDependencyExcludes>
                            </classpathDependencyExcludes>
                        </configuration>
                    </plugin>
                    <plugin>
                        <!-- ensure, that the path to the xdk sax parser has been set -->
                        <groupId>org.apache.maven.plugins</groupId>
                        <artifactId>maven-enforcer-plugin</artifactId>
                        <executions>
                            <execution>
                               <id>enforce-property</id>
                               <goals>
                                   <goal>enforce</goal>
                               </goals>
                                <configuration>
                                    <rules>
                                        <requireProperty>
                                            <property>xdk.absolute.path</property>
                                            <message>Property 'xdk.absolute.path' has to be specified.</message>
                                            <regex>.*/xmlparserv2.jar$</regex>
                                            <regexMessage>
                                                Property 'xdk.absolute.path' has to point to the xdk parser jar (xmlparserv2.jar).
                                            </regexMessage>
                                        </requireProperty>
                                    </rules>
                                    <fail>true</fail>
                                </configuration>
                            </execution>
                        </executions>
                    </plugin>
                </plugins>
            </build>
        </profile>
        <profile>
            <id>moxy</id>
            <activation>
                <property>
                    <name>moxy</name>
                </property>
            </activation>
            <dependencies>
                <dependency>
                    <groupId>org.eclipse.persistence</groupId>
                    <artifactId>org.eclipse.persistence.moxy</artifactId>
                    <version>${moxy.version}</version>
                </dependency>
            </dependencies>
            <repositories>
                <repository>
                    <id>eclipselink.repository</id>
                    <name>Eclipse Maven Repository</name>
                    <url>https://www.eclipse.org/downloads/download.php?r=1&amp;nf=1&amp;file=/rt/eclipselink/maven.repo</url>
                    <layout>default</layout>
                </repository>
            </repositories>
        </profile>
        <profile>
            <id>securityOff</id>
            <properties>
                <surefire.security.argline />
            </properties>
        </profile>
        <profile>
            <id>project-info</id>
            <activation>
                <activeByDefault>false</activeByDefault>
            </activation>
            <reporting>
                <plugins>
                    <plugin>
                        <groupId>org.apache.maven.plugins</groupId>
                        <artifactId>maven-project-info-reports-plugin</artifactId>
                        <version>3.4.5</version>
                        <reportSets>
                            <reportSet>
                                <reports>
                                    <report>dependencies</report>
                                    <report>index</report>
                                </reports>
                            </reportSet>
                        </reportSets>
                    </plugin>
                </plugins>
            </reporting>
            <!-- placeholder required for site:stage -->
            <distributionManagement>
                <site>
                    <id>localhost</id>
                    <url>http://localhost</url>
                </site>
            </distributionManagement>
        </profile>
        <profile>
            <id>sonar</id>
            <properties>
                <!-- Sonar/Reporting settings (heavily inspired at http://www.aheritier.net/maven-failsafe-sonar-and-jacoco-are-in-a-boat/ -->

                <!-- Tells Sonar to use jacoco for coverage results -->
                <sonar.java.coveragePlugin>jacoco</sonar.java.coveragePlugin>

                <!-- Don't let Sonar execute tests. We will ask it to Maven -->
                <sonar.dynamicAnalysis>reuseReports</sonar.dynamicAnalysis>
                <!-- The system property jacoco.outputDir is based on. This won't work for 'sonar:sonar' (see http://jira.codehaus.org/browse/SONAR-3427), as such a property 'jacoco.outputDir' has to be explicitly specified from a command line -->
                <jacoco.outputDir>${session.executionRootDirectory}/target</jacoco.outputDir>
                <!-- Tells Sonar where the Jacoco coverage result file is located for Unit Tests -->
                <sonar.jacoco.reportPath>${jacoco.outputDir}/jacoco.exec</sonar.jacoco.reportPath>
                <!-- Tells Sonar where the Jacoco coverage result file is located for Integration Tests -->
                <sonar.jacoco.itReportPath>${jacoco.outputDir}/jacoco-it.exec</sonar.jacoco.itReportPath>

                <!-- Force JaCoCo to show 0% coverage if the report is missing -->
                <sonar.jacoco.reportMissing.force.zero>true</sonar.jacoco.reportMissing.force.zero>

                <!-- jacoco.agent.*.arg properties are dynamically generated by jacoco:prepare-agent (see bellow) -->
                <surefire.coverage.argline>${jacoco.agent.ut.arg}</surefire.coverage.argline>
                <failsafe.coverage.argline>${jacoco.agent.it.arg}</failsafe.coverage.argline>

                <!-- Maven versions -->
                <jacoco.version>0.7.4.201502262128</jacoco.version>
                <sonar-jacoco-listeners.version>3.2</sonar-jacoco-listeners.version>
                <sonar.version>2.6</sonar.version>
            </properties>
            <dependencies>
                <dependency>
                    <groupId>org.codehaus.sonar-plugins.java</groupId>
                    <artifactId>sonar-jacoco-listeners</artifactId>
                    <version>${sonar-jacoco-listeners.version}</version>
                    <scope>test</scope>
                </dependency>
            </dependencies>
            <build>
                <plugins>
                    <plugin>
                        <groupId>org.jacoco</groupId>
                        <artifactId>jacoco-maven-plugin</artifactId>
                        <version>${jacoco.version}</version>
                        <executions>
                            <!-- Prepares a variable, jacoco.agent.ut.arg, that contains the info to be passed to the JVM hosting the code being tested. -->
                            <execution>
                                <id>prepare-ut-agent</id>
                                <phase>process-test-classes</phase>
                                <goals>
                                    <goal>prepare-agent</goal>
                                </goals>
                                <configuration>
                                    <destFile>${sonar.jacoco.reportPath}</destFile>
                                    <propertyName>jacoco.agent.ut.arg</propertyName>
                                    <append>true</append>
                                </configuration>
                            </execution>
                            <!-- Prepares a variable, jacoco.agent.it.arg, that contains the info to be passed to the JVM hosting the code being tested. -->
                            <execution>
                                <id>prepare-it-agent</id>
                                <phase>pre-integration-test</phase>
                                <goals>
                                    <goal>prepare-agent</goal>
                                </goals>
                                <configuration>
                                    <destFile>${sonar.jacoco.itReportPath}</destFile>
                                    <propertyName>jacoco.agent.it.arg</propertyName>
                                    <append>true</append>
                                </configuration>
                            </execution>

                            <!-- Generate reports which may not be complete as the execution won't consider tests of projects that weren't executed during the build yet --><!-- The good thing is that with every module built, we're ensured that integrity of both jacoco .exec files was preserved -->
                            <execution>
                                <id>jacoco-report-unit-tests</id>
                                <phase>test</phase>
                                <goals>
                                    <goal>report</goal>
                                </goals>
                                <configuration>
                                    <!-- Sets the path to the file which contains the execution data. -->
                                    <dataFile>${sonar.jacoco.reportPath}</dataFile>
                                    <!-- Sets the output directory for the code coverage report. -->
                                    <outputDirectory>${project.build.directory}/jacoco</outputDirectory>
                                </configuration>
                            </execution>
                            <execution>
                                <id>jacoco-report-integration-tests</id>
                                <phase>post-integration-test</phase>
                                <goals>
                                    <goal>report-integration</goal>
                                </goals>
                                <configuration>
                                    <!-- Sets the path to the file which contains the execution data. -->
                                    <dataFile>${sonar.jacoco.itReportPath}</dataFile>
                                    <!-- Sets the output directory for the code coverage report. -->
                                    <outputDirectory>${project.build.directory}/jacoco-it</outputDirectory>
                                </configuration>
                            </execution>
                        </executions>
                    </plugin>
                </plugins>
                <pluginManagement>
                    <plugins>
                        <plugin>
                            <groupId>org.codehaus.mojo</groupId>
                            <artifactId>sonar-maven-plugin</artifactId>
                            <version>${sonar.version}</version>
                        </plugin>
                        <plugin>
                            <groupId>org.apache.maven.plugins</groupId>
                            <artifactId>maven-surefire-plugin</artifactId>
                            <configuration>
                                <!-- If possible (in some modules, this has to be disabled due to https://jira.sonarsource.com/browse/SONARJAVA-728), enable coverage details per JUnit test -->
                                <properties>
                                    <property>
                                        <name>listener</name>
                                        <value>org.sonar.java.jacoco.JUnitListener</value>
                                    </property>
                                </properties>
                            </configuration>
                        </plugin>
                        <plugin>
                            <groupId>org.apache.maven.plugins</groupId>
                            <artifactId>maven-failsafe-plugin</artifactId>
                            <configuration>
                                <!-- Enable coverage details per JUnit test -->
                                <properties>
                                    <property>
                                        <name>listener</name>
                                        <value>org.sonar.java.jacoco.JUnitListener</value>
                                    </property>
                                </properties>
                                <!-- Let's put failsafe reports with surefire to have access to tests failures/success reports in Sonar -->
                                <reportsDirectory>${project.build.directory}/surefire-reports</reportsDirectory>
                            </configuration>
                        </plugin>
                    </plugins>
                </pluginManagement>
            </build>
        </profile>
        <profile>
            <!--
            Profile is aimed to run the build on travis
            due to travis limitations for output (max 4MB) this profile is used along with grep which reduces
            the output.
            However some e2e tests produce output which is not grepped (thus is not visible) and run longer than
            10 minutes which results in the whole build is being murdered by Travis because of death suspection

            the whole build is run as clean install but excludes several e2e tests because of the not grepped output
            -->
            <id>travis_e2e_skip</id>
            <properties>
                <skip.e2e>true</skip.e2e>
            </properties>
        </profile>
        <profile>
            <!--
             Profile is aimed to run the build on travis
            due to travis limitations for output (max 4MB) this profile is used to run e2e tests only.

            the only thing which is happen using profile is run of e2e tests (with additional build)
            everything is already build using travis_e2e_skip profile

            the whole build is run as test -Ptravis_e2e
            -->
            <id>travis_e2e</id>
            <properties>
                <skip.e2e>false</skip.e2e>
                <skip.tests>true</skip.tests>
            </properties>
        </profile>
        <profile>
                <!-- Use -Peclipse_repo to use SNAPSHOTs stored in Eclipse's Nexus instance ("Nightly Builds") -->
                <id>eclipse_repo</id>
            <repositories>
                    <repository>
                        <snapshots>
                            <enabled>true</enabled>
                        </snapshots>
                        <id>repo.jaxrs-api.eclipse.org</id>
                        <name>JAX-RS API Repository - Snapshots</name>
                        <url>https://repo.eclipse.org/content/repositories/jax-rs-api-snapshots</url>
                    </repository>
                </repositories>
        </profile>
        <profile>
            <id>license_check</id>
            <pluginRepositories>
                <pluginRepository>
                    <id>dash-licenses-snapshots</id>
                    <url>https://repo.eclipse.org/content/repositories/dash-licenses-snapshots/</url>
                    <snapshots>
                        <enabled>false</enabled>
                    </snapshots>
                </pluginRepository>
                <pluginRepository>
                    <id>dash-licenses-releases</id>
                    <url>https://repo.eclipse.org/content/repositories/dash-licenses-releases/</url>
                    <snapshots>
                        <enabled>true</enabled>
                    </snapshots>
                </pluginRepository>
            </pluginRepositories>
            <build>
                <plugins>
                    <plugin>
                        <groupId>org.eclipse.dash</groupId>
                        <artifactId>license-tool-plugin</artifactId>
                        <version>1.0.2</version>
                        <executions>
                            <execution>
                                <id>license-check</id>
                                <goals>
                                    <goal>license-check</goal>
                                </goals>
                                <configuration>
                                    <summary>DEPENDENCIES</summary>
                                    <failWhenReviewNeeded>true</failWhenReviewNeeded>
                                    <reviewSummary>REVIEW_SUMMARY</reviewSummary>
                                </configuration>
                            </execution>
                        </executions>
                    </plugin>
                </plugins>
            </build>
        </profile>
    </profiles>

    <reporting>
        <excludeDefaults>true</excludeDefaults>
        <plugins>
            <plugin>
                <groupId>org.codehaus.mojo</groupId>
                <artifactId>findbugs-maven-plugin</artifactId>
                <version>${findbugs.mvn.plugin.version}</version>
                <reportSets>
                    <reportSet>
                        <configuration>
                            <skip>${findbugs.skip}</skip>
                            <threshold>${findbugs.threshold}</threshold>
                            <excludeFilterFile>${findbugs.exclude}</excludeFilterFile>
                            <findbugsXmlWithMessages>true</findbugsXmlWithMessages>
                            <!-- findbugs detector configuration -->
                            <jvmArgs>-Dfindbugs.glassfish.logging.validLoggerPrefixes=${findbugs.glassfish.logging.validLoggerPrefixes}</jvmArgs>
                            <plugins>
                                <plugin>
                                    <groupId>org.glassfish.findbugs</groupId>
                                    <artifactId>findbugs-logging-detectors</artifactId>
                                    <version>${findbugs.glassfish.version}</version>
                                </plugin>
                            </plugins>
                        </configuration>
                        <reports>
                            <report>findbugs</report>
                        </reports>
                    </reportSet>
                </reportSets>
            </plugin>
            <plugin>
                <groupId>org.apache.maven.plugins</groupId>
                <artifactId>maven-javadoc-plugin</artifactId>
                <version>3.4.1</version>
                <!-- Run this plugin report sets only in the main Jersey pom -->
                <inherited>false</inherited>
                <configuration>
                    <doctitle>Jersey ${jersey.version} API Documentation</doctitle>
                    <windowtitle>Jersey ${jersey.version} API</windowtitle>
                    <bottom>
                        <![CDATA[Copyright &#169; 2007-2023,
                            <a href="http://www.oracle.com">Oracle</a>
                            and/or its affiliates.
                            All Rights Reserved. Use is subject to license terms.]]>
                    </bottom>
                    <excludePackageNames>
                        com.sun.ws.rs.ext:*.examples.*:*.internal.*:*.tests.*
                    </excludePackageNames>
                    <links>
                        <link>https://jax-rs.github.io/apidocs/2.1</link>
                        <link>https://javaee.github.io/hk2/apidocs/</link>
                    </links>
                    <doclint>none</doclint>
                    <sourceFileExcludes>
                        <fileExclude>module-info.java</fileExclude>
                    </sourceFileExcludes>
                </configuration>
                <reportSets>
                    <reportSet>
                        <reports>
                            <report>aggregate</report>
                        </reports>
                    </reportSet>
                </reportSets>
            </plugin>

            <!--plugin>
                <groupId>org.apache.maven.plugins</groupId>
                <artifactId>maven-surefire-report-plugin</artifactId>
                <version>2.12</version>
            </plugin-->
            <!--plugin>
                <groupId>org.codehaus.mojo</groupId>
                <artifactId>cobertura-maven-plugin</artifactId>
                <version>2.4</version>
                <configuration>
                    <formats>
                        <format>xml</format>
                        <format>html</format>
                    </formats>
                </configuration>
            </plugin-->

            <plugin>
                <groupId>org.apache.maven.plugins</groupId>
                <artifactId>maven-jxr-plugin</artifactId>
                <version>2.3</version>
                <reportSets>
                    <reportSet>
                        <reports>
                            <report>jxr</report>
                        </reports>
                    </reportSet>
                    <reportSet>
                        <!-- Run this report set only in the main Jersey pom -->
                        <inherited>false</inherited>
                        <reports>
                            <report>aggregate</report>
                        </reports>
                    </reportSet>
                </reportSets>
            </plugin>
            <plugin>
                <groupId>org.apache.maven.plugins</groupId>
                <artifactId>maven-checkstyle-plugin</artifactId>
                <version>${checkstyle.mvn.plugin.version}</version>
                <configuration>
                    <configLocation>etc/config/checkstyle.xml</configLocation>
                    <suppressionsLocation>etc/config/checkstyle-suppressions.xml</suppressionsLocation>
                </configuration>
                <reportSets>
                    <reportSet>
                        <reports>
                            <report>checkstyle</report>
                        </reports>
                    </reportSet>
                </reportSets>
            </plugin>
        </plugins>
    </reporting>

    <modules>
        <module>archetypes</module>
        <module>bom</module>
        <module>connectors</module>
        <module>containers</module>

        <module>core-common</module>
        <module>core-server</module>
        <module>core-client</module>

        <module>ext</module>
        <module>incubator</module>
        <module>inject</module>
        <module>media</module>
        <module>security</module>
    </modules>

    <dependencyManagement>
        <dependencies>
            <dependency>
                <groupId>jakarta.ws.rs</groupId>
                <artifactId>jakarta.ws.rs-api</artifactId>
                <version>${jaxrs.api.impl.version}</version>
            </dependency>
            <dependency>
                <groupId>jakarta.annotation</groupId>
                <artifactId>jakarta.annotation-api</artifactId>
                <version>${jakarta.annotation.version}</version>
            </dependency>

            <dependency>
                <groupId>jakarta.enterprise</groupId>
                <artifactId>jakarta.enterprise.cdi-api</artifactId>
                <version>${cdi.api.version}</version>
            </dependency>
            <dependency>
                <groupId>jakarta.interceptor</groupId>
                <artifactId>jakarta.interceptor-api</artifactId>
                <version>${jakarta.interceptor.version}</version>
            </dependency>

            <dependency>
                <groupId>jakarta.transaction</groupId>
                <artifactId>jakarta.transaction-api</artifactId>
                <version>${jta.api.version}</version>
            </dependency>

            <dependency>
                <groupId>jakarta.activation</groupId>
                <artifactId>jakarta.activation-api</artifactId>
                <version>${jakarta.activation-api.version}</version>
            </dependency>
            <dependency>
                <groupId>jakarta.servlet</groupId>
                <artifactId>jakarta.servlet-api</artifactId>
                <version>${servlet6.version}</version>
            </dependency>

            <dependency>
                <groupId>org.eclipse.angus</groupId>
                <artifactId>angus-activation</artifactId>
                <version>${jakarta.activation.version}</version>
            </dependency>

            <!--<dependency>
                <groupId>com.google.guava</groupId>
                <artifactId>guava</artifactId>
                <version>${guava.version}</version>
            </dependency>--> <!-- The latest repackaged guava version is 18.0 -->

            <dependency>
                <groupId>org.glassfish.hk2</groupId>
                <artifactId>hk2-locator</artifactId>
                <version>${hk2.version}</version>
            </dependency>
            <dependency>
                <groupId>org.glassfish.hk2</groupId>
                <artifactId>hk2-utils</artifactId>
                <version>${hk2.version}</version>
            </dependency>

            <dependency>
                <groupId>org.glassfish.hk2</groupId>
                <artifactId>hk2-api</artifactId>
                <version>${hk2.version}</version>
                <exclusions>
                    <exclusion>
                        <groupId>jakarta.inject</groupId>
                        <artifactId>jakarta.inject-api</artifactId>
                    </exclusion>
                </exclusions>
            </dependency>
            <dependency>
                <groupId>org.glassfish.hk2</groupId>
                <artifactId>osgi-resource-locator</artifactId>
                <version>1.0.3</version>
            </dependency>
            <dependency>
                <groupId>org.glassfish.main.hk2</groupId>
                <artifactId>hk2-config</artifactId>
                <version>${hk2.config.version}</version>
            </dependency>
            <dependency>
                <groupId>jakarta.inject</groupId>
                <artifactId>jakarta.inject-api</artifactId>
                <version>${jakarta.inject.version}</version>
            </dependency>
            <dependency>
                <groupId>org.glassfish.hk2.external</groupId>
                <artifactId>aopalliance-repackaged</artifactId>
                <version>${hk2.version}</version>
            </dependency>
            <dependency>
                <groupId>org.javassist</groupId>
                <artifactId>javassist</artifactId>
                <version>${javassist.version}</version>
            </dependency>

            <dependency>
                <groupId>org.glassfish.grizzly</groupId>
                <artifactId>grizzly-http-server</artifactId>
                <version>${grizzly2.version}</version>
            </dependency>
            <dependency>
                <groupId>org.glassfish.grizzly</groupId>
                <artifactId>grizzly-http2</artifactId>
                <version>${grizzly2.version}</version>
            </dependency>
            <dependency>
                <groupId>org.glassfish.grizzly</groupId>
                <artifactId>grizzly-http-servlet</artifactId>
                <version>${grizzly2.version}</version>
            </dependency>
            <dependency>
                <groupId>org.glassfish.grizzly</groupId>
                <artifactId>grizzly-websockets</artifactId>
                <version>${grizzly2.version}</version>
            </dependency>
            <dependency>
                <groupId>org.glassfish.grizzly</groupId>
                <artifactId>connection-pool</artifactId>
                <version>${grizzly2.version}</version>
            </dependency>
            <dependency>
                <groupId>org.glassfish.grizzly</groupId>
                <artifactId>grizzly-http-client</artifactId>
                <version>${grizzly.client.version}</version>
            </dependency>
            <dependency>
                <groupId>org.glassfish.grizzly</groupId>
                <artifactId>grizzly-npn-api</artifactId>
                <version>${grizzly.npn.version}</version>
            </dependency>

            <dependency>
                <groupId>io.netty</groupId>
                <artifactId>netty-all</artifactId>
                <version>${netty.version}</version>
            </dependency>

            <dependency>
                <groupId>org.apache.httpcomponents.client5</groupId>
                <artifactId>httpclient5</artifactId>
                <version>${httpclient5.version}</version>
            </dependency>

            <dependency>
                <groupId>org.eclipse.jetty</groupId>
                <artifactId>jetty-util</artifactId>
                <version>${jetty.version}</version>
            </dependency>
            <dependency>
                <groupId>org.eclipse.jetty</groupId>
                <artifactId>jetty-client</artifactId>
                <version>${jetty.version}</version>
            </dependency>
            <dependency>
                <groupId>org.eclipse.jetty.http2</groupId>
                <artifactId>jetty-http2-client</artifactId>
                <version>${jetty.version}</version>
            </dependency>
            <dependency>
                <groupId>org.eclipse.jetty.http2</groupId>
                <artifactId>jetty-http2-client-transport</artifactId>
                <version>${jetty.version}</version>
            </dependency>
            <dependency>
                <groupId>org.eclipse.jetty</groupId>
                <artifactId>jetty-server</artifactId>
                <version>${jetty.version}</version>
            </dependency>
            <dependency>
                <groupId>org.eclipse.jetty</groupId>
                <artifactId>jetty-security</artifactId>
                <version>${jetty.version}</version>
            </dependency>
            <dependency>
                <groupId>org.eclipse.jetty.http2</groupId>
                <artifactId>jetty-http2-server</artifactId>
                <version>${jetty.version}</version>
            </dependency>
            <dependency>
                <groupId>org.eclipse.jetty</groupId>
                <artifactId>jetty-alpn-conscrypt-server</artifactId>
                <version>${jetty.version}</version>
            </dependency>
            <dependency>
                <groupId>org.eclipse.jetty.ee10</groupId>
                <artifactId>jetty-ee10-webapp</artifactId>
                <version>${jetty.version}</version>
            </dependency>

            <dependency>
                <groupId>org.codehaus.jettison</groupId>
                <artifactId>jettison</artifactId>
                <version>${jettison.version}</version>
                <exclusions>
                    <exclusion>
                        <groupId>stax</groupId>
                        <artifactId>stax-api</artifactId>
                    </exclusion>
                </exclusions>
            </dependency>

            <dependency>
                <groupId>jakarta.xml.bind</groupId>
                <artifactId>jakarta.xml.bind-api</artifactId>
                <version>${jakarta.jaxb.api.version}</version>
            </dependency>

            <dependency>
                <groupId>com.sun.xml.bind</groupId>
                <artifactId>jaxb-impl</artifactId>
                <version>${jaxb.ri.version}</version>
            </dependency>
            <dependency>
                <groupId>com.sun.xml.bind</groupId>
                <artifactId>jaxb-osgi</artifactId>
                <version>${jaxb.ri.version}</version>
            </dependency>

            <dependency>
                <groupId>org.eclipse.persistence</groupId>
                <artifactId>org.eclipse.persistence.moxy</artifactId>
                <version>${moxy.version}</version>
            </dependency>

            <dependency>
                <groupId>jakarta.persistence</groupId>
                <artifactId>jakarta.persistence-api</artifactId>
                <version>${jakarta.persistence.version}</version>
                <scope>provided</scope>
            </dependency>

            <dependency>
                <groupId>jakarta.ejb</groupId>
                <artifactId>jakarta.ejb-api</artifactId>
                <version>${ejb.version}</version>
                <scope>provided</scope>
            </dependency>

            <dependency>
                <groupId>com.fasterxml.jackson.jaxrs</groupId>
                <artifactId>jackson-jaxrs-json-provider</artifactId>
                <version>${jackson.version}</version>
            </dependency>

            <dependency>
                <groupId>com.fasterxml.jackson.jaxrs</groupId>
                <artifactId>jackson-jaxrs-base</artifactId>
                <version>${jackson.version}</version>
            </dependency>

            <dependency>
                <groupId>com.fasterxml.jackson.core</groupId>
                <artifactId>jackson-core</artifactId>
                <version>${jackson.version}</version>
            </dependency>

            <dependency>
                <groupId>com.fasterxml.jackson.core</groupId>
                <artifactId>jackson-databind</artifactId>
                <version>${jackson.version}</version>
            </dependency>

            <dependency>
                <groupId>com.fasterxml.jackson.core</groupId>
                <artifactId>jackson-annotations</artifactId>
                <version>${jackson.version}</version>
            </dependency>

            <dependency>
                <groupId>com.fasterxml.jackson.module</groupId>
                <artifactId>jackson-module-jaxb-annotations</artifactId>
                <version>${jackson.version}</version>
            </dependency>

            <dependency>
                <groupId>com.fasterxml.jackson.module</groupId>
                <artifactId>jackson-module-jakarta-xmlbind-annotations</artifactId>
                <version>${jackson.version}</version>
            </dependency>

            <dependency>
                <groupId>xerces</groupId>
                <artifactId>xercesImpl</artifactId>
                <version>${xerces.version}</version>
            </dependency>

            <dependency>
                <groupId>org.osgi</groupId>
                <artifactId>org.osgi.core</artifactId>
                <version>${osgi.version}</version>
                <scope>provided</scope>
            </dependency>

            <dependency>
                <groupId>org.osgi</groupId>
                <artifactId>org.osgi.compendium</artifactId>
                <version>${osgi.compendium.version}</version>
                <scope>provided</scope>
            </dependency>

            <dependency>
                <groupId>org.osgi</groupId>
                <artifactId>org.osgi.service.cm</artifactId>
                <version>${osgi.service.cm.version}</version>
                <scope>provided</scope>
            </dependency>

            <dependency>
                <groupId>org.glassfish.main.ejb</groupId>
                <artifactId>ejb-container</artifactId>
                <version>${gf.impl.version}</version>
            </dependency>
            <dependency>
                <groupId>org.glassfish.main.common</groupId>
                <artifactId>container-common</artifactId>
                <version>${gf.impl.version}</version>
            </dependency>

            <!-- HV OSGi dependencies. -->
            <dependency>
                <groupId>com.fasterxml</groupId>
                <artifactId>classmate</artifactId>
                <version>${fasterxml.classmate.version}</version>
            </dependency>
            <dependency>
                <groupId>jakarta.el</groupId>
                <artifactId>jakarta.el-api</artifactId>
                <version>${jakarta.el.version}</version>
            </dependency>
            <dependency>
                <groupId>org.glassfish.expressly</groupId>
                <artifactId>expressly</artifactId>
                <version>${jakarta.el.impl.version}</version>
            </dependency>

            <dependency>
                <groupId>jakarta.json</groupId>
                <artifactId>jakarta.json-api</artifactId>
                <version>${jakarta.jsonp.version}</version>
            </dependency>
            <dependency>
                <groupId>org.eclipse.parsson</groupId>
                <artifactId>parsson</artifactId>
                <version>${jsonp.ri.version}</version>
            </dependency>
            <dependency>
                <groupId>org.eclipse.parsson</groupId>
                <artifactId>parsson-media</artifactId>
                <version>${jsonp.jaxrs.version}</version>
            </dependency>

            <dependency>
                <groupId>org.hibernate.validator</groupId>
                <artifactId>hibernate-validator</artifactId>
                <version>${validation.impl.version}</version>
            </dependency>

            <dependency>
                <groupId>org.hibernate.validator</groupId>
                <artifactId>hibernate-validator-cdi</artifactId>
                <version>${validation.impl.version}</version>
            </dependency>

            <dependency>
                <groupId>org.ops4j.pax.web</groupId>
                <artifactId>pax-web-jetty-bundle</artifactId>
                <version>${pax.web.version}</version>
            </dependency>
            <dependency>
                <groupId>org.ops4j.pax.web</groupId>
                <artifactId>pax-web-extender-war</artifactId>
                <version>${pax.web.version}</version>
            </dependency>
            <dependency>
                <groupId>org.openjdk.jmh</groupId>
                <artifactId>jmh-core</artifactId>
                <version>${jmh.version}</version>
            </dependency>
            <dependency>
                <groupId>org.openjdk.jmh</groupId>
                <artifactId>jmh-generator-annprocess</artifactId>
                <version>${jmh.version}</version>
            </dependency>
            <dependency>
                <groupId>com.esotericsoftware</groupId>
                <artifactId>kryo</artifactId>
                <version>${kryo.version}</version>
            </dependency>

            <dependency>
                <groupId>commons-logging</groupId>
                <artifactId>commons-logging</artifactId>
                <version>${commons.logging.version}</version>
            </dependency>

            <!-- Weld -->
            <dependency>
                <groupId>org.jboss.weld.se</groupId>
                <artifactId>weld-se-core</artifactId>
                <version>${weld.version}</version>
            </dependency>
            <dependency>
                <groupId>org.jboss.weld.servlet</groupId>
                <artifactId>weld-servlet</artifactId>
                <version>${weld.version}</version>
            </dependency>

            <dependency>
                <groupId>jakarta.validation</groupId>
                <artifactId>jakarta.validation-api</artifactId>
                <version>${jakarta.validation.api.version}</version>
            </dependency>

            <!-- Test scope -->

            <dependency>
                <groupId>org.ops4j.pax.exam</groupId>
                <artifactId>pax-exam</artifactId>
                <version>${pax.exam.version}</version>
                <scope>test</scope>
            </dependency>

            <dependency>
                <groupId>org.ops4j.pax.exam</groupId>
                <artifactId>pax-exam-junit4</artifactId>
                <version>${pax.exam.version}</version>
                <scope>test</scope>
            </dependency>

            <dependency>
                <groupId>org.ops4j.pax.exam</groupId>
                <artifactId>pax-exam-container-forked</artifactId>
                <version>${pax.exam.version}</version>
                <scope>test</scope>
            </dependency>

            <dependency>
                <groupId>org.ops4j.pax.exam</groupId>
                <artifactId>pax-exam-junit-extender-impl</artifactId>
                <version>1.2.4</version>
                <scope>test</scope>
            </dependency>

            <dependency>
                <groupId>org.ops4j.pax.exam</groupId>
                <artifactId>pax-exam-link-mvn</artifactId>
                <version>${pax.exam.version}</version>
                <scope>test</scope>
            </dependency>

            <dependency>
                <groupId>org.junit</groupId>
                <artifactId>junit-bom</artifactId>
                <version>${junit5.version}</version>
                <type>pom</type>
                <scope>import</scope>
            </dependency>
            <dependency>
                <groupId>org.testng</groupId>
                <artifactId>testng</artifactId>
                <version>${testng.version}</version>
                <scope>test</scope>
            </dependency>
            <dependency>
                <groupId>org.assertj</groupId>
                <artifactId>assertj-core</artifactId>
                <version>3.21.0</version>
                <scope>test</scope>
            </dependency>

            <dependency>
                <groupId>org.awaitility</groupId>
                <artifactId>awaitility</artifactId>
                <version>4.1.1</version>
                <scope>test</scope>
            </dependency>

            <dependency>
                <groupId>org.hamcrest</groupId>
                <artifactId>hamcrest</artifactId>
                <version>${hamcrest.version}</version>
                <scope>test</scope>
            </dependency>
            <dependency>
                <groupId>org.jmockit</groupId>
                <artifactId>jmockit</artifactId>
                <version>${jmockit.version}</version>
                <scope>test</scope>
            </dependency>
            <dependency>
                <groupId>org.mockito</groupId>
                <artifactId>mockito-core</artifactId>
                <version>${mockito.version}</version>
                <scope>test</scope>
            </dependency>
            <dependency>
                <groupId>org.xmlunit</groupId>
                <artifactId>xmlunit-core</artifactId>
                <version>${xmlunit.version}</version>
                <scope>test</scope>
            </dependency>
            <dependency>
                <groupId>org.bouncycastle</groupId>
                <artifactId>bcprov-jdk15on</artifactId>
                <version>${bouncycastle.version}</version>
                <scope>test</scope>
            </dependency>
            <dependency>
                <groupId>org.bouncycastle</groupId>
                <artifactId>bcmail-jdk15on</artifactId>
                <version>${bouncycastle.version}</version>
                <scope>test</scope>
            </dependency>

            <dependency>
                <groupId>org.apache.felix</groupId>
                <artifactId>org.apache.felix.framework</artifactId>
                <version>${felix.framework.version}</version>
                <scope>test</scope>
            </dependency>

            <dependency>
                <groupId>org.apache.felix</groupId>
                <artifactId>org.apache.felix.eventadmin</artifactId>
                <version>${felix.eventadmin.version}</version>
                <scope>test</scope>
            </dependency>

            <dependency>
                <groupId>org.apache.felix</groupId>
                <artifactId>org.apache.felix.framework.security</artifactId>
                <version>${felix.framework.security.version}</version>
                <scope>test</scope>
            </dependency>

            <dependency>
                <groupId>jakarta.json.bind</groupId>
                <artifactId>jakarta.json.bind-api</artifactId>
                <version>${jsonb.api.version}</version>
            </dependency>

            <dependency>
                <groupId>org.eclipse</groupId>
                <artifactId>yasson</artifactId>
                <version>${yasson.version}</version>
            </dependency>

            <dependency>
               <groupId>com.google.code.gson</groupId>
               <artifactId>gson</artifactId>
               <version>${gson.version}</version>
            </dependency>

            <dependency>
                <groupId>io.opentracing</groupId>
                <artifactId>opentracing-api</artifactId>
                <version>${opentracing.version}</version>
            </dependency>

            <dependency>
                <groupId>io.opentracing</groupId>
                <artifactId>opentracing-util</artifactId>
                <version>${opentracing.version}</version>
            </dependency>

        </dependencies>
    </dependencyManagement>

    <properties>
        <archetype.mvn.plugin.version>3.2.1</archetype.mvn.plugin.version>

        <findbugs.skip>false</findbugs.skip>
        <findbugs.threshold>Low</findbugs.threshold>
        <!-- the exclude file cannot be here directly, as FindBugs would interpret the path as relative to
        each module; the default exclude filter file is at etc/config/findbugs-exclude.xml -->
        <findbugs.exclude />
        <findbugs.glassfish.logging.validLoggerPrefixes>
            jakarta.enterprise
        </findbugs.glassfish.logging.validLoggerPrefixes>
        <java.version>17</java.version>
<!--        <jersey.repackaged.prefix>jersey.repackaged</jersey.repackaged.prefix>-->
<!--        <netbeans.hint.license>gf-cddl-gpl</netbeans.hint.license>-->
        <project.build.sourceEncoding>UTF-8</project.build.sourceEncoding>
        <project.reporting.outputEncoding>UTF-8</project.reporting.outputEncoding>
<!--        <release.tests.args>-Dmaven.test.skip=false</release.tests.args>-->
<!--        <release.preparationGoals>clean install</release.preparationGoals>-->
        <skip.e2e>false</skip.e2e>
        <skip.tests>false</skip.tests>
        <xdk.absolute.path />
        <surefire.security.argline />
        <surefire.coverage.argline />
        <surefire.maxmem.argline>1024</surefire.maxmem.argline>
        <failsafe.coverage.argline />
        <server.coverage.argline>${failsafe.coverage.argline}</server.coverage.argline>

        <!-- Versions of Maven plugins -->
        <antrun.mvn.plugin.version>3.1.0</antrun.mvn.plugin.version>
        <assembly.mvn.plugin.version>3.6.0</assembly.mvn.plugin.version>
        <enforcer.mvn.plugin.version>3.4.1</enforcer.mvn.plugin.version>
        <exec.mvn.plugin.version>3.1.0</exec.mvn.plugin.version>
        <buildhelper.mvn.plugin.version>3.4.0</buildhelper.mvn.plugin.version>
        <buildnumber.mvn.plugin.version>3.2.0</buildnumber.mvn.plugin.version>
        <checkstyle.mvn.plugin.version>3.3.1</checkstyle.mvn.plugin.version>
        <checkstyle.version>10.12.7</checkstyle.version>
        <compiler.mvn.plugin.version>3.11.0</compiler.mvn.plugin.version>
        <!--
        Special version of the compiler plugin just for the jersey-common. All versions above
        generate too much for OSGi manifest.mf imports (awt etc). The version 3.11.0 however
        introduces the fix for the excludeTests issue. Which makes it preferable for the whole project
        but the jersey-common module which has to have the separate version for OSGi reasons.
         -->
        <compiler.common.mvn.plugin.version>3.9.0</compiler.common.mvn.plugin.version>
        <dependency.mvn.plugin.version>3.6.1</dependency.mvn.plugin.version>
        <deploy.mvn.plugin.version>3.1.1</deploy.mvn.plugin.version>
        <ear.mvn.plugin.version>3.3.0</ear.mvn.plugin.version>
        <failsafe.mvn.plugin.version>3.2.1</failsafe.mvn.plugin.version>
        <felix.mvn.plugin.version>5.1.9</felix.mvn.plugin.version>
        <findbugs.mvn.plugin.version>3.0.5</findbugs.mvn.plugin.version>
        <gfembedded.mvn.plugin.version>5.1</gfembedded.mvn.plugin.version>
        <install.mvn.plugin.version>3.1.1</install.mvn.plugin.version>
        <istack.mvn.plugin.version>4.2.0</istack.mvn.plugin.version>
        <jar.mvn.plugin.version>3.3.0</jar.mvn.plugin.version>
        <javadoc.mvn.plugin.version>3.6.0</javadoc.mvn.plugin.version>
        <jxr.mvn.plugin.version>3.3.1</jxr.mvn.plugin.version>
        <paxexam.mvn.plugin.version>1.2.4</paxexam.mvn.plugin.version>
        <proguard.mvn.plugin.version>2.6.0</proguard.mvn.plugin.version>
        <resources.mvn.plugin.version>3.3.1</resources.mvn.plugin.version>
        <shade.mvn.plugin.version>3.5.2</shade.mvn.plugin.version>
        <site.mvn.plugin.version>3.9.1</site.mvn.plugin.version>
        <source.mvn.plugin.version>3.3.0</source.mvn.plugin.version>
        <surefire.mvn.plugin.version>3.2.1</surefire.mvn.plugin.version>
        <war.mvn.plugin.version>3.4.0</war.mvn.plugin.version>
        <wiremock.mvn.plugin.version>2.11.0</wiremock.mvn.plugin.version>
        <xml.mvn.plugin.version>1.1.0</xml.mvn.plugin.version>
        <!-- END of Versions of Maven plugins -->

        <!-- Dependency versions -->
        <jersey.version>${project.version}</jersey.version>
        <arquillian.version>1.7.1.Final</arquillian.version>
        <arquillian.weld.version>3.0.1.Final</arquillian.weld.version> <!-- 3.0.2.Final fails microprofile TCK tests -->
        <!-- asm is now source integrated - keeping this property to see the version -->
        <!-- see core-server/src/main/java/jersey/repackaged/asm/.. -->
        <asm.version>9.6</asm.version>
        <!--required for spring (ext) modules integration -->
        <aspectj.weaver.version>1.9.20.1</aspectj.weaver.version>
<!--        <bnd.plugin.version>2.3.6</bnd.plugin.version>-->
        <bouncycastle.version>1.70</bouncycastle.version>
        <commons.io.version>2.15.0</commons.io.version>
<!--        <commons-lang3.version>3.3.2</commons-lang3.version>-->
        <commons.logging.version>1.2</commons.logging.version>
        <fasterxml.classmate.version>1.6.0</fasterxml.classmate.version>
        <felix.eventadmin.version>1.6.4</felix.eventadmin.version>
        <felix.framework.security.version>2.8.4</felix.framework.security.version>
        <felix.framework.version>7.0.5</felix.framework.version>
        <findbugs.glassfish.version>1.7</findbugs.glassfish.version>
        <freemarker.version>2.3.32</freemarker.version>
        <gae.version>2.0.21</gae.version>
        <groovy.version>4.0.15</groovy.version>
        <gson.version>2.10.1</gson.version>

        <!--versions, extracted here due to maven-enforcer-plugin -->
<!--        <commons.codec.version>1.15</commons.codec.version>-->
        <com.uber.jaeger.version>0.27.0</com.uber.jaeger.version>
        <org.codehaus.gmavenplus.version>3.0.2</org.codehaus.gmavenplus.version>
        <!-- end of versions extracted here due to maven-enforcer-plugin -->

        <!-- micrometer -->
        <micrometer.version>1.11.5</micrometer.version>
        <micrometer-tracing.version>1.0.11</micrometer-tracing.version>

        <!-- microprofile -->
        <microprofile.config.version>3.0.3</microprofile.config.version>
        <microprofile.rest.client.version>3.0.1</microprofile.rest.client.version>
        <helidon.config.version>3.2.5</helidon.config.version>
        <helidon.config.11.version>1.4.14</helidon.config.11.version> <!-- JDK 11- support -->
        <smallrye.config.version>3.1.3</smallrye.config.version>

        <guava.version>31.1-jre</guava.version>
        <hamcrest.version>2.2</hamcrest.version>
        <helidon.jersey.connector.version>3.2.5</helidon.jersey.connector.version>
        <xmlunit.version>2.9.1</xmlunit.version>
        <httpcore.version>4.4.16</httpcore.version>
        <httpclient5.version>5.2.1</httpclient5.version>
        <jackson.version>2.16.1</jackson.version>
        <javassist.version>3.29.2-GA</javassist.version>
        <jboss.logging.version>3.5.3.Final</jboss.logging.version>
        <jettison.version>1.3.7</jettison.version> <!-- TODO: 1.3.8 doesn't work; AbstractJsonTest complexBeanWithAttributes -->
        <jmh.version>1.37</jmh.version>
        <jmockit.version>1.49</jmockit.version>
        <junit4.version>4.13.2</junit4.version>
        <junit5.version>5.10.1</junit5.version>
        <junit-platform-suite.version>1.10.0</junit-platform-suite.version>
        <kryo.version>4.0.2</kryo.version>
        <mockito.version>3.12.4</mockito.version> <!-- CQ 17673 -->
        <mustache.version>0.9.10</mustache.version>
        <netty.version>4.1.104.Final</netty.version>
        <opentracing.version>0.33.0</opentracing.version>
        <osgi.version>6.0.0</osgi.version>
        <osgi.framework.version>1.10.0</osgi.framework.version>
        <osgi.compendium.version>5.0.0</osgi.compendium.version>
        <osgi.service.cm.version>1.6.1</osgi.service.cm.version>
        <pax.exam.version>4.13.5</pax.exam.version>
        <pax.exam.legacy.version>4.13.4</pax.exam.legacy.version>
        <pax.web.version>0.7.4</pax.web.version><!-- TODO: UPGRADE! -->
        <pax.url.aether.version>2.6.14</pax.url.aether.version>
        <pax.logging.api.version>2.2.6</pax.logging.api.version>
        <reactive.streams.version>1.0.4</reactive.streams.version>
        <rxjava.version>1.3.8</rxjava.version>
        <rxjava2.version>2.2.21</rxjava2.version>

        <servlet4.version>4.0.3</servlet4.version>
        <servlet6.version>6.1.0-M2</servlet6.version>

        <slf4j.version>2.0.9</slf4j.version>
        <spring6.version>6.0.13</spring6.version>
        <testng.version>7.8.0</testng.version>
        <testng6.version>6.9.13.6</testng6.version>
        <!-- Jakartified, eligible for CQ -->
        <weld.version>6.0.0.Beta1</weld.version>
        <weld3.version>3.1.9.Final</weld3.version>
        <validation.impl.version>8.0.1.Final</validation.impl.version>
        <!-- END of Jakartified, eligible for CQ -->
        <wiremock.version>2.27.2</wiremock.version>
        <xerces.version>2.12.2</xerces.version>

        <!-- Graal VM       -->
        <graalvm.version>20.3.12</graalvm.version>

        <!-- do not need CQs (below this line till the end of version properties)-->
        <gf.impl.version>7.0.13</gf.impl.version>
        <!-- Jakartified -->
        <cdi.api.version>4.1.0.RC1</cdi.api.version>
        <cdi.osgi.version>jakarta.enterprise.*;version="[4.0,5)"</cdi.osgi.version>
        <ejb.version>4.0.1</ejb.version>
        <grizzly2.version>4.0.2</grizzly2.version>
        <grizzly.client.version>1.16</grizzly.client.version>
        <grizzly.npn.version>2.0.0</grizzly.npn.version>
        <hk2.version>4.0.0-M1</hk2.version>
        <hk2.osgi.version>org.glassfish.hk2.*;version="[4.0,5)"</hk2.osgi.version>
        <hk2.jvnet.osgi.version>org.jvnet.hk2.*;version="[4.0,5)"</hk2.jvnet.osgi.version>
        <hk2.config.version>7.0.4</hk2.config.version>
        <jsp.version>4.0.0-M2</jsp.version>
        <jstl.version>3.0.0</jstl.version>
        <jta.api.version>2.0.1</jta.api.version>
        <istack.commons.runtime.version>4.1.2</istack.commons.runtime.version>
        <jakarta.activation-api.version>2.1.3</jakarta.activation-api.version>
        <jakarta.activation.version>2.0.2</jakarta.activation.version>
        <jakarta.el.version>6.0.0-RC1</jakarta.el.version>
        <jakarta.el.impl.version>5.0.0-M1</jakarta.el.impl.version>
        <jakarta.annotation.osgi.version>jakarta.annotation.*;version="[3.0,4)"</jakarta.annotation.osgi.version>
        <jakarta.annotation.version>3.0.0-M1</jakarta.annotation.version>
        <jakarta.decorator.osgi.version>jakarta.decorator.*;version="[4.0,5)"</jakarta.decorator.osgi.version> <!-- CDI -->
        <jakarta.inject.version>2.0.1</jakarta.inject.version>
        <jakarta.interceptor.version>2.2.0-M1</jakarta.interceptor.version>
        <jakarta.jsonp.version>2.1.3</jakarta.jsonp.version>
        <jakarta.persistence.version>3.1.0</jakarta.persistence.version>
        <jakarta.validation.api.version>3.1.0-M1</jakarta.validation.api.version>
        <jakarta.jaxb.api.version>4.0.1</jakarta.jaxb.api.version>
        <jaxb.ri.version>4.0.4</jaxb.ri.version>
        <jaxrs.api.spec.version>3.1</jaxrs.api.spec.version>
        <jaxrs.api.impl.version>3.1.0</jaxrs.api.impl.version>
        <jakarta.rest.osgi.version>jakarta.ws.rs;version="[3.1,5)",jakarta.ws.rs.client;version="[3.1,5)",jakarta.ws.rs.container;version="[3.1,5)",jakarta.ws.rs.core;version="[3.1,5)",jakarta.ws.rs.ext;version="[3.1,5)"</jakarta.rest.osgi.version>
        <jetty.osgi.version>org.eclipse.jetty.*;version="[11,15)"</jetty.osgi.version>
        <jetty.version>12.0.7</jetty.version>
        <jetty9.version>9.4.53.v20231009</jetty9.version>
        <jetty11.version>11.0.19</jetty11.version>
        <jetty.plugin.version>12.0.7</jetty.plugin.version>
        <jsonb.api.version>3.0.0</jsonb.api.version>
        <jsonp.ri.version>1.1.5</jsonp.ri.version>
        <jsonp.jaxrs.version>1.1.5</jsonp.jaxrs.version>
        <moxy.version>4.0.2</moxy.version>
        <yasson.version>3.0.3</yasson.version>
        <!-- END of Jakartified -->

        <javax.annotation.version>1.3.2</javax.annotation.version> <!--Deprecated, used only for @generated annotation in perf tests -->
        <mimepull.version>1.9.15</mimepull.version>
    </properties>
</project><|MERGE_RESOLUTION|>--- conflicted
+++ resolved
@@ -945,84 +945,6 @@
 
     <profiles>
         <profile>
-<<<<<<< HEAD
-            <id>jdk8</id>
-            <activation>
-                <jdk>1.8</jdk>
-            </activation>
-            <properties>
-                <checkstyle.version>9.3</checkstyle.version>
-                <istack.mvn.plugin.version>3.0.9</istack.mvn.plugin.version>
-            </properties>
-            <build>
-                <pluginManagement>
-                    <plugins>
-                        <plugin>
-                            <groupId>org.apache.maven.plugins</groupId>
-                            <artifactId>maven-compiler-plugin</artifactId>
-                            <inherited>true</inherited>
-                            <configuration>
-                                <source>${java.version}</source>
-                                <target>${java.version}</target>
-                                <excludes>
-                                    <exclude>module-info.java</exclude>
-                                </excludes>
-                            </configuration>
-                        </plugin>
-                    </plugins>
-                </pluginManagement>
-            </build>
-        </profile>
-        <profile>
-            <id>jdk11+</id>
-            <!--
-                JDK 9 & 10 is unsupported (as well as <release>9</release>)
-                module-info for java.xml.bind is taken from JDK (lib/ct.sym/9-modules)
-                and it depends on java.activation which clashes with javax.activation
-            -->
-            <activation>
-                <jdk>[11,)</jdk>
-            </activation>
-            <build>
-                <pluginManagement>
-                    <plugins>
-                        <plugin>
-                            <groupId>org.apache.maven.plugins</groupId>
-                            <artifactId>maven-compiler-plugin</artifactId>
-                            <inherited>true</inherited>
-                            <executions>
-<!-- when module.info
-                                <execution>
-                                    <id>default-compile</id>
-                                    <configuration>
-                                        compile everything to ensure module-info contains right entries
-                                        <release>11</release>
-                                    </configuration>
-                                </execution>
--->
-                                <execution>
-                                    <id>base-compile</id>
-                                    <goals>
-                                        <goal>compile</goal>
-                                    </goals>
-                                    <!-- recompile everything for target VM except the module-info.java -->
-                                    <configuration>
-                                        <excludes>
-                                            <exclude>module-info.java</exclude>
-                                        </excludes>
-                                        <source>${java.version}</source>
-                                        <target>${java.version}</target>
-                                    </configuration>
-                                </execution>
-                            </executions>
-                        </plugin>
-                    </plugins>
-                </pluginManagement>
-            </build>
-        </profile>
-        <profile>
-=======
->>>>>>> 9b9e4941
             <!-- Use it with release-perform goal to skip another test run. -->
             <id>testsSkip</id>
             <activation>
