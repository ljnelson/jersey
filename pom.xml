<?xml version="1.0" encoding="UTF-8"?>
<!--

    Copyright (c) 2010, 2024 Oracle and/or its affiliates. All rights reserved.

    This program and the accompanying materials are made available under the
    terms of the Eclipse Public License v. 2.0, which is available at
    http://www.eclipse.org/legal/epl-2.0.

    This Source Code may also be made available under the following Secondary
    Licenses when the conditions for such availability set forth in the
    Eclipse Public License v. 2.0 are satisfied: GNU General Public License,
    version 2 with the GNU Classpath Exception, which is available at
    https://www.gnu.org/software/classpath/license.html.

    SPDX-License-Identifier: EPL-2.0 OR GPL-2.0 WITH Classpath-exception-2.0

-->

<project xmlns="http://maven.apache.org/POM/4.0.0" xmlns:xsi="http://www.w3.org/2001/XMLSchema-instance" xsi:schemaLocation="http://maven.apache.org/POM/4.0.0 http://maven.apache.org/maven-v4_0_0.xsd">
    <modelVersion>4.0.0</modelVersion>

    <parent>
        <groupId>org.eclipse.ee4j</groupId>
        <artifactId>project</artifactId>
        <version>1.0.9</version>
    </parent>

    <groupId>org.glassfish.jersey</groupId>
    <artifactId>project</artifactId>
    <packaging>pom</packaging>
    <version>3.0.99-SNAPSHOT</version>
    <name>jersey</name>
    <description>
        Eclipse Jersey is the open source (under dual EPL+GPL license) Jakarta RESTful WebServices 3.0
        production quality Reference Implementation for building RESTful Web Services.
    </description>

    <url>https://projects.eclipse.org/projects/ee4j.jersey</url>

    <!-- prerequisites -->

    <issueManagement>
        <system>JIRA</system>
        <url>https://github.com/eclipse-ee4j/jersey/issues</url>
    </issueManagement>

    <ciManagement>
        <system>Hudson</system>
        <url>http://hudson.glassfish.org/job/Jersey-trunk-multiplatform/</url>
    </ciManagement>

    <inceptionYear>2010</inceptionYear>

    <mailingLists>
        <mailingList>
            <name>Users List</name>
            <post>jersey-dev@eclipse.org</post>
        </mailingList>
    </mailingLists>

    <developers>
        <developer>
            <name>Jorge Bescos Gascon</name>
            <organization>Oracle Corporation</organization>
            <organizationUrl>http://www.oracle.com/</organizationUrl>
        </developer>
        <developer>
            <name>Lukas Jungmann</name>
            <organization>Oracle Corporation</organization>
            <organizationUrl>http://www.oracle.com/</organizationUrl>
        </developer>
        <developer>
            <name>Dmitry Kornilov</name>
            <organization>Oracle Corporation</organization>
            <organizationUrl>http://www.oracle.com/</organizationUrl>
            <url>https://dmitrykornilov.net</url>
        </developer>
        <developer>
            <name>David Kral</name>
            <organization>Oracle Corporation</organization>
            <organizationUrl>http://www.oracle.com/</organizationUrl>
        </developer>
        <developer>
            <name>Tomas Kraus</name>
            <organization>Oracle Corporation</organization>
            <organizationUrl>http://www.oracle.com/</organizationUrl>
        </developer>
        <developer>
            <name>Tomas Langer</name>
            <organization>Oracle Corporation</organization>
            <organizationUrl>http://www.oracle.com/</organizationUrl>
        </developer>
        <developer>
            <name>Maxim Nesen</name>
            <organization>Oracle Corporation</organization>
            <organizationUrl>http://www.oracle.com/</organizationUrl>
        </developer>
        <developer>
            <name>Santiago Pericas-Geertsen</name>
            <organization>Oracle Corporation</organization>
            <organizationUrl>http://www.oracle.com/</organizationUrl>
        </developer>
        <developer>
            <name>Jan Supol</name>
            <organization>Oracle Corporation</organization>
            <organizationUrl>http://www.oracle.com/</organizationUrl>
            <url>http://blog.supol.info</url>
        </developer>
    </developers>

    <contributors>
        <contributor>
            <name>Petr Bouda</name>
        </contributor>
        <contributor>
            <name>Pavel Bucek</name>
            <organization>Oracle Corporation</organization>
            <url>http://u-modreho-kralika.net/</url>
        </contributor>
        <contributor>
            <name>Michal Gajdos</name>
            <url>http://blog.dejavu.sk</url>
        </contributor>
        <contributor>
            <name>Petr Janouch</name>
        </contributor>
        <contributor>
            <name>Libor Kramolis</name>
        </contributor>
        <contributor>
            <name>Adam Lindenthal</name>
        </contributor>
        <contributor>
            <name>Jakub Podlesak</name>
            <organization>Oracle Corporation</organization>
            <organizationUrl>http://www.oracle.com/</organizationUrl>
        </contributor>
        <contributor>
            <name>Marek Potociar</name>
        </contributor>
        <contributor>
            <name>Stepan Vavra</name>
        </contributor>
        <contributor>
            <name>Dmytro Dovnar</name>
        </contributor>
    </contributors>

    <licenses>
        <license>
            <name>EPL 2.0</name>
            <url>http://www.eclipse.org/legal/epl-2.0</url>
            <distribution>repo</distribution>
            <comments>Except for 3rd content and examples.
                      See also https://github.com/eclipse-ee4j/jersey/blob/master/NOTICE.md</comments>
        </license>
        <license>
            <name>GPL2 w/ CPE</name>
            <url>https://www.gnu.org/software/classpath/license.html</url>
            <distribution>repo</distribution>
            <comments>Except for 3rd content and examples.
                      See also https://github.com/eclipse-ee4j/jersey/blob/master/NOTICE.md</comments>
        </license>
        <license>
            <name>EDL 1.0</name>
            <url>http://www.eclipse.org/org/documents/edl-v10.php</url>
            <distribution>repo</distribution>
            <comments>The examples except bookstore-webapp example</comments>
        </license>
        <license>
            <name>BSD 2-Clause</name>
            <url>https://opensource.org/licenses/BSD-2-Clause</url>
            <distribution>repo</distribution>
            <comments>The bookstore-webapp example</comments>
        </license>
        <license>
            <name>Apache License, 2.0</name>
            <url>http://www.apache.org/licenses/LICENSE-2.0.html</url>
            <distribution>repo</distribution>
            <comments>Google Guava @ org.glassfish.jersey.internal.guava,
                      Dropwizard Monitoring inspired classes @ org.glassfish.jersey.server.internal.monitoring.core,
                      Hibernate Validation classes @ org.glassfish.jersey.server.validation.internal.hibernate, and
                      Jackson JAX-RS Providers @ org.glassfish.jersey.jackson.internal.jackson.jaxrs</comments>
        </license>
        <license>
            <name>Public Domain</name>
            <url>https://creativecommons.org/publicdomain/zero/1.0/</url>
            <distribution>repo</distribution>
            <comments>JSR-166 Extension to JEP 266 @ org.glassfish.jersey.internal.jsr166</comments>
        </license>
        <license>
            <name>Modified BSD</name>
            <url>https://asm.ow2.io/license.html</url>
            <distribution>repo</distribution>
            <comments>ASM @ jersey.repackaged.org.objectweb.asm</comments>
        </license>
        <license>
            <name>jQuery license</name>
            <url>jquery.org/license</url>
            <distribution>repo</distribution>
            <comments>jQuery v1.12.4</comments>
        </license>
        <license>
            <name>MIT license</name>
            <url>http://www.opensource.org/licenses/mit-license.php</url>
            <distribution>repo</distribution>
            <comments>AngularJS, Bootstrap v3.3.7,
                      jQuery Barcode plugin 0.3, KineticJS v4.7.1</comments>
        </license>
        <license>
            <name>W3C license</name>
            <url>https://www.w3.org/Consortium/Legal/copyright-documents-19990405</url>
            <distribution>repo</distribution>
            <comments>Content of core-server/etc</comments>
        </license>
    </licenses>

    <scm>
        <connection>scm:git:git@github.com:jersey/jersey.git</connection>
        <developerConnection>scm:git:git@github.com:eclipse-ee4j/jersey.git</developerConnection>
        <url>https://github.com/eclipse-ee4j/jersey</url>
        <tag>HEAD</tag>
    </scm>

    <organization>
        <name>Eclipse Foundation</name>
        <url>https://www.eclipse.org/org/foundation/</url>
    </organization>

    <build>
        <pluginManagement>
            <plugins>
                <plugin>
                    <groupId>org.glassfish.jersey.tools.plugins</groupId>
                    <artifactId>jersey-doc-modulelist-maven-plugin</artifactId>
                    <version>1.0.1</version>
                </plugin>
                <plugin>
                    <groupId>org.apache.maven.plugins</groupId>
                    <artifactId>maven-enforcer-plugin</artifactId>
                    <version>${enforcer.mvn.plugin.version}</version>
                    <executions>
                        <execution>
                            <id>enforce-versions</id>
                            <goals>
                                <goal>enforce</goal>
                            </goals>
                            <configuration>
                                <rules>
                                    <requireJavaVersion>
                                        <version>${java.version}</version>
                                    </requireJavaVersion>
                                    <dependencyConvergence/>
                                </rules>
                            </configuration>
                        </execution>
                    </executions>
                </plugin>
                <plugin>
                    <groupId>org.codehaus.mojo</groupId>
                    <artifactId>build-helper-maven-plugin</artifactId>
                    <version>${buildhelper.mvn.plugin.version}</version>
                    <executions>
                        <execution>
                            <phase>generate-sources</phase>
                            <goals>
                                <goal>add-source</goal>
                            </goals>
                            <configuration>
                                <sources>
                                    <source>${project.build.directory}/generated-sources/rsrc-gen</source>
                                </sources>
                            </configuration>
                        </execution>
                        <execution>
                            <phase>initialize</phase>
                            <id>parse-version</id>
                            <goals>
                                <goal>parse-version</goal>
                            </goals>
                        </execution>
                    </executions>
                </plugin>
                <plugin>
                    <groupId>com.sun.istack</groupId>
                    <artifactId>istack-commons-maven-plugin</artifactId>
                    <version>${istack.mvn.plugin.version}</version>
                    <executions>
                        <execution>
                            <phase>generate-sources</phase>
                            <goals>
                                <goal>rs-gen</goal>
                            </goals>
                            <configuration>
                                <resources>
                                    <directory>${basedir}/src/main/resources</directory>
                                    <includes>
                                        <include>**/localization.properties</include>
                                    </includes>
                                </resources>
                                <destDir>${project.build.directory}/generated-sources/rsrc-gen</destDir>
                                <localizationUtilitiesPkgName>org.glassfish.jersey.internal.l10n</localizationUtilitiesPkgName>
                            </configuration>
                        </execution>
                    </executions>
                </plugin>
                <plugin>
                    <groupId>org.apache.maven.plugins</groupId>
                    <artifactId>maven-clean-plugin</artifactId>
                    <version>${clean.mvn.plugin.version}</version>
                </plugin>
                <plugin>
                    <groupId>org.apache.maven.plugins</groupId>
                    <artifactId>maven-compiler-plugin</artifactId>
                    <version>${compiler.mvn.plugin.version}</version>
                    <inherited>true</inherited>
                    <configuration>
                        <source>${java.version}</source>
                        <target>${java.version}</target>
                        <compilerArguments>
                            <!--<Werror />-->
                            <!-- TODO work towards eliminating all warnings in order to be able to enable the -Xlint option -->
                            <!--Xlint/-->
                        </compilerArguments>
                        <showWarnings>false</showWarnings>
                        <fork>false</fork>
                        <excludes>
                            <exclude>module-info.java</exclude>
                        </excludes>
                    </configuration>
                </plugin>
                <plugin>
                    <groupId>org.apache.maven.plugins</groupId>
                    <artifactId>maven-jar-plugin</artifactId>
                    <version>${jar.mvn.plugin.version}</version>
                </plugin>
                <plugin>
                    <groupId>org.apache.maven.plugins</groupId>
                    <artifactId>maven-install-plugin</artifactId>
                    <version>${install.mvn.plugin.version}</version>
                </plugin>
                <plugin>
                    <groupId>org.apache.maven.plugins</groupId>
                    <artifactId>maven-resources-plugin</artifactId>
                    <version>${resources.mvn.plugin.version}</version>
                    <extensions>true</extensions>
                    <!-- Add legal information, NOTICE.md and LINCENSE.md to jars -->
                    <executions>
                        <execution>
                            <!-- copy the files to classes folder for maven-jar/war-plugin to grab it -->
                            <id>copy-legaldocs</id>
                            <goals>
                                <goal>copy-resources</goal>
                            </goals>
                            <phase>process-sources</phase>
                            <configuration>
                                <outputDirectory>${project.build.outputDirectory}</outputDirectory>
                                <resources>
                                    <resource>
                                        <directory>${legal.source.folder}</directory>
                                        <targetPath>META-INF/</targetPath>
                                        <includes>
                                            <include>NOTICE.md</include>
                                            <include>LICENSE.md</include>
                                        </includes>
                                    </resource>
                                </resources>
                            </configuration>
                        </execution>
                        <execution>
                            <!-- copy the files to source folder for maven-source-plugin to grab it -->
                            <id>copy-legaldocs-to-sources</id>
                            <goals>
                                <goal>copy-resources</goal>
                            </goals>
                            <phase>process-sources</phase>
                            <configuration>
                                <outputDirectory>${project.build.directory}/generated-sources/rsrc-gen</outputDirectory>
                                <resources>
                                    <resource>
                                        <directory>${legal.source.folder}</directory>
                                        <targetPath>META-INF/</targetPath>
                                        <includes>
                                            <include>NOTICE.md</include>
                                            <include>LICENSE.md</include>
                                        </includes>
                                    </resource>
                                </resources>
                            </configuration>
                        </execution>
                        <execution>
                            <!-- copy the files to legal folder for felix plugin to grab it -->
                            <id>copy-legaldocs-to-osgi-bundles</id>
                            <goals>
                                <goal>copy-resources</goal>
                            </goals>
                            <phase>process-sources</phase>
                            <configuration>
                                <outputDirectory>${project.build.directory}/legal</outputDirectory>
                                <resources>
                                    <resource>
                                        <directory>${legal.source.folder}</directory>
                                        <targetPath>META-INF/</targetPath>
                                        <includes>
                                            <include>NOTICE.md</include>
                                            <include>LICENSE.md</include>
                                        </includes>
                                    </resource>
                                </resources>
                            </configuration>
                        </execution>
                    </executions>
                </plugin>
                <plugin>
                    <groupId>org.apache.maven.plugins</groupId>
                    <artifactId>maven-surefire-plugin</artifactId>
                    <version>${surefire.mvn.plugin.version}</version>
                    <configuration>
                        <!-- print full stack trace if error -->
                        <trimStackTrace>false</trimStackTrace>
                        <!-- for convenience reasons, 'argLine' should not be overridden in child poms. if needed, a property should be declared and used here -->
                        <argLine>
                            -Xmx${surefire.maxmem.argline}m -Dfile.encoding=UTF8 ${surefire.security.argline} ${surefire.coverage.argline}
                        </argLine>
                        <skipTests>${skip.tests}</skipTests>
                        <properties>
                            <configurationParameters>
                                junit.jupiter.execution.parallel.enabled=true
                                junit.jupiter.execution.parallel.mode.classes.default=same_thread
                                junit.jupiter.execution.parallel.mode.default=same_thread
                            </configurationParameters>
                        </properties>
                        <systemPropertyVariables>
                            <jersey.config.test.container.port>${jersey.config.test.container.port}
                            </jersey.config.test.container.port>
                        </systemPropertyVariables>
                        <threadCount>124</threadCount>
                    </configuration>
                    <dependencies>
                        <dependency>
                            <groupId>org.apache.maven.surefire</groupId>
                            <artifactId>surefire-logger-api</artifactId>
                            <version>${surefire.mvn.plugin.version}</version>
                            <!-- to get around bug https://github.com/junit-team/junit5/issues/1367 -->
                            <optional>true</optional>
                        </dependency>
                        <dependency>
                            <groupId>org.apache.maven.surefire</groupId>
                            <artifactId>surefire-api</artifactId>
                            <version>${surefire.mvn.plugin.version}</version>
                            <optional>true</optional>
                        </dependency>
                    </dependencies>
                </plugin>
                <plugin>
                    <groupId>org.apache.maven.plugins</groupId>
                    <artifactId>maven-assembly-plugin</artifactId>
                    <version>${assembly.mvn.plugin.version}</version>
                    <configuration>
                        <tarLongFileMode>posix</tarLongFileMode>
                    </configuration>
                </plugin>
                <plugin>
                    <groupId>org.apache.maven.plugins</groupId>
                    <artifactId>maven-dependency-plugin</artifactId>
                    <version>${dependency.mvn.plugin.version}</version>
                </plugin>
                <plugin>
                    <groupId>org.apache.maven.plugins</groupId>
                    <artifactId>maven-javadoc-plugin</artifactId>
                    <version>${javadoc.mvn.plugin.version}</version>
                    <configuration>
                        <doctitle>Jersey ${jersey.version} API Documentation</doctitle>
                        <windowtitle>Jersey ${jersey.version} API</windowtitle>
                        <bottom>
                            <![CDATA[Copyright &#169; 2007-2024,
                                <a href="http://www.oracle.com">Oracle</a>
                                and/or its affiliates.
                                All Rights Reserved. Use is subject to license terms.]]>
                        </bottom>
                        <links>
                            <link>https://jakartaee.github.io/rest/apidocs/3.0.0/</link>
                            <link>https://javaee.github.io/hk2/apidocs/</link>
                            <link>https://eclipse-ee4j.github.io/jersey.github.io/apidocs/latest/jersey/</link>
                        </links>
                        <excludePackageNames>
                            *.innate:*.innate.*:*.tests:*.tests.*
                        </excludePackageNames>
                        <includeDependencySources>false</includeDependencySources>
                        <dependencySourceIncludes>
                            <dependencySourceInclude>org.glassfish.jersey.*:*</dependencySourceInclude>
                        </dependencySourceIncludes>
                        <sourceFileExcludes>
                            <exclude>bundles/**</exclude>
                            <fileExclude>module-info.java</fileExclude>
                        </sourceFileExcludes>
                        <verbose>true</verbose>
                        <doclint>none</doclint>
                        <maxmemory>256m</maxmemory>
                    </configuration>
                    <executions>
                        <execution>
                            <id>attach-javadocs</id>
                            <phase>package</phase>
                            <goals>
                                <goal>jar</goal>
                            </goals>
                        </execution>
                    </executions>
                </plugin>
                <plugin>
                    <groupId>org.apache.maven.plugins</groupId>
                    <artifactId>maven-source-plugin</artifactId>
                    <version>${source.mvn.plugin.version}</version>
                    <executions>
                        <execution>
                            <id>attach-sources</id>
                            <phase>package</phase>
                            <goals>
                                <goal>jar-no-fork</goal>
                            </goals>
                        </execution>
                    </executions>
                </plugin>
                <plugin>
                    <groupId>org.apache.maven.plugins</groupId>
                    <artifactId>maven-deploy-plugin</artifactId>
                    <version>${deploy.mvn.plugin.version}</version>
                    <configuration>
                        <retryFailedDeploymentCount>10</retryFailedDeploymentCount>
                    </configuration>
                </plugin>
                <plugin>
                    <groupId>org.ops4j.pax.exam</groupId>
                    <artifactId>maven-paxexam-plugin</artifactId>
                    <version>${paxexam.mvn.plugin.version}</version>
                    <executions>
                        <execution>
                            <id>generate-config</id>
                            <goals>
                                <goal>generate-depends-file</goal>
                            </goals>
                        </execution>
                    </executions>
                    <configuration>
                        <options>
                            <platform>felix</platform>
                        </options>
                    </configuration>
                </plugin>
                <plugin>
                    <groupId>org.codehaus.mojo</groupId>
                    <artifactId>exec-maven-plugin</artifactId>
                    <version>${exec.mvn.plugin.version}</version>
                    <executions>
                        <execution>
                            <goals>
                                <goal>java</goal>
                            </goals>
                        </execution>
                    </executions>
                </plugin>
                <plugin>
                    <groupId>org.apache.maven.plugins</groupId>
                    <artifactId>maven-jxr-plugin</artifactId>
                    <version>${jxr.mvn.plugin.version}</version>
                    <executions>
                        <execution>
                            <goals>
                                <goal>jxr</goal>
                            </goals>
                            <phase>validate</phase>
                        </execution>
                    </executions>
                </plugin>
                <plugin>
                    <groupId>org.apache.maven.plugins</groupId>
                    <artifactId>maven-checkstyle-plugin</artifactId>
                    <version>${checkstyle.mvn.plugin.version}</version>
                    <configuration>
                        <configLocation>etc/config/checkstyle.xml</configLocation>
                        <suppressionsLocation>etc/config/checkstyle-suppressions.xml</suppressionsLocation>
                        <outputFile>${project.build.directory}/checkstyle/checkstyle-result.xml</outputFile>
                    </configuration>
                    <dependencies>
                        <dependency>
                            <groupId>com.puppycrawl.tools</groupId>
                            <artifactId>checkstyle</artifactId>
                            <version>${checkstyle.version}</version>
                            <exclusions>
                                <!-- MCHECKSTYLE-156 -->
                                <exclusion>
                                    <groupId>com.sun</groupId>
                                    <artifactId>tools</artifactId>
                                </exclusion>
                            </exclusions>
                        </dependency>
                    </dependencies>
                </plugin>
                <plugin>
                    <groupId>org.codehaus.mojo</groupId>
                    <artifactId>findbugs-maven-plugin</artifactId>
                    <version>${findbugs.mvn.plugin.version}</version>
                    <configuration>
                        <skip>${findbugs.skip}</skip>
                        <threshold>${findbugs.threshold}</threshold>
                        <excludeFilterFile>${findbugs.exclude}</excludeFilterFile>
                        <xmlOutput>true</xmlOutput>
                        <findbugsXmlOutput>true</findbugsXmlOutput>
                        <!-- findbugs detector configuration -->
                        <jvmArgs>-Dfindbugs.glassfish.logging.validLoggerPrefixes=${findbugs.glassfish.logging.validLoggerPrefixes}</jvmArgs>
                        <plugins>
                            <plugin>
                                <groupId>org.glassfish.findbugs</groupId>
                                <artifactId>findbugs-logging-detectors</artifactId>
                                <version>${findbugs.glassfish.version}</version>
                            </plugin>
                        </plugins>
                    </configuration>
                    <dependencies>
                        <dependency>
                            <groupId>org.glassfish.findbugs</groupId>
                            <artifactId>findbugs</artifactId>
                            <version>${findbugs.glassfish.version}</version>
                        </dependency>
                    </dependencies>
                </plugin>
                <plugin>
                    <groupId>org.apache.maven.plugins</groupId>
                    <artifactId>maven-failsafe-plugin</artifactId>
                    <version>${failsafe.mvn.plugin.version}</version>
                    <configuration>
                        <!-- print full stack trace if error -->
                        <trimStackTrace>false</trimStackTrace>
                        <skipTests>${skip.tests}</skipTests>
                        <skipITs>${skip.tests}</skipITs>
                        <argLine>${failsafe.coverage.argline}</argLine>
                        <systemPropertyVariables>
                            <jersey.config.test.container.port>${jersey.config.test.container.port}
                            </jersey.config.test.container.port>
                        </systemPropertyVariables>
                    </configuration>
                    <executions>
                        <execution>
                            <goals>
                                <goal>integration-test</goal>
                                <goal>verify</goal>
                            </goals>
                        </execution>
                    </executions>
                </plugin>
                <plugin>
                    <groupId>org.apache.maven.plugins</groupId>
                    <artifactId>maven-war-plugin</artifactId>
                    <version>${war.mvn.plugin.version}</version>
                    <configuration>
                        <failOnMissingWebXml>false</failOnMissingWebXml>
                    </configuration>
                </plugin>
                <plugin>
                    <groupId>org.apache.maven.plugins</groupId>
                    <artifactId>maven-ear-plugin</artifactId>
                    <version>${ear.mvn.plugin.version}</version>
                </plugin>
                <plugin>
                    <groupId>org.glassfish.embedded</groupId>
                    <artifactId>maven-embedded-glassfish-plugin</artifactId>
                    <version>${gfembedded.mvn.plugin.version}</version>
                </plugin>
                <plugin>
                    <groupId>org.glassfish.copyright</groupId>
                    <artifactId>glassfish-copyright-maven-plugin</artifactId>
                    <configuration>
                        <excludeFile>etc/config/copyright-exclude</excludeFile>
                        <!--svn|mercurial|git - defaults to svn-->
                        <scm>git</scm>
                        <!-- turn on/off debugging -->
                        <debug>false</debug>
                        <!-- skip files not under SCM-->
                        <scmOnly>true</scmOnly>
                        <!-- turn off warnings -->
                        <warn>false</warn>
                        <!-- for use with repair -->
                        <update>false</update>
                        <!-- check that year is correct -->
                        <ignoreYear>false</ignoreYear>
                        <templateFile>etc/config/copyright.txt</templateFile>
                        <bsdTemplateFile>etc/config/edl-copyright.txt</bsdTemplateFile>
                    </configuration>
                </plugin>
                <plugin>
                    <groupId>org.apache.felix</groupId>
                    <artifactId>maven-bundle-plugin</artifactId>
                    <version>${felix.mvn.plugin.version}</version>
                    <extensions>true</extensions>
                    <configuration>
                        <instructions>
                            <_versionpolicy>[$(version;==;$(@)),$(version;+;$(@)))</_versionpolicy>
                            <_nodefaultversion>false</_nodefaultversion>
                            <Include-Resource>{maven-resources},${project.build.directory}/legal</Include-Resource>
                        </instructions>
                    </configuration>
                    <executions>
                        <execution>
                            <id>osgi-bundle</id>
                            <phase>package</phase>
                            <goals>
                                <goal>bundle</goal>
                            </goals>
                        </execution>
                    </executions>
                </plugin>
                <plugin>
                    <groupId>org.codehaus.mojo</groupId>
                    <artifactId>xml-maven-plugin</artifactId>
                    <version>${xml.mvn.plugin.version}</version>
                </plugin>
                <plugin>
                    <groupId>com.sun.tools.xjc.maven2</groupId>
                    <artifactId>maven-jaxb-plugin</artifactId>
                    <version>1.1.1</version>
                </plugin>
                <plugin>
                    <groupId>org.codehaus.mojo</groupId>
                    <artifactId>buildnumber-maven-plugin</artifactId>
                    <version>${buildnumber.mvn.plugin.version}</version>
                </plugin>
                <!-- TODO: remove the old jetty plugin dependencies -->
                <plugin>
                    <groupId>org.mortbay.jetty</groupId>
                    <artifactId>jetty-maven-plugin</artifactId>
                    <version>8.1.8.v20121106</version>
                </plugin>
                <plugin>
                    <groupId>org.eclipse.jetty</groupId>
                    <artifactId>jetty-maven-plugin</artifactId>
                    <version>${jetty.plugin.version}</version>
                </plugin>
                <plugin>
                    <groupId>org.glassfish.build</groupId>
                    <artifactId>gfnexus-maven-plugin</artifactId>
                    <version>0.16</version>
                    <configuration>
                        <stagingRepos>
                            <stagingRepo>
                                <!--
                                    The reference artifact used to identify the right staging repository
                                -->
                                <ref>org.glassfish.jersey:project:${project.version}:pom</ref>
                                <profile>com.sun.jersey</profile>
                            </stagingRepo>
                        </stagingRepos>
                        <!--
                            Temporary till there is a jersey promotion profile
                        -->
                        <promotionProfile>glassfish-integration</promotionProfile>
                        <message>JERSEY-${project.version}</message>
                    </configuration>
                </plugin>
                <plugin>
                    <groupId>org.apache.maven.plugins</groupId>
                    <artifactId>maven-shade-plugin</artifactId>
                    <version>${shade.mvn.plugin.version}</version>
                    <executions>
                        <execution>
                            <id>shade-archive</id>
                            <goals>
                                <goal>shade</goal>
                            </goals>
                            <configuration>
                                <minimizeJar>false</minimizeJar>
                                <filters>
                                    <filter>
                                        <artifact>*:*</artifact>
                                        <excludes>
                                            <exclude>module-info.*</exclude>
                                        </excludes>
                                    </filter>
                                </filters>
                            </configuration>
                        </execution>
                    </executions>
                    <configuration>
                        <shadeTestJar>false</shadeTestJar>
                        <minimizeJar>true</minimizeJar>
                        <promoteTransitiveDependencies>true</promoteTransitiveDependencies>
                        <!-- Do not create reduced pom - jaxrs-ri cannot be built when set to true -->
                        <createDependencyReducedPom>false</createDependencyReducedPom>
                    </configuration>
                </plugin>
                <plugin>
                    <groupId>org.apache.maven.plugins</groupId>
                    <artifactId>maven-antrun-plugin</artifactId>
                    <version>${antrun.mvn.plugin.version}</version>
                    <dependencies>
                        <dependency>
                            <groupId>org.apache.ant</groupId>
                            <artifactId>ant</artifactId>
                            <version>${mvn.ant.version}</version>
                        </dependency>
                    </dependencies>
                </plugin>
            </plugins>
        </pluginManagement>
        <plugins>
            <plugin>
                <groupId>org.commonjava.maven.plugins</groupId>
                <artifactId>directory-maven-plugin</artifactId>
                <version>1.0</version>
                <executions>
                    <execution>
                        <id>directories</id>
                        <goals>
                            <goal>highest-basedir</goal>
                        </goals>
                        <phase>initialize</phase>
                        <configuration>
                            <property>legal.source.folder</property>
                        </configuration>
                    </execution>
                </executions>
            </plugin>
            <plugin>
                <groupId>org.glassfish.jersey.tools.plugins</groupId>
                <artifactId>jersey-doc-modulelist-maven-plugin</artifactId>
                <inherited>false</inherited>
                <configuration>
                    <outputFileName>docs/src/main/docbook/modules.xml</outputFileName>
                    <templateFileName>docs/src/main/docbook/inc/modules.src</templateFileName>
                    <tableHeaderFileName>docs/src/main/docbook/inc/modules_table_header.src</tableHeaderFileName>
                    <tableFooterFileName>docs/src/main/docbook/inc/modules_table_footer.src</tableFooterFileName>
                    <tableRowFileName>docs/src/main/docbook/inc/modules_table_row.src</tableRowFileName>
                    <outputUnmatched>false</outputUnmatched>
                </configuration>
            </plugin>
            <plugin>
                <groupId>org.apache.maven.plugins</groupId>
                <artifactId>maven-enforcer-plugin</artifactId>
            </plugin>
            <plugin>
                <groupId>org.apache.maven.plugins</groupId>
                <artifactId>maven-source-plugin</artifactId>
            </plugin>
            <plugin>
                <groupId>org.apache.maven.plugins</groupId>
                <artifactId>maven-resources-plugin</artifactId>
            </plugin>
            <plugin>
                <groupId>org.codehaus.mojo</groupId>
                <artifactId>build-helper-maven-plugin</artifactId>
                <configuration>
                    <portNames>
                        <portName>jersey.config.test.container.port</portName>
                        <portName>jersey.config.test.container.stop.port</portName>
                    </portNames>
                </configuration>
                <executions>
                    <execution>
                        <id>reserve-port</id>
                        <phase>process-test-classes</phase> <!-- pre-integration-test -->
                        <goals>
                            <goal>reserve-network-port</goal>
                        </goals>
                    </execution>
                </executions>
            </plugin>
            <plugin>
                <groupId>org.apache.maven.plugins</groupId>
                <artifactId>maven-checkstyle-plugin</artifactId>
                <executions>
                    <execution>
                        <id>verify</id>
                        <phase>validate</phase>
                        <goals>
                            <!-- Fail the build if checkstyle rules for contributions are not met. -->
                            <goal>check</goal>
                        </goals>
                        <configuration>
                            <configLocation>etc/config/checkstyle-verify.xml</configLocation>
                            <consoleOutput>true</consoleOutput>
                            <failOnViolation>true</failOnViolation>
                            <includeTestSourceDirectory>true</includeTestSourceDirectory>
                            <excludes>**/module-info.java</excludes>
                        </configuration>
                    </execution>
                </executions>
            </plugin>
        </plugins>
        <extensions>
            <extension>
                <groupId>org.glassfish</groupId>
                <artifactId>findbugs</artifactId>
                <version>3.2-b06</version>
            </extension>
        </extensions>
    </build>

    <profiles>
        <profile>
            <id>jdk8</id>
            <activation>
                <jdk>1.8</jdk>
            </activation>
            <properties>
                <checkstyle.version>9.3</checkstyle.version>
                <istack.mvn.plugin.version>3.0.9</istack.mvn.plugin.version>
                <hk2.version>3.0.3</hk2.version>
            </properties>
            <build>
                <pluginManagement>
                    <plugins>
                        <plugin>
                            <groupId>org.apache.maven.plugins</groupId>
                            <artifactId>maven-compiler-plugin</artifactId>
                            <inherited>true</inherited>
                            <configuration>
                                <source>${java.version}</source>
                                <target>${java.version}</target>
                                <excludes>
                                    <exclude>module-info.java</exclude>
                                </excludes>
                            </configuration>
                        </plugin>
                    </plugins>
                </pluginManagement>
            </build>
        </profile>
        <profile>
            <id>jdk11+</id>
            <!--
                JDK 9 & 10 is unsupported (as well as <release>9</release>)
                module-info for java.xml.bind is taken from JDK (lib/ct.sym/9-modules)
                and it depends on java.activation which clashes with javax.activation
            -->
            <activation>
                <jdk>[11,)</jdk>
            </activation>
            <build>
                <pluginManagement>
                    <plugins>
                        <plugin>
                            <groupId>org.apache.maven.plugins</groupId>
                            <artifactId>maven-compiler-plugin</artifactId>
                            <inherited>true</inherited>
                            <executions>
<!-- when module.info
                                <execution>
                                    <id>default-compile</id>
                                    <configuration>
                                        compile everything to ensure module-info contains right entries
                                        <release>11</release>
                                    </configuration>
                                </execution>
-->
                                <execution>
                                    <id>base-compile</id>
                                    <goals>
                                        <goal>compile</goal>
                                    </goals>
                                    <!-- recompile everything for target VM except the module-info.java -->
                                    <configuration>
                                        <excludes>
                                            <exclude>module-info.java</exclude>
                                        </excludes>
                                        <source>1.8</source>
                                        <target>1.8</target>
                                    </configuration>
                                </execution>
                            </executions>
                        </plugin>
                    </plugins>
                </pluginManagement>
            </build>
        </profile>
        <profile>
            <!-- Use it with release-perform goal to skip another test run. -->
            <id>testsSkip</id>
            <activation>
                <activeByDefault>false</activeByDefault>
                <!-- this is how to align back with maven standards where property 'skipTests' makes maven-surefire-plugin
                (and also maven-failsafe-plugin) skip tests execution -->
                <property>
                    <name>skipTests</name>
                    <value>true</value>
                </property>
            </activation>
            <properties>
<!--                <release.tests.args>-Dskip.tests=true</release.tests.args>-->
                <skip.tests>true</skip.tests>
            </properties>
        </profile>
        <profile>
            <id>checkstyleSkip</id>
            <activation>
                <activeByDefault>false</activeByDefault>
            </activation>
            <properties>
                <checkstyle.skip>true</checkstyle.skip>
            </properties>
        </profile>
        <profile>
            <id>findbugsSkip</id>
            <activation>
                <activeByDefault>false</activeByDefault>
            </activation>
            <properties>
                <findbugs.skip>true</findbugs.skip>
            </properties>
        </profile>
        <profile> <!-- tests module will be automatically included unless tests.excluded env variable is set -->
            <id>testsIncluded</id>
            <activation>
                <activeByDefault>false</activeByDefault>
                <property>
                  <name>!tests.excluded</name>
                </property>
            </activation>
            <modules>
                <module>tests</module>
            </modules>
        </profile>
        <profile> <!-- examples module will be automatically included unless examples.excluded env variable is set -->
            <id>examplesIncluded</id>
            <activation>
                <activeByDefault>false</activeByDefault>
                <property>
                    <name>!examples.excluded</name>
                </property>
            </activation>
            <modules>
                <module>examples</module>
            </modules>
        </profile>
        <profile> <!-- bundles module will be automatically included unless bundles.excluded env variable is set -->
            <id>bundlesIncluded</id>
            <activation>
                <activeByDefault>false</activeByDefault>
                <property>
                    <name>!bundles.excluded</name>
                </property>
            </activation>
            <modules>
                <module>bundles</module>
            </modules>
        </profile>
        <profile> <!-- test-framework module will be automatically included unless test-framework.excluded env variable is set -->
            <id>testFrameworkIncluded</id>
            <activation>
                <activeByDefault>false</activeByDefault>
                <property>
                    <name>!test-framework.excluded</name>
                </property>
            </activation>
            <modules>
                <module>test-framework</module>
            </modules>
        </profile>
        <profile>
            <id>pre-release</id>
            <modules>
                <module>docs</module>
            </modules>
            <activation>
                <activeByDefault>false</activeByDefault>
            </activation>
            <build>
                <plugins>
                    <plugin>
                        <groupId>org.apache.maven.plugins</groupId>
                        <artifactId>maven-javadoc-plugin</artifactId>
                    </plugin>
                    <plugin>
                        <groupId>org.apache.maven.plugins</groupId>
                        <artifactId>maven-deploy-plugin</artifactId>
                        <configuration>
                            <skip>true</skip>
                        </configuration>
                    </plugin>
                </plugins>
            </build>
        </profile>
        <profile>
            <id>xdk</id>
            <activation>
                <property>
                    <name>xdk</name>
                </property>
            </activation>
            <build>
                <plugins>
                    <plugin>
                        <!-- add xdk sax parser to the classpath and exclude xerces -->
                        <groupId>org.apache.maven.plugins</groupId>
                        <artifactId>maven-surefire-plugin</artifactId>
                        <inherited>true</inherited>
                        <configuration>
                            <additionalClasspathElements>
                                <additionalClasspathElement>${xdk.absolute.path}</additionalClasspathElement>
                            </additionalClasspathElements>
                            <classpathDependencyExcludes>
                                <classpathDependencyExcludes>xerces:xercesImpl</classpathDependencyExcludes>
                            </classpathDependencyExcludes>
                        </configuration>
                    </plugin>
                    <plugin>
                        <!-- ensure, that the path to the xdk sax parser has been set -->
                        <groupId>org.apache.maven.plugins</groupId>
                        <artifactId>maven-enforcer-plugin</artifactId>
                        <executions>
                            <execution>
                               <id>enforce-property</id>
                               <goals>
                                   <goal>enforce</goal>
                               </goals>
                                <configuration>
                                    <rules>
                                        <requireProperty>
                                            <property>xdk.absolute.path</property>
                                            <message>Property 'xdk.absolute.path' has to be specified.</message>
                                            <regex>.*/xmlparserv2.jar$</regex>
                                            <regexMessage>
                                                Property 'xdk.absolute.path' has to point to the xdk parser jar (xmlparserv2.jar).
                                            </regexMessage>
                                        </requireProperty>
                                    </rules>
                                    <fail>true</fail>
                                </configuration>
                            </execution>
                        </executions>
                    </plugin>
                </plugins>
            </build>
        </profile>
        <profile>
            <id>moxy</id>
            <activation>
                <property>
                    <name>moxy</name>
                </property>
            </activation>
            <dependencies>
                <dependency>
                    <groupId>org.eclipse.persistence</groupId>
                    <artifactId>org.eclipse.persistence.moxy</artifactId>
                    <version>${moxy.version}</version>
                </dependency>
            </dependencies>
        </profile>
        <profile>
            <id>securityOff</id>
            <properties>
                <surefire.security.argline />
            </properties>
        </profile>
        <profile>
            <id>project-info</id>
            <activation>
                <activeByDefault>false</activeByDefault>
            </activation>
            <reporting>
                <plugins>
                    <plugin>
                        <groupId>org.apache.maven.plugins</groupId>
                        <artifactId>maven-project-info-reports-plugin</artifactId>
                        <version>${project.info.reports.mvn.plugin.version}</version>
                        <reportSets>
                            <reportSet>
                                <reports>
                                    <report>dependencies</report>
                                    <report>index</report>
                                </reports>
                            </reportSet>
                        </reportSets>
                    </plugin>
                </plugins>
            </reporting>
            <!-- placeholder required for site:stage -->
            <distributionManagement>
                <site>
                    <id>localhost</id>
                    <url>http://localhost</url>
                </site>
            </distributionManagement>
        </profile>
        <profile>
            <id>sbom</id>
            <activation>
                <property>
                    <name>!skipSBOM</name>
                </property>
            </activation>
            <build>
                <plugins>
                    <plugin>
                        <groupId>org.cyclonedx</groupId>
                        <artifactId>cyclonedx-maven-plugin</artifactId>
                        <version>${cyclonedx.mvn.plugin.version}</version>
                        <inherited>true</inherited>
                        <executions>
                            <execution>
                                <phase>package</phase>
                                <goals>
                                    <goal>makeAggregateBom</goal>
                                </goals>
                                <configuration>
                                    <!--                            <schemaVersion>1.4</schemaVersion>-->
                                    <projectType>framework</projectType>
                                    <excludeTestProject>true</excludeTestProject>
                                </configuration>
                            </execution>
                        </executions>
                    </plugin>
                </plugins>
            </build>
        </profile>
        <profile>
            <id>sonar</id>
            <properties>
                <!-- Sonar/Reporting settings (heavily inspired at http://www.aheritier.net/maven-failsafe-sonar-and-jacoco-are-in-a-boat/ -->

                <!-- Tells Sonar to use jacoco for coverage results -->
                <sonar.java.coveragePlugin>jacoco</sonar.java.coveragePlugin>

                <!-- Don't let Sonar execute tests. We will ask it to Maven -->
                <sonar.dynamicAnalysis>reuseReports</sonar.dynamicAnalysis>
                <!-- The system property jacoco.outputDir is based on. This won't work for 'sonar:sonar' (see http://jira.codehaus.org/browse/SONAR-3427), as such a property 'jacoco.outputDir' has to be explicitly specified from a command line -->
                <jacoco.outputDir>${session.executionRootDirectory}/target</jacoco.outputDir>
                <!-- Tells Sonar where the Jacoco coverage result file is located for Unit Tests -->
                <sonar.jacoco.reportPath>${jacoco.outputDir}/jacoco.exec</sonar.jacoco.reportPath>
                <!-- Tells Sonar where the Jacoco coverage result file is located for Integration Tests -->
                <sonar.jacoco.itReportPath>${jacoco.outputDir}/jacoco-it.exec</sonar.jacoco.itReportPath>

                <!-- Force JaCoCo to show 0% coverage if the report is missing -->
                <sonar.jacoco.reportMissing.force.zero>true</sonar.jacoco.reportMissing.force.zero>

                <!-- jacoco.agent.*.arg properties are dynamically generated by jacoco:prepare-agent (see bellow) -->
                <surefire.coverage.argline>${jacoco.agent.ut.arg}</surefire.coverage.argline>
                <failsafe.coverage.argline>${jacoco.agent.it.arg}</failsafe.coverage.argline>

                <!-- Maven versions -->
                <jacoco.version>0.7.4.201502262128</jacoco.version>
                <sonar-jacoco-listeners.version>3.2</sonar-jacoco-listeners.version>
                <sonar.version>2.6</sonar.version>
            </properties>
            <dependencies>
                <dependency>
                    <groupId>org.codehaus.sonar-plugins.java</groupId>
                    <artifactId>sonar-jacoco-listeners</artifactId>
                    <version>${sonar-jacoco-listeners.version}</version>
                    <scope>test</scope>
                </dependency>
            </dependencies>
            <build>
                <plugins>
                    <plugin>
                        <groupId>org.jacoco</groupId>
                        <artifactId>jacoco-maven-plugin</artifactId>
                        <version>${jacoco.version}</version>
                        <executions>
                            <!-- Prepares a variable, jacoco.agent.ut.arg, that contains the info to be passed to the JVM hosting the code being tested. -->
                            <execution>
                                <id>prepare-ut-agent</id>
                                <phase>process-test-classes</phase>
                                <goals>
                                    <goal>prepare-agent</goal>
                                </goals>
                                <configuration>
                                    <destFile>${sonar.jacoco.reportPath}</destFile>
                                    <propertyName>jacoco.agent.ut.arg</propertyName>
                                    <append>true</append>
                                </configuration>
                            </execution>
                            <!-- Prepares a variable, jacoco.agent.it.arg, that contains the info to be passed to the JVM hosting the code being tested. -->
                            <execution>
                                <id>prepare-it-agent</id>
                                <phase>pre-integration-test</phase>
                                <goals>
                                    <goal>prepare-agent</goal>
                                </goals>
                                <configuration>
                                    <destFile>${sonar.jacoco.itReportPath}</destFile>
                                    <propertyName>jacoco.agent.it.arg</propertyName>
                                    <append>true</append>
                                </configuration>
                            </execution>

                            <!-- Generate reports which may not be complete as the execution won't consider tests of projects that weren't executed during the build yet --><!-- The good thing is that with every module built, we're ensured that integrity of both jacoco .exec files was preserved -->
                            <execution>
                                <id>jacoco-report-unit-tests</id>
                                <phase>test</phase>
                                <goals>
                                    <goal>report</goal>
                                </goals>
                                <configuration>
                                    <!-- Sets the path to the file which contains the execution data. -->
                                    <dataFile>${sonar.jacoco.reportPath}</dataFile>
                                    <!-- Sets the output directory for the code coverage report. -->
                                    <outputDirectory>${project.build.directory}/jacoco</outputDirectory>
                                </configuration>
                            </execution>
                            <execution>
                                <id>jacoco-report-integration-tests</id>
                                <phase>post-integration-test</phase>
                                <goals>
                                    <goal>report-integration</goal>
                                </goals>
                                <configuration>
                                    <!-- Sets the path to the file which contains the execution data. -->
                                    <dataFile>${sonar.jacoco.itReportPath}</dataFile>
                                    <!-- Sets the output directory for the code coverage report. -->
                                    <outputDirectory>${project.build.directory}/jacoco-it</outputDirectory>
                                </configuration>
                            </execution>
                        </executions>
                    </plugin>
                </plugins>
                <pluginManagement>
                    <plugins>
                        <plugin>
                            <groupId>org.codehaus.mojo</groupId>
                            <artifactId>sonar-maven-plugin</artifactId>
                            <version>${sonar.version}</version>
                        </plugin>
                        <plugin>
                            <groupId>org.apache.maven.plugins</groupId>
                            <artifactId>maven-surefire-plugin</artifactId>
                            <configuration>
                                <!-- If possible (in some modules, this has to be disabled due to https://jira.sonarsource.com/browse/SONARJAVA-728), enable coverage details per JUnit test -->
                                <properties>
                                    <property>
                                        <name>listener</name>
                                        <value>org.sonar.java.jacoco.JUnitListener</value>
                                    </property>
                                </properties>
                            </configuration>
                        </plugin>
                        <plugin>
                            <groupId>org.apache.maven.plugins</groupId>
                            <artifactId>maven-failsafe-plugin</artifactId>
                            <configuration>
                                <!-- Enable coverage details per JUnit test -->
                                <properties>
                                    <property>
                                        <name>listener</name>
                                        <value>org.sonar.java.jacoco.JUnitListener</value>
                                    </property>
                                </properties>
                                <!-- Let's put failsafe reports with surefire to have access to tests failures/success reports in Sonar -->
                                <reportsDirectory>${project.build.directory}/surefire-reports</reportsDirectory>
                            </configuration>
                        </plugin>
                    </plugins>
                </pluginManagement>
            </build>
        </profile>
        <profile>
            <id>license_check</id>
            <pluginRepositories>
                <pluginRepository>
                    <id>dash-licenses-snapshots</id>
                    <url>https://repo.eclipse.org/content/repositories/dash-licenses-snapshots/</url>
                    <snapshots>
                        <enabled>false</enabled>
                    </snapshots>
                </pluginRepository>
                <pluginRepository>
                    <id>dash-licenses-releases</id>
                    <url>https://repo.eclipse.org/content/repositories/dash-licenses-releases/</url>
                    <snapshots>
                        <enabled>true</enabled>
                    </snapshots>
                </pluginRepository>
            </pluginRepositories>
            <build>
                <plugins>
                    <plugin>
                        <groupId>org.eclipse.dash</groupId>
                        <artifactId>license-tool-plugin</artifactId>
                        <version>1.1.0</version>
                        <executions>
                            <execution>
                                <id>license-check</id>
                                <goals>
                                    <goal>license-check</goal>
                                </goals>
                                <configuration>
                                    <summary>DEPENDENCIES</summary>
                                    <failWhenReviewNeeded>true</failWhenReviewNeeded>
                                    <reviewSummary>REVIEW_SUMMARY</reviewSummary>
                                </configuration>
                            </execution>
                        </executions>
                    </plugin>
                </plugins>
            </build>
        </profile>
    </profiles>

    <reporting>
        <excludeDefaults>true</excludeDefaults>
        <plugins>
            <plugin>
                <groupId>org.codehaus.mojo</groupId>
                <artifactId>findbugs-maven-plugin</artifactId>
                <version>${findbugs.mvn.plugin.version}</version>
                <reportSets>
                    <reportSet>
                        <configuration>
                            <skip>${findbugs.skip}</skip>
                            <threshold>${findbugs.threshold}</threshold>
                            <excludeFilterFile>${findbugs.exclude}</excludeFilterFile>
                            <findbugsXmlWithMessages>true</findbugsXmlWithMessages>
                            <!-- findbugs detector configuration -->
                            <jvmArgs>-Dfindbugs.glassfish.logging.validLoggerPrefixes=${findbugs.glassfish.logging.validLoggerPrefixes}</jvmArgs>
                            <plugins>
                                <plugin>
                                    <groupId>org.glassfish.findbugs</groupId>
                                    <artifactId>findbugs-logging-detectors</artifactId>
                                    <version>${findbugs.glassfish.version}</version>
                                </plugin>
                            </plugins>
                        </configuration>
                        <reports>
                            <report>findbugs</report>
                        </reports>
                    </reportSet>
                </reportSets>
            </plugin>
            <plugin>
                <groupId>org.apache.maven.plugins</groupId>
                <artifactId>maven-javadoc-plugin</artifactId>
                <version>${javadoc.mvn.plugin.version}</version>
                <!-- Run this plugin report sets only in the main Jersey pom -->
                <inherited>false</inherited>
                <configuration>
                    <doctitle>Jersey ${jersey.version} API Documentation</doctitle>
                    <windowtitle>Jersey ${jersey.version} API</windowtitle>
                    <bottom>
                        <![CDATA[Copyright &#169; 2007-2024,
                            <a href="http://www.oracle.com">Oracle</a>
                            and/or its affiliates.
                            All Rights Reserved. Use is subject to license terms.]]>
                    </bottom>
                    <excludePackageNames>
                        com.sun.ws.rs.ext:*.examples.*:*.innate:*.innate.*:*.tests:*.tests.*
                    </excludePackageNames>
                    <links>
                        <link>https://jax-rs.github.io/apidocs/2.1</link>
                        <link>https://javaee.github.io/hk2/apidocs/</link>
                    </links>
                    <doclint>none</doclint>
                    <sourceFileExcludes>
                        <fileExclude>module-info.java</fileExclude>
                    </sourceFileExcludes>
                </configuration>
                <reportSets>
                    <reportSet>
                        <reports>
                            <report>aggregate</report>
                        </reports>
                    </reportSet>
                </reportSets>
            </plugin>

            <!--plugin>
                <groupId>org.apache.maven.plugins</groupId>
                <artifactId>maven-surefire-report-plugin</artifactId>
                <version>2.12</version>
            </plugin-->
            <!--plugin>
                <groupId>org.codehaus.mojo</groupId>
                <artifactId>cobertura-maven-plugin</artifactId>
                <version>2.4</version>
                <configuration>
                    <formats>
                        <format>xml</format>
                        <format>html</format>
                    </formats>
                </configuration>
            </plugin-->

            <plugin>
                <groupId>org.apache.maven.plugins</groupId>
                <artifactId>maven-jxr-plugin</artifactId>
                <version>${jxr.mvn.plugin.version}</version>
                <reportSets>
                    <reportSet>
                        <reports>
                            <report>jxr</report>
                        </reports>
                    </reportSet>
                    <reportSet>
                        <!-- Run this report set only in the main Jersey pom -->
                        <inherited>false</inherited>
                        <reports>
                            <report>aggregate</report>
                        </reports>
                    </reportSet>
                </reportSets>
            </plugin>
            <plugin>
                <groupId>org.apache.maven.plugins</groupId>
                <artifactId>maven-checkstyle-plugin</artifactId>
                <version>${checkstyle.mvn.plugin.version}</version>
                <configuration>
                    <configLocation>etc/config/checkstyle.xml</configLocation>
                    <suppressionsLocation>etc/config/checkstyle-suppressions.xml</suppressionsLocation>
                </configuration>
                <reportSets>
                    <reportSet>
                        <reports>
                            <report>checkstyle</report>
                        </reports>
                    </reportSet>
                </reportSets>
            </plugin>
        </plugins>
    </reporting>

    <modules>
        <module>archetypes</module>
        <module>bom</module>
        <module>connectors</module>
        <module>containers</module>

        <module>core-common</module>
        <module>core-server</module>
        <module>core-client</module>

        <module>ext</module>
        <module>incubator</module>
        <module>inject</module>
        <module>media</module>
        <module>security</module>
    </modules>

    <dependencyManagement>
        <dependencies>
            <dependency>
                <groupId>jakarta.ws.rs</groupId>
                <artifactId>jakarta.ws.rs-api</artifactId>
                <version>${jaxrs.api.impl.version}</version>
            </dependency>
            <dependency>
                <groupId>jakarta.annotation</groupId>
                <artifactId>jakarta.annotation-api</artifactId>
                <version>${jakarta.annotation.version}</version>
            </dependency>

            <dependency>
                <groupId>jakarta.enterprise</groupId>
                <artifactId>jakarta.enterprise.cdi-api</artifactId>
                <version>${cdi.api.version}</version>
            </dependency>

            <dependency>
                <groupId>jakarta.transaction</groupId>
                <artifactId>jakarta.transaction-api</artifactId>
                <version>${jta.api.version}</version>
            </dependency>

            <dependency>
                <groupId>jakarta.activation</groupId>
                <artifactId>jakarta.activation-api</artifactId>
                <version>${jakarta.activation-api.version}</version>
            </dependency>

            <dependency>
                <groupId>com.sun.activation</groupId>
                <artifactId>jakarta.activation</artifactId>
                <version>${jakarta.activation.version}</version>
            </dependency>

            <!--<dependency>
                <groupId>com.google.guava</groupId>
                <artifactId>guava</artifactId>
                <version>${guava.version}</version>
            </dependency>--> <!-- The latest repackaged guava version is 18.0 -->

            <dependency>
                <groupId>org.glassfish.hk2</groupId>
                <artifactId>hk2-locator</artifactId>
                <version>${hk2.version}</version>
            </dependency>
            <dependency>
                <groupId>org.glassfish.hk2</groupId>
                <artifactId>hk2-utils</artifactId>
                <version>${hk2.version}</version>
            </dependency>

            <dependency>
                <groupId>org.glassfish.hk2</groupId>
                <artifactId>hk2-api</artifactId>
                <version>${hk2.version}</version>
                <exclusions>
                    <exclusion>
                        <groupId>jakarta.inject</groupId>
                        <artifactId>jakarta.inject-api</artifactId>
                    </exclusion>
                </exclusions>
            </dependency>
            <dependency>
                <groupId>org.glassfish.hk2</groupId>
                <artifactId>osgi-resource-locator</artifactId>
                <version>1.0.3</version>
            </dependency>
            <dependency>
                <groupId>org.glassfish.main.hk2</groupId>
                <artifactId>hk2-config</artifactId>
                <version>${hk2.config.version}</version>
            </dependency>
            <dependency>
                <groupId>jakarta.inject</groupId>
                <artifactId>jakarta.inject-api</artifactId>
                <version>${jakarta.inject.version}</version>
            </dependency>
            <dependency>
                <groupId>org.glassfish.hk2.external</groupId>
                <artifactId>aopalliance-repackaged</artifactId>
                <version>${hk2.version}</version>
            </dependency>
            <dependency>
                <groupId>org.javassist</groupId>
                <artifactId>javassist</artifactId>
                <version>${javassist.version}</version>
            </dependency>

            <dependency>
                <groupId>org.glassfish.grizzly</groupId>
                <artifactId>grizzly-http-server</artifactId>
                <version>${grizzly2.version}</version>
            </dependency>
            <dependency>
                <groupId>org.glassfish.grizzly</groupId>
                <artifactId>grizzly-http2</artifactId>
                <version>${grizzly2.version}</version>
            </dependency>
            <dependency>
                <groupId>org.glassfish.grizzly</groupId>
                <artifactId>grizzly-http-servlet</artifactId>
                <version>${grizzly2.version}</version>
            </dependency>
            <dependency>
                <groupId>org.glassfish.grizzly</groupId>
                <artifactId>grizzly-websockets</artifactId>
                <version>${grizzly2.version}</version>
            </dependency>
            <dependency>
                <groupId>org.glassfish.grizzly</groupId>
                <artifactId>connection-pool</artifactId>
                <version>${grizzly2.version}</version>
            </dependency>
            <dependency>
                <groupId>org.glassfish.grizzly</groupId>
                <artifactId>grizzly-http-client</artifactId>
                <version>${grizzly.client.version}</version>
            </dependency>
            <dependency>
                <groupId>org.glassfish.grizzly</groupId>
                <artifactId>grizzly-npn-api</artifactId>
                <version>${grizzly.npn.version}</version>
            </dependency>

            <dependency>
                <groupId>io.netty</groupId>
                <artifactId>netty-all</artifactId>
                <version>${netty.version}</version>
            </dependency>

            <dependency>
                <groupId>org.apache.httpcomponents</groupId>
                <artifactId>httpclient</artifactId>
                <version>${httpclient.version}</version>
            </dependency>
            <dependency>
                <groupId>org.apache.httpcomponents.client5</groupId>
                <artifactId>httpclient5</artifactId>
                <version>${httpclient5.version}</version>
            </dependency>

            <dependency>
                <groupId>org.eclipse.jetty</groupId>
                <artifactId>jetty-util</artifactId>
                <version>${jetty.version}</version>
            </dependency>
            <dependency>
                <groupId>org.eclipse.jetty</groupId>
                <artifactId>jetty-client</artifactId>
                <version>${jetty.version}</version>
            </dependency>
            <dependency>
                <groupId>org.eclipse.jetty.http2</groupId>
                <artifactId>http2-client</artifactId>
                <version>${jetty.version}</version>
            </dependency>
            <dependency>
                <groupId>org.eclipse.jetty.http2</groupId>
                <artifactId>http2-http-client-transport</artifactId>
                <version>${jetty.version}</version>
            </dependency>
            <dependency>
                <groupId>org.eclipse.jetty</groupId>
                <artifactId>jetty-server</artifactId>
                <version>${jetty.version}</version>
            </dependency>
            <dependency>
                <groupId>org.eclipse.jetty</groupId>
                <artifactId>jetty-webapp</artifactId>
                <version>${jetty.version}</version>
            </dependency>
            <dependency>
                <groupId>org.eclipse.jetty.http2</groupId>
                <artifactId>http2-server</artifactId>
                <version>${jetty.version}</version>
            </dependency>
            <dependency>
                <groupId>org.eclipse.jetty</groupId>
                <artifactId>jetty-alpn-conscrypt-server</artifactId>
                <version>${jetty.version}</version>
            </dependency>

            <dependency>
                <groupId>org.simpleframework</groupId>
                <artifactId>simple-http</artifactId>
                <version>${simple.version}</version>
             </dependency>

            <dependency>
                <groupId>org.simpleframework</groupId>
                <artifactId>simple-transport</artifactId>
                <version>${simple.version}</version>
            </dependency>

            <dependency>
                <groupId>org.simpleframework</groupId>
                <artifactId>simple-common</artifactId>
                <version>${simple.version}</version>
            </dependency>

            <dependency>
                <groupId>org.codehaus.jettison</groupId>
                <artifactId>jettison</artifactId>
                <version>${jettison.version}</version>
                <exclusions>
                    <exclusion>
                        <groupId>stax</groupId>
                        <artifactId>stax-api</artifactId>
                    </exclusion>
                </exclusions>
            </dependency>

            <dependency>
                <groupId>jakarta.xml.bind</groupId>
                <artifactId>jakarta.xml.bind-api</artifactId>
                <version>${jakarta.jaxb.api.version}</version>
            </dependency>

            <dependency>
                <groupId>com.sun.xml.bind</groupId>
                <artifactId>jaxb-impl</artifactId>
                <version>${jaxb.ri.version}</version>
            </dependency>
            <dependency>
                <groupId>com.sun.xml.bind</groupId>
                <artifactId>jaxb-osgi</artifactId>
                <version>${jaxb.ri.version}</version>
            </dependency>

            <dependency>
                <groupId>org.eclipse.persistence</groupId>
                <artifactId>org.eclipse.persistence.moxy</artifactId>
                <version>${moxy.version}</version>
            </dependency>

            <dependency>
                <groupId>jakarta.persistence</groupId>
                <artifactId>jakarta.persistence-api</artifactId>
                <version>${jakarta.persistence.version}</version>
                <scope>provided</scope>
            </dependency>

            <dependency>
                <groupId>jakarta.ejb</groupId>
                <artifactId>jakarta.ejb-api</artifactId>
                <version>${ejb.version}</version>
                <scope>provided</scope>
            </dependency>

            <dependency>
                <groupId>com.fasterxml.jackson.jaxrs</groupId>
                <artifactId>jackson-jaxrs-json-provider</artifactId>
                <version>${jackson.version}</version>
            </dependency>

            <dependency>
                <groupId>com.fasterxml.jackson.jaxrs</groupId>
                <artifactId>jackson-jaxrs-base</artifactId>
                <version>${jackson.version}</version>
            </dependency>

            <dependency>
                <groupId>com.fasterxml.jackson.core</groupId>
                <artifactId>jackson-core</artifactId>
                <version>${jackson.version}</version>
            </dependency>

            <dependency>
                <groupId>com.fasterxml.jackson.core</groupId>
                <artifactId>jackson-databind</artifactId>
                <version>${jackson.version}</version>
            </dependency>

            <dependency>
                <groupId>com.fasterxml.jackson.core</groupId>
                <artifactId>jackson-annotations</artifactId>
                <version>${jackson.version}</version>
            </dependency>

            <dependency>
                <groupId>com.fasterxml.jackson.module</groupId>
                <artifactId>jackson-module-jaxb-annotations</artifactId>
                <version>${jackson.version}</version>
            </dependency>

            <dependency>
                <groupId>com.fasterxml.jackson.module</groupId>
                <artifactId>jackson-module-jakarta-xmlbind-annotations</artifactId>
                <version>${jackson.version}</version>
            </dependency>

            <dependency>
                <groupId>xerces</groupId>
                <artifactId>xercesImpl</artifactId>
                <version>${xerces.version}</version>
            </dependency>

            <dependency>
                <groupId>org.osgi</groupId>
                <artifactId>org.osgi.core</artifactId>
                <version>${osgi.version}</version>
                <scope>provided</scope>
            </dependency>

            <dependency>
                <groupId>org.osgi</groupId>
                <artifactId>org.osgi.compendium</artifactId>
                <version>${osgi.compendium.version}</version>
                <scope>provided</scope>
            </dependency>

            <dependency>
                <groupId>org.osgi</groupId>
                <artifactId>org.osgi.service.cm</artifactId>
                <version>${osgi.service.cm.version}</version>
                <scope>provided</scope>
            </dependency>

            <dependency>
                <groupId>org.glassfish.main.ejb</groupId>
                <artifactId>ejb-container</artifactId>
                <version>${gf.impl.version}</version>
            </dependency>
            <dependency>
                <groupId>org.glassfish.main.common</groupId>
                <artifactId>container-common</artifactId>
                <version>${gf.impl.version}</version>
            </dependency>

            <!-- HV OSGi dependencies. -->
            <dependency>
                <groupId>com.fasterxml</groupId>
                <artifactId>classmate</artifactId>
                <version>${fasterxml.classmate.version}</version>
            </dependency>
            <dependency>
                <groupId>jakarta.el</groupId>
                <artifactId>jakarta.el-api</artifactId>
                <version>${jakarta.el.version}</version>
            </dependency>
            <dependency>
                <groupId>org.glassfish</groupId>
                <artifactId>jakarta.el</artifactId>
                <version>${jakarta.el.impl.version}</version>
            </dependency>

            <dependency>
                <groupId>jakarta.json</groupId>
                <artifactId>jakarta.json-api</artifactId>
                <version>${jakarta.jsonp.version}</version>
            </dependency>
            <dependency>
                <groupId>org.eclipse.parsson</groupId>
                <artifactId>parsson</artifactId>
                <version>${jsonp.ri.version}</version>
            </dependency>
            <dependency>
                <groupId>org.eclipse.parsson</groupId>
                <artifactId>parsson-media</artifactId>
                <version>${jsonp.jaxrs.version}</version>
            </dependency>

            <dependency>
                <groupId>org.hibernate.validator</groupId>
                <artifactId>hibernate-validator</artifactId>
                <version>${validation.impl.version}</version>
            </dependency>

            <dependency>
                <groupId>org.hibernate.validator</groupId>
                <artifactId>hibernate-validator-cdi</artifactId>
                <version>${validation.impl.version}</version>
            </dependency>

            <dependency>
                <groupId>org.ops4j.pax.web</groupId>
                <artifactId>pax-web-jetty-bundle</artifactId>
                <version>${pax.web.version}</version>
            </dependency>
            <dependency>
                <groupId>org.ops4j.pax.web</groupId>
                <artifactId>pax-web-extender-war</artifactId>
                <version>${pax.web.version}</version>
            </dependency>
            <dependency>
                <groupId>org.openjdk.jmh</groupId>
                <artifactId>jmh-core</artifactId>
                <version>${jmh.version}</version>
            </dependency>
            <dependency>
                <groupId>org.openjdk.jmh</groupId>
                <artifactId>jmh-generator-annprocess</artifactId>
                <version>${jmh.version}</version>
            </dependency>
            <dependency>
                <groupId>com.esotericsoftware</groupId>
                <artifactId>kryo</artifactId>
                <version>${kryo.version}</version>
            </dependency>

            <dependency>
                <groupId>commons-logging</groupId>
                <artifactId>commons-logging</artifactId>
                <version>${commons.logging.version}</version>
            </dependency>

            <!-- Weld -->
            <dependency>
                <groupId>org.jboss.weld.se</groupId>
                <artifactId>weld-se-core</artifactId>
                <version>${weld.version}</version>
            </dependency>
            <dependency>
                <groupId>org.jboss.weld.servlet</groupId>
                <artifactId>weld-servlet</artifactId>
                <version>${weld.version}</version>
            </dependency>

            <dependency>
                <groupId>jakarta.validation</groupId>
                <artifactId>jakarta.validation-api</artifactId>
                <version>${jakarta.validation.api.version}</version>
            </dependency>

            <!-- Test scope -->

            <dependency>
                <groupId>org.ops4j.pax.exam</groupId>
                <artifactId>pax-exam</artifactId>
                <version>${pax.exam.version}</version>
                <scope>test</scope>
            </dependency>

            <dependency>
                <groupId>org.ops4j.pax.exam</groupId>
                <artifactId>pax-exam-junit4</artifactId>
                <version>${pax.exam.version}</version>
                <scope>test</scope>
            </dependency>

            <dependency>
                <groupId>org.ops4j.pax.exam</groupId>
                <artifactId>pax-exam-container-forked</artifactId>
                <version>${pax.exam.version}</version>
                <scope>test</scope>
            </dependency>

            <dependency>
                <groupId>org.ops4j.pax.exam</groupId>
                <artifactId>pax-exam-junit-extender-impl</artifactId>
                <version>1.2.4</version>
                <scope>test</scope>
            </dependency>

            <dependency>
                <groupId>org.ops4j.pax.exam</groupId>
                <artifactId>pax-exam-link-mvn</artifactId>
                <version>${pax.exam.version}</version>
                <scope>test</scope>
            </dependency>

            <dependency>
                <groupId>org.mortbay.jetty</groupId>
                <artifactId>jetty</artifactId>
                <version>${jetty.plugin.version}</version>
                <scope>test</scope>
            </dependency>

            <dependency>
                <groupId>org.mortbay.jetty</groupId>
                <artifactId>jetty-util</artifactId>
                <version>${jetty.plugin.version}</version>
                <scope>test</scope>
            </dependency>

            <dependency>
                <groupId>org.mortbay.jetty</groupId>
                <artifactId>servlet-api-2.5</artifactId>
                <version>${jetty.servlet.api.25.version}</version>
                <scope>test</scope>
            </dependency>

            <dependency>
                <groupId>org.junit</groupId>
                <artifactId>junit-bom</artifactId>
                <version>${junit5.version}</version>
                <type>pom</type>
                <scope>import</scope>
            </dependency>
            <dependency>
                <groupId>org.testng</groupId>
                <artifactId>testng</artifactId>
                <version>${testng.version}</version>
                <scope>test</scope>
            </dependency>

            <dependency>
                <groupId>org.hamcrest</groupId>
                <artifactId>hamcrest</artifactId>
                <version>${hamcrest.version}</version>
                <scope>test</scope>
            </dependency>
            <dependency>
                <groupId>org.jmockit</groupId>
                <artifactId>jmockit</artifactId>
                <version>${jmockit.version}</version>
                <scope>test</scope>
            </dependency>
            <dependency>
                <groupId>org.mockito</groupId>
                <artifactId>mockito-core</artifactId>
                <version>${mockito.version}</version>
                <scope>test</scope>
            </dependency>
            <dependency>
                <groupId>org.xmlunit</groupId>
                <artifactId>xmlunit-core</artifactId>
                <version>${xmlunit.version}</version>
                <scope>test</scope>
            </dependency>
            <dependency>
                <groupId>org.bouncycastle</groupId>
                <artifactId>bcprov-jdk15on</artifactId>
                <version>${bouncycastle.version}</version>
                <scope>test</scope>
            </dependency>
            <dependency>
                <groupId>org.bouncycastle</groupId>
                <artifactId>bcmail-jdk15on</artifactId>
                <version>${bouncycastle.version}</version>
                <scope>test</scope>
            </dependency>

            <dependency>
                <groupId>org.apache.felix</groupId>
                <artifactId>org.apache.felix.framework</artifactId>
                <version>${felix.framework.version}</version>
                <scope>test</scope>
            </dependency>

            <dependency>
                <groupId>org.apache.felix</groupId>
                <artifactId>org.apache.felix.eventadmin</artifactId>
                <version>${felix.eventadmin.version}</version>
                <scope>test</scope>
            </dependency>

            <dependency>
                <groupId>org.apache.felix</groupId>
                <artifactId>org.apache.felix.framework.security</artifactId>
                <version>${felix.framework.security.version}</version>
                <scope>test</scope>
            </dependency>

            <dependency>
                <groupId>jakarta.json.bind</groupId>
                <artifactId>jakarta.json.bind-api</artifactId>
                <version>${jsonb.api.version}</version>
            </dependency>

            <dependency>
                <groupId>org.eclipse</groupId>
                <artifactId>yasson</artifactId>
                <version>${yasson.version}</version>
            </dependency>

            <dependency>
               <groupId>com.google.code.gson</groupId>
               <artifactId>gson</artifactId>
               <version>${gson.version}</version>
            </dependency>

            <dependency>
                <groupId>io.opentracing</groupId>
                <artifactId>opentracing-api</artifactId>
                <version>${opentracing.version}</version>
            </dependency>

            <dependency>
                <groupId>io.opentracing</groupId>
                <artifactId>opentracing-util</artifactId>
                <version>${opentracing.version}</version>
            </dependency>

        </dependencies>
    </dependencyManagement>

    <properties>
        <archetype.mvn.plugin.version>3.2.1</archetype.mvn.plugin.version>

        <findbugs.skip>false</findbugs.skip>
        <findbugs.threshold>Low</findbugs.threshold>
        <!-- the exclude file cannot be here directly, as FindBugs would interpret the path as relative to
        each module; the default exclude filter file is at etc/config/findbugs-exclude.xml -->
        <findbugs.exclude />
        <findbugs.glassfish.logging.validLoggerPrefixes>
            jakarta.enterprise
        </findbugs.glassfish.logging.validLoggerPrefixes>
        <java.version>1.8</java.version>
<!--        <jersey.repackaged.prefix>jersey.repackaged</jersey.repackaged.prefix>-->
<!--        <netbeans.hint.license>gf-cddl-gpl</netbeans.hint.license>-->
        <project.build.sourceEncoding>UTF-8</project.build.sourceEncoding>
        <project.reporting.outputEncoding>UTF-8</project.reporting.outputEncoding>
<!--        <release.tests.args>-Dmaven.test.skip=false</release.tests.args>-->
<!--        <release.preparationGoals>clean install</release.preparationGoals>-->
        <skip.tests>false</skip.tests>
        <xdk.absolute.path />
        <surefire.security.argline />
        <surefire.coverage.argline />
        <surefire.maxmem.argline>1024</surefire.maxmem.argline>
        <failsafe.coverage.argline />
        <server.coverage.argline>${failsafe.coverage.argline}</server.coverage.argline>

        <!-- Versions of Maven plugins -->
        <antrun.mvn.plugin.version>3.1.0</antrun.mvn.plugin.version>
        <mvn.ant.version>1.10.14</mvn.ant.version>
        <assembly.mvn.plugin.version>3.7.1</assembly.mvn.plugin.version>
        <clean.mvn.plugin.version>3.4.0</clean.mvn.plugin.version>
        <enforcer.mvn.plugin.version>3.5.0</enforcer.mvn.plugin.version>
        <exec.mvn.plugin.version>3.4.1</exec.mvn.plugin.version>
        <buildhelper.mvn.plugin.version>3.6.0</buildhelper.mvn.plugin.version>
        <buildnumber.mvn.plugin.version>3.2.0</buildnumber.mvn.plugin.version>
        <checkstyle.mvn.plugin.version>3.4.0</checkstyle.mvn.plugin.version>
        <checkstyle.version>10.17.0</checkstyle.version>
        <compiler.mvn.plugin.version>3.13.0</compiler.mvn.plugin.version>
        <!--
        Special version of the compiler plugin just for the jersey-common. All versions above
        generate too much for OSGi manifest.mf imports (awt etc). The version 3.11.0 however
        introduces the fix for the excludeTests issue. Which makes it preferable for the whole project
        but the jersey-common module which has to have the separate version for OSGi reasons.
         -->
        <compiler.common.mvn.plugin.version>3.9.0</compiler.common.mvn.plugin.version>
        <cyclonedx.mvn.plugin.version>2.8.1</cyclonedx.mvn.plugin.version>
        <dependency.mvn.plugin.version>3.7.1</dependency.mvn.plugin.version>
        <deploy.mvn.plugin.version>3.1.2</deploy.mvn.plugin.version>
        <ear.mvn.plugin.version>3.3.0</ear.mvn.plugin.version>
        <failsafe.mvn.plugin.version>3.3.1</failsafe.mvn.plugin.version>
        <felix.mvn.plugin.version>5.1.9</felix.mvn.plugin.version>
        <findbugs.mvn.plugin.version>3.0.5</findbugs.mvn.plugin.version>
        <gfembedded.mvn.plugin.version>5.1</gfembedded.mvn.plugin.version>
        <install.mvn.plugin.version>3.1.2</install.mvn.plugin.version>
        <istack.mvn.plugin.version>4.2.0</istack.mvn.plugin.version>
        <jar.mvn.plugin.version>3.4.2</jar.mvn.plugin.version>
        <javadoc.mvn.plugin.version>3.8.0</javadoc.mvn.plugin.version>
        <jxr.mvn.plugin.version>3.4.0</jxr.mvn.plugin.version>
        <paxexam.mvn.plugin.version>1.2.4</paxexam.mvn.plugin.version>
        <project.info.reports.mvn.plugin.version>3.6.2</project.info.reports.mvn.plugin.version>
        <resources.mvn.plugin.version>3.3.1</resources.mvn.plugin.version>
        <shade.mvn.plugin.version>3.6.0</shade.mvn.plugin.version>
        <source.mvn.plugin.version>3.3.1</source.mvn.plugin.version>
        <surefire.mvn.plugin.version>3.3.1</surefire.mvn.plugin.version>
        <war.mvn.plugin.version>3.4.0</war.mvn.plugin.version>
        <wiremock.mvn.plugin.version>2.11.0</wiremock.mvn.plugin.version>
        <xml.mvn.plugin.version>1.1.0</xml.mvn.plugin.version>
        <harness.testing.mvn.plugin.version>3.3.0</harness.testing.mvn.plugin.version>
        <!-- END of Versions of Maven plugins -->

        <!-- Dependency versions -->
        <jersey.version>${project.version}</jersey.version>
        <arquillian.version>1.8.0.Final</arquillian.version>
        <arquillian.weld.version>3.0.1.Final</arquillian.weld.version> <!-- 3.0.2.Final fails microprofile TCK tests -->
        <!-- asm is now source integrated - keeping this property to see the version -->
        <!-- see core-server/src/main/java/jersey/repackaged/asm/.. -->
        <asm.version>9.7</asm.version>
        <!--required for spring (ext) modules integration -->
        <aspectj.weaver.version>1.9.22.1</aspectj.weaver.version>
<!--        <bnd.plugin.version>2.3.6</bnd.plugin.version>-->
        <bouncycastle.version>1.70</bouncycastle.version>
        <commons.io.version>2.16.1</commons.io.version>
        <commons.codec.version>1.16.1</commons.codec.version>
<!--        <commons-lang3.version>3.3.2</commons-lang3.version>-->
        <commons.logging.version>1.3.3</commons.logging.version>
        <fasterxml.classmate.version>1.7.0</fasterxml.classmate.version>
        <felix.eventadmin.version>1.6.4</felix.eventadmin.version>
        <felix.framework.security.version>2.8.4</felix.framework.security.version>
        <felix.framework.version>7.0.5</felix.framework.version>
        <findbugs.glassfish.version>1.7</findbugs.glassfish.version>
<<<<<<< HEAD
        <freemarker.version>2.3.32</freemarker.version>
        <gae.version>2.0.26</gae.version>
        <groovy.version>4.0.21</groovy.version>
        <gson.version>2.10.1</gson.version>

        <!--versions, extracted here due to maven-enforcer-plugin -->
<!--        <commons.codec.version>1.15</commons.codec.version>-->
        <com.uber.jaeger.version>0.27.0</com.uber.jaeger.version>
        <org.codehaus.gmavenplus.version>3.0.2</org.codehaus.gmavenplus.version>
        <!-- end of versions extracted here due to maven-enforcer-plugin -->

        <!-- micrometer -->
        <micrometer.version>1.12.4</micrometer.version>
        <micrometer-tracing.version>1.0.12</micrometer-tracing.version>

        <!-- microprofile -->
        <microprofile.config.version>3.0.3</microprofile.config.version>
        <microprofile.rest.client.version>3.0.1</microprofile.rest.client.version>
        <helidon.config.version>3.2.6</helidon.config.version>
        <helidon.connector.version>3.2.8</helidon.connector.version>
        <helidon.config.11.version>1.4.14</helidon.config.11.version> <!-- JDK 11- support -->
        <smallrye.config.version>3.7.1</smallrye.config.version>

        <guava.version>33.1.0-jre</guava.version>
        <hamcrest.version>2.2</hamcrest.version>
=======
        <freemarker.version>2.3.33</freemarker.version>
        <gae.version>2.0.29</gae.version>
        <groovy.version>4.0.22</groovy.version>
        <gson.version>2.11.0</gson.version>
        <guava.version>33.3.0-jre</guava.version>
        <hamcrest.version>3.0</hamcrest.version>
        <helidon.version>1.4.14</helidon.version>
        <helidon.connector.version>2.2.1</helidon.connector.version>
>>>>>>> 89de7de2
        <xmlunit.version>2.10.0</xmlunit.version>
        <hk2.osgi.version>org.glassfish.hk2.*;version="[2.5,4)"</hk2.osgi.version>
        <hk2.jvnet.osgi.version>org.jvnet.hk2.*;version="[2.5,4)"</hk2.jvnet.osgi.version>
        <httpclient.version>4.5.14</httpclient.version>
        <httpclient5.version>5.3.1</httpclient5.version>
<<<<<<< HEAD
        <jackson.version>2.17.1</jackson.version>
=======
        <jackson.version>2.17.2</jackson.version>
        <jackson1.version>1.9.13</jackson1.version>
>>>>>>> 89de7de2
        <javassist.version>3.30.2-GA</javassist.version>
        <jboss.logging.8.version>3.4.3.Final</jboss.logging.8.version>
        <jersey1.version>1.19.3</jersey1.version>
        <jersey1.last.final.version>${jersey1.version}</jersey1.last.final.version>
        <jettison.version>1.3.7</jettison.version> <!-- TODO: 1.3.8 doesn't work; AbstractJsonTest complexBeanWithAttributes -->
        <jboss.vfs.version>3.3.2.Final</jboss.vfs.version>
        <jboss.vfs.jdk8.version>3.2.17.Final</jboss.vfs.jdk8.version>
        <jboss.logging.version>3.6.0.Final</jboss.logging.version>
        <jmh.version>1.37</jmh.version>
        <jmockit.version>1.49</jmockit.version>
        <junit4.version>4.13.2</junit4.version>
        <junit5.version>5.11.0</junit5.version>
        <junit5.jdk8.version>5.10.3</junit5.jdk8.version>
        <junit-platform-suite.version>1.11.0</junit-platform-suite.version>
        <kryo.version>4.0.3</kryo.version>
        <mockito.version>4.11.0</mockito.version> <!-- CQ 17673 -->
        <mustache.version>0.9.14</mustache.version>
        <netty.version>4.1.112.Final</netty.version>
        <opentracing.version>0.33.0</opentracing.version>
        <osgi.version>6.0.0</osgi.version>
        <osgi.framework.version>1.10.0</osgi.framework.version>
        <osgi.compendium.version>5.0.0</osgi.compendium.version>
        <osgi.service.cm.version>1.6.0</osgi.service.cm.version>
        <pax.exam.version>4.13.4</pax.exam.version>
        <pax.web.version>0.7.4</pax.web.version><!-- TODO: UPGRADE! -->
        <reactive.streams.version>1.0.4</reactive.streams.version>
        <rxjava.version>1.3.8</rxjava.version>
        <rxjava2.version>2.2.21</rxjava2.version>
        <simple.version>6.0.1</simple.version>
<<<<<<< HEAD
        <slf4j.version>2.0.13</slf4j.version>
        <spring6.version>6.0.18</spring6.version>
        <testng.version>7.9.0</testng.version>
        <testng6.version>6.9.13.6</testng6.version>
        <thymeleaf.version>3.1.2.RELEASE</thymeleaf.version>
        <!-- Jakartified, eligible for CQ -->
        <weld.version>4.0.3.Final</weld.version>
=======
        <slf4j.version>2.0.16</slf4j.version>
        <smallrye.config.version>1.3.11</smallrye.config.version>
        <spring4.version>4.3.30.RELEASE</spring4.version>
        <spring5.version>5.3.34</spring5.version>
        <testng.version>7.10.2</testng.version>
        <testng6.version>6.14.3</testng6.version>
        <validation.impl.version>6.2.5.Final</validation.impl.version>
        <!--<weld.version>2.2.14.Final</weld.version>--> <!-- 2.4.1 doesn't work - bv tests -->
>>>>>>> 89de7de2
        <weld3.version>3.1.9.Final</weld3.version>
        <validation.impl.version>7.0.5.Final</validation.impl.version>
        <!-- END of Jakartified, eligible for CQ -->
        <wiremock.version>3.5.2</wiremock.version>
        <xerces.version>2.12.2</xerces.version>

        <!-- Graal VM       -->
        <graalvm.version>20.3.15</graalvm.version>

        <!-- do not need CQs (below this line till the end of version properties)-->
        <gf.impl.version>6.2.5</gf.impl.version>
        <hk2.config.version>6.2.5</hk2.config.version>
        <!-- Jakartified -->
        <cdi.api.version>3.0.0</cdi.api.version> <!-- 3.0.1 contains incompatible changes
                                                    which fails microprofile TCK -->
        <cdi.osgi.version>jakarta.enterprise.*;version="[3.0,5)"</cdi.osgi.version>
        <ejb.version>4.0.1</ejb.version>
        <grizzly2.version>3.0.1</grizzly2.version>
        <grizzly.client.version>1.16</grizzly.client.version>
<<<<<<< HEAD
        <grizzly.npn.version>2.0.0</grizzly.npn.version>
        <hk2.version>3.0.6</hk2.version> <!-- 3.0.4 fails osgi tests, 3.0.5 is for JDK 11+ -->
        <jsp.version>3.0.0</jsp.version>
        <jstl.version>2.0.0</jstl.version>
        <jta.api.version>2.0.1</jta.api.version>
        <servlet5.version>5.0.0</servlet5.version>
        <istack.commons.runtime.version>4.0.1</istack.commons.runtime.version>
        <jakarta.activation-api.version>2.0.1</jakarta.activation-api.version>
        <jakarta.activation.version>2.0.1</jakarta.activation.version>
        <jakarta.el.version>4.0.0</jakarta.el.version>
        <jakarta.el.impl.version>4.0.2</jakarta.el.impl.version>
        <jakarta.annotation.osgi.version>jakarta.annotation.*;version="[2.0,3)"</jakarta.annotation.osgi.version>
        <jakarta.annotation.version>2.1.1</jakarta.annotation.version>
        <jakarta.inject.version>2.0.1</jakarta.inject.version>
        <jakarta.interceptor.version>2.0.1</jakarta.interceptor.version>
        <jakarta.jsonp.version>2.0.2</jakarta.jsonp.version>
        <jakarta.persistence.version>3.0.0</jakarta.persistence.version>
        <jakarta.validation.api.version>3.0.2</jakarta.validation.api.version> <!--Can't be updated to 3.0.1 /OSGi incompatibility with JDK 1.8 -->
        <jakarta.jaxb.api.version>3.0.1</jakarta.jaxb.api.version>
        <jaxb.ri.version>3.0.2</jaxb.ri.version>
        <jaxrs.api.spec.version>3.0</jaxrs.api.spec.version>
        <jaxrs.api.impl.version>3.0.0</jaxrs.api.impl.version>
        <jetty.osgi.version>org.eclipse.jetty.*;version="[11,15)"</jetty.osgi.version>
        <jetty.version>11.0.22</jetty.version>
        <jetty.tracing.version>11.0.15</jetty.tracing.version> <!-- special version for tracing support tests, applied before JDK 21-->
        <jetty9.version>9.4.54.v20240208</jetty9.version>
        <jetty.plugin.version>11.0.20</jetty.plugin.version>
=======
        <grizzly2.version>2.4.4</grizzly2.version>
        <hk2.version>2.6.1</hk2.version>
        <hk2.osgi.version>org.glassfish.hk2.*;version="[2.5,4)"</hk2.osgi.version>
        <hk2.jvnet.osgi.version>org.jvnet.hk2.*;version="[2.5,4)"</hk2.jvnet.osgi.version>
        <hk2.config.version>5.1.0</hk2.config.version>
        <istack.commons.runtime.version>3.0.12</istack.commons.runtime.version>
        <jakarta.activation.version>1.2.2</jakarta.activation.version>
        <javax.el.version>3.0.3</javax.el.version>
        <javax.el.impl.version>3.0.4</javax.el.impl.version>
        <javax.annotation.osgi.version>javax.annotation.*;version="[1.2,3)"</javax.annotation.osgi.version>
        <javax.annotation.version>1.3.5</javax.annotation.version>
        <javax.interceptor.version>1.2.5</javax.interceptor.version>
        <javax.persistence.version>2.2.3</javax.persistence.version>
        <javax.validation.api.version>2.0.2</javax.validation.api.version>
        <jaxb.api.version>2.3.3</jaxb.api.version>
        <jaxb.ri.version>2.3.9</jaxb.ri.version>
        <jaxrs.api.spec.version>2.1</jaxrs.api.spec.version>
        <jaxrs.api.impl.version>2.1.6</jaxrs.api.impl.version>
        <jetty.plugin.version>6.1.26</jetty.plugin.version>
        <jetty.osgi.version>org.eclipse.jetty.*;version="[9.4,11)"</jetty.osgi.version>
        <jetty.version>9.4.55.v20240627</jetty.version>
>>>>>>> 89de7de2
        <jetty.servlet.api.25.version>6.1.14</jetty.servlet.api.25.version>
        <jsonb.api.version>2.0.0</jsonb.api.version>
        <jsonp.ri.version>1.0.5</jsonp.ri.version>
        <jsonp.jaxrs.version>1.0.5</jsonp.jaxrs.version>
        <moxy.version>3.0.4</moxy.version>
        <yasson.version>2.0.4</yasson.version>
        <!-- END of Jakartified -->

        <javax.annotation.version>1.3.2</javax.annotation.version> <!--Deprecated, used only for @generated annotation in perf tests -->
        <mimepull.version>1.9.15</mimepull.version>
    </properties>
</project><|MERGE_RESOLUTION|>--- conflicted
+++ resolved
@@ -153,14 +153,14 @@
             <url>http://www.eclipse.org/legal/epl-2.0</url>
             <distribution>repo</distribution>
             <comments>Except for 3rd content and examples.
-                      See also https://github.com/eclipse-ee4j/jersey/blob/master/NOTICE.md</comments>
+                See also https://github.com/eclipse-ee4j/jersey/blob/master/NOTICE.md</comments>
         </license>
         <license>
             <name>GPL2 w/ CPE</name>
             <url>https://www.gnu.org/software/classpath/license.html</url>
             <distribution>repo</distribution>
             <comments>Except for 3rd content and examples.
-                      See also https://github.com/eclipse-ee4j/jersey/blob/master/NOTICE.md</comments>
+                See also https://github.com/eclipse-ee4j/jersey/blob/master/NOTICE.md</comments>
         </license>
         <license>
             <name>EDL 1.0</name>
@@ -179,9 +179,9 @@
             <url>http://www.apache.org/licenses/LICENSE-2.0.html</url>
             <distribution>repo</distribution>
             <comments>Google Guava @ org.glassfish.jersey.internal.guava,
-                      Dropwizard Monitoring inspired classes @ org.glassfish.jersey.server.internal.monitoring.core,
-                      Hibernate Validation classes @ org.glassfish.jersey.server.validation.internal.hibernate, and
-                      Jackson JAX-RS Providers @ org.glassfish.jersey.jackson.internal.jackson.jaxrs</comments>
+                Dropwizard Monitoring inspired classes @ org.glassfish.jersey.server.internal.monitoring.core,
+                Hibernate Validation classes @ org.glassfish.jersey.server.validation.internal.hibernate, and
+                Jackson JAX-RS Providers @ org.glassfish.jersey.jackson.internal.jackson.jaxrs</comments>
         </license>
         <license>
             <name>Public Domain</name>
@@ -206,7 +206,7 @@
             <url>http://www.opensource.org/licenses/mit-license.php</url>
             <distribution>repo</distribution>
             <comments>AngularJS, Bootstrap v3.3.7,
-                      jQuery Barcode plugin 0.3, KineticJS v4.7.1</comments>
+                jQuery Barcode plugin 0.3, KineticJS v4.7.1</comments>
         </license>
         <license>
             <name>W3C license</name>
@@ -944,15 +944,15 @@
                             <artifactId>maven-compiler-plugin</artifactId>
                             <inherited>true</inherited>
                             <executions>
-<!-- when module.info
-                                <execution>
-                                    <id>default-compile</id>
-                                    <configuration>
-                                        compile everything to ensure module-info contains right entries
-                                        <release>11</release>
-                                    </configuration>
-                                </execution>
--->
+                                <!-- when module.info
+                                                                <execution>
+                                                                    <id>default-compile</id>
+                                                                    <configuration>
+                                                                        compile everything to ensure module-info contains right entries
+                                                                        <release>11</release>
+                                                                    </configuration>
+                                                                </execution>
+                                -->
                                 <execution>
                                     <id>base-compile</id>
                                     <goals>
@@ -986,7 +986,7 @@
                 </property>
             </activation>
             <properties>
-<!--                <release.tests.args>-Dskip.tests=true</release.tests.args>-->
+                <!--                <release.tests.args>-Dskip.tests=true</release.tests.args>-->
                 <skip.tests>true</skip.tests>
             </properties>
         </profile>
@@ -1013,7 +1013,7 @@
             <activation>
                 <activeByDefault>false</activeByDefault>
                 <property>
-                  <name>!tests.excluded</name>
+                    <name>!tests.excluded</name>
                 </property>
             </activation>
             <modules>
@@ -1109,10 +1109,10 @@
                         <artifactId>maven-enforcer-plugin</artifactId>
                         <executions>
                             <execution>
-                               <id>enforce-property</id>
-                               <goals>
-                                   <goal>enforce</goal>
-                               </goals>
+                                <id>enforce-property</id>
+                                <goals>
+                                    <goal>enforce</goal>
+                                </goals>
                                 <configuration>
                                     <rules>
                                         <requireProperty>
@@ -1724,7 +1724,7 @@
                 <groupId>org.simpleframework</groupId>
                 <artifactId>simple-http</artifactId>
                 <version>${simple.version}</version>
-             </dependency>
+            </dependency>
 
             <dependency>
                 <groupId>org.simpleframework</groupId>
@@ -2105,9 +2105,9 @@
             </dependency>
 
             <dependency>
-               <groupId>com.google.code.gson</groupId>
-               <artifactId>gson</artifactId>
-               <version>${gson.version}</version>
+                <groupId>com.google.code.gson</groupId>
+                <artifactId>gson</artifactId>
+                <version>${gson.version}</version>
             </dependency>
 
             <dependency>
@@ -2137,12 +2137,12 @@
             jakarta.enterprise
         </findbugs.glassfish.logging.validLoggerPrefixes>
         <java.version>1.8</java.version>
-<!--        <jersey.repackaged.prefix>jersey.repackaged</jersey.repackaged.prefix>-->
-<!--        <netbeans.hint.license>gf-cddl-gpl</netbeans.hint.license>-->
+        <!--        <jersey.repackaged.prefix>jersey.repackaged</jersey.repackaged.prefix>-->
+        <!--        <netbeans.hint.license>gf-cddl-gpl</netbeans.hint.license>-->
         <project.build.sourceEncoding>UTF-8</project.build.sourceEncoding>
         <project.reporting.outputEncoding>UTF-8</project.reporting.outputEncoding>
-<!--        <release.tests.args>-Dmaven.test.skip=false</release.tests.args>-->
-<!--        <release.preparationGoals>clean install</release.preparationGoals>-->
+        <!--        <release.tests.args>-Dmaven.test.skip=false</release.tests.args>-->
+        <!--        <release.preparationGoals>clean install</release.preparationGoals>-->
         <skip.tests>false</skip.tests>
         <xdk.absolute.path />
         <surefire.security.argline />
@@ -2204,25 +2204,24 @@
         <asm.version>9.7</asm.version>
         <!--required for spring (ext) modules integration -->
         <aspectj.weaver.version>1.9.22.1</aspectj.weaver.version>
-<!--        <bnd.plugin.version>2.3.6</bnd.plugin.version>-->
+        <!--        <bnd.plugin.version>2.3.6</bnd.plugin.version>-->
         <bouncycastle.version>1.70</bouncycastle.version>
         <commons.io.version>2.16.1</commons.io.version>
         <commons.codec.version>1.16.1</commons.codec.version>
-<!--        <commons-lang3.version>3.3.2</commons-lang3.version>-->
+        <!--        <commons-lang3.version>3.3.2</commons-lang3.version>-->
         <commons.logging.version>1.3.3</commons.logging.version>
         <fasterxml.classmate.version>1.7.0</fasterxml.classmate.version>
         <felix.eventadmin.version>1.6.4</felix.eventadmin.version>
         <felix.framework.security.version>2.8.4</felix.framework.security.version>
         <felix.framework.version>7.0.5</felix.framework.version>
         <findbugs.glassfish.version>1.7</findbugs.glassfish.version>
-<<<<<<< HEAD
-        <freemarker.version>2.3.32</freemarker.version>
-        <gae.version>2.0.26</gae.version>
-        <groovy.version>4.0.21</groovy.version>
-        <gson.version>2.10.1</gson.version>
+        <freemarker.version>2.3.33</freemarker.version>
+        <gae.version>2.0.29</gae.version>
+        <groovy.version>4.0.23</groovy.version>
+        <gson.version>2.11.0</gson.version>
 
         <!--versions, extracted here due to maven-enforcer-plugin -->
-<!--        <commons.codec.version>1.15</commons.codec.version>-->
+        <!--        <commons.codec.version>1.15</commons.codec.version>-->
         <com.uber.jaeger.version>0.27.0</com.uber.jaeger.version>
         <org.codehaus.gmavenplus.version>3.0.2</org.codehaus.gmavenplus.version>
         <!-- end of versions extracted here due to maven-enforcer-plugin -->
@@ -2239,29 +2238,14 @@
         <helidon.config.11.version>1.4.14</helidon.config.11.version> <!-- JDK 11- support -->
         <smallrye.config.version>3.7.1</smallrye.config.version>
 
-        <guava.version>33.1.0-jre</guava.version>
-        <hamcrest.version>2.2</hamcrest.version>
-=======
-        <freemarker.version>2.3.33</freemarker.version>
-        <gae.version>2.0.29</gae.version>
-        <groovy.version>4.0.22</groovy.version>
-        <gson.version>2.11.0</gson.version>
         <guava.version>33.3.0-jre</guava.version>
         <hamcrest.version>3.0</hamcrest.version>
-        <helidon.version>1.4.14</helidon.version>
-        <helidon.connector.version>2.2.1</helidon.connector.version>
->>>>>>> 89de7de2
         <xmlunit.version>2.10.0</xmlunit.version>
         <hk2.osgi.version>org.glassfish.hk2.*;version="[2.5,4)"</hk2.osgi.version>
         <hk2.jvnet.osgi.version>org.jvnet.hk2.*;version="[2.5,4)"</hk2.jvnet.osgi.version>
         <httpclient.version>4.5.14</httpclient.version>
         <httpclient5.version>5.3.1</httpclient5.version>
-<<<<<<< HEAD
-        <jackson.version>2.17.1</jackson.version>
-=======
         <jackson.version>2.17.2</jackson.version>
-        <jackson1.version>1.9.13</jackson1.version>
->>>>>>> 89de7de2
         <javassist.version>3.30.2-GA</javassist.version>
         <jboss.logging.8.version>3.4.3.Final</jboss.logging.8.version>
         <jersey1.version>1.19.3</jersey1.version>
@@ -2291,24 +2275,13 @@
         <rxjava.version>1.3.8</rxjava.version>
         <rxjava2.version>2.2.21</rxjava2.version>
         <simple.version>6.0.1</simple.version>
-<<<<<<< HEAD
         <slf4j.version>2.0.13</slf4j.version>
         <spring6.version>6.0.18</spring6.version>
-        <testng.version>7.9.0</testng.version>
-        <testng6.version>6.9.13.6</testng6.version>
+        <testng.version>7.10.2</testng.version>
+        <testng6.version>6.14.3</testng6.version>
         <thymeleaf.version>3.1.2.RELEASE</thymeleaf.version>
         <!-- Jakartified, eligible for CQ -->
         <weld.version>4.0.3.Final</weld.version>
-=======
-        <slf4j.version>2.0.16</slf4j.version>
-        <smallrye.config.version>1.3.11</smallrye.config.version>
-        <spring4.version>4.3.30.RELEASE</spring4.version>
-        <spring5.version>5.3.34</spring5.version>
-        <testng.version>7.10.2</testng.version>
-        <testng6.version>6.14.3</testng6.version>
-        <validation.impl.version>6.2.5.Final</validation.impl.version>
-        <!--<weld.version>2.2.14.Final</weld.version>--> <!-- 2.4.1 doesn't work - bv tests -->
->>>>>>> 89de7de2
         <weld3.version>3.1.9.Final</weld3.version>
         <validation.impl.version>7.0.5.Final</validation.impl.version>
         <!-- END of Jakartified, eligible for CQ -->
@@ -2328,7 +2301,6 @@
         <ejb.version>4.0.1</ejb.version>
         <grizzly2.version>3.0.1</grizzly2.version>
         <grizzly.client.version>1.16</grizzly.client.version>
-<<<<<<< HEAD
         <grizzly.npn.version>2.0.0</grizzly.npn.version>
         <hk2.version>3.0.6</hk2.version> <!-- 3.0.4 fails osgi tests, 3.0.5 is for JDK 11+ -->
         <jsp.version>3.0.0</jsp.version>
@@ -2352,33 +2324,10 @@
         <jaxrs.api.spec.version>3.0</jaxrs.api.spec.version>
         <jaxrs.api.impl.version>3.0.0</jaxrs.api.impl.version>
         <jetty.osgi.version>org.eclipse.jetty.*;version="[11,15)"</jetty.osgi.version>
-        <jetty.version>11.0.22</jetty.version>
+        <jetty.version>11.0.24</jetty.version>
         <jetty.tracing.version>11.0.15</jetty.tracing.version> <!-- special version for tracing support tests, applied before JDK 21-->
-        <jetty9.version>9.4.54.v20240208</jetty9.version>
-        <jetty.plugin.version>11.0.20</jetty.plugin.version>
-=======
-        <grizzly2.version>2.4.4</grizzly2.version>
-        <hk2.version>2.6.1</hk2.version>
-        <hk2.osgi.version>org.glassfish.hk2.*;version="[2.5,4)"</hk2.osgi.version>
-        <hk2.jvnet.osgi.version>org.jvnet.hk2.*;version="[2.5,4)"</hk2.jvnet.osgi.version>
-        <hk2.config.version>5.1.0</hk2.config.version>
-        <istack.commons.runtime.version>3.0.12</istack.commons.runtime.version>
-        <jakarta.activation.version>1.2.2</jakarta.activation.version>
-        <javax.el.version>3.0.3</javax.el.version>
-        <javax.el.impl.version>3.0.4</javax.el.impl.version>
-        <javax.annotation.osgi.version>javax.annotation.*;version="[1.2,3)"</javax.annotation.osgi.version>
-        <javax.annotation.version>1.3.5</javax.annotation.version>
-        <javax.interceptor.version>1.2.5</javax.interceptor.version>
-        <javax.persistence.version>2.2.3</javax.persistence.version>
-        <javax.validation.api.version>2.0.2</javax.validation.api.version>
-        <jaxb.api.version>2.3.3</jaxb.api.version>
-        <jaxb.ri.version>2.3.9</jaxb.ri.version>
-        <jaxrs.api.spec.version>2.1</jaxrs.api.spec.version>
-        <jaxrs.api.impl.version>2.1.6</jaxrs.api.impl.version>
-        <jetty.plugin.version>6.1.26</jetty.plugin.version>
-        <jetty.osgi.version>org.eclipse.jetty.*;version="[9.4,11)"</jetty.osgi.version>
-        <jetty.version>9.4.55.v20240627</jetty.version>
->>>>>>> 89de7de2
+        <jetty9.version>9.4.55.v20240627</jetty9.version>
+        <jetty.plugin.version>11.0.24</jetty.plugin.version>
         <jetty.servlet.api.25.version>6.1.14</jetty.servlet.api.25.version>
         <jsonb.api.version>2.0.0</jsonb.api.version>
         <jsonp.ri.version>1.0.5</jsonp.ri.version>
