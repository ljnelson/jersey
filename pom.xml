--- conflicted
+++ resolved
@@ -2137,17 +2137,9 @@
         <hamcrest.version>2.2</hamcrest.version>
         <!--<helidon.version>1.0.3</helidon.version>-->
         <xmlunit.version>1.6</xmlunit.version>
-<<<<<<< HEAD
-        <httpclient.version>4.5.13</httpclient.version>
-        <httpclient5.version>5.1.2</httpclient5.version>
-        <jackson.version>2.13.0</jackson.version>
-=======
-        <hk2.osgi.version>org.glassfish.hk2.*;version="[2.5,4)"</hk2.osgi.version>
-        <hk2.jvnet.osgi.version>org.jvnet.hk2.*;version="[2.5,4)"</hk2.jvnet.osgi.version>
         <httpclient.version>4.5.13</httpclient.version>
         <httpclient5.version>5.1.2</httpclient5.version>
         <jackson.version>2.13.3</jackson.version>
->>>>>>> f6ea466b
         <javassist.version>3.28.0-GA</javassist.version>
         <jboss.logging.version>3.3.0.Final</jboss.logging.version>
         <jersey1.version>1.19.3</jersey1.version>
@@ -2192,11 +2184,10 @@
         <graalvm.version>20.3.2</graalvm.version>
 
         <!-- do not need CQs (below this line till the end of version properties)-->
-<<<<<<< HEAD
         <gf.impl.version>7.0.0-M2</gf.impl.version>
         <!-- Jakartified -->
         <cdi.api.version>4.0.0</cdi.api.version>
-        <ejb.version>4.0.0</ejb.version>
+        <ejb.version>4.0.1</ejb.version>
         <grizzly2.version>4.0.0-M1</grizzly2.version>
         <grizzly.npn.version>2.0.0</grizzly.npn.version>
         <hk2.version>3.0.3</hk2.version>
@@ -2205,21 +2196,7 @@
         <hk2.config.version>7.0.0-M2</hk2.config.version>
         <jsp.version>3.1.0</jsp.version>
         <jstl.version>3.0.0</jstl.version>
-        <jta.api.version>2.0.0</jta.api.version>
-=======
-        <gf.impl.version>6.2.5</gf.impl.version>
-        <hk2.config.version>6.2.5</hk2.config.version>
-        <!-- Jakartified -->
-        <cdi.api.version>3.0.0</cdi.api.version>
-        <ejb.version>4.0.1</ejb.version>
-        <grizzly2.version>3.0.1</grizzly2.version>
-        <grizzly.npn.version>2.0.0</grizzly.npn.version>
-        <hk2.version>3.0.3</hk2.version>
-        <jsp.version>3.0.0</jsp.version>
-        <jstl.version>2.0.0</jstl.version>
         <jta.api.version>2.0.1</jta.api.version>
-        <servlet5.version>5.0.0</servlet5.version>
->>>>>>> f6ea466b
         <istack.commons.runtime.version>4.0.0</istack.commons.runtime.version>
         <jakarta.activation-api.version>2.1.0</jakarta.activation-api.version>
         <jakarta.activation.version>2.0.1</jakarta.activation.version>
@@ -2228,7 +2205,6 @@
         <jakarta.annotation.osgi.version>jakarta.annotation.*;version="[2.0,3)"</jakarta.annotation.osgi.version>
         <jakarta.annotation.version>2.1.0</jakarta.annotation.version>
         <jakarta.inject.version>2.0.1</jakarta.inject.version>
-<<<<<<< HEAD
         <jakarta.interceptor.version>2.1.0</jakarta.interceptor.version>
         <jakarta.jsonp.version>2.1.0</jakarta.jsonp.version>
         <jakarta.persistence.version>3.1.0</jakarta.persistence.version>
@@ -2245,24 +2221,6 @@
         <jsonp.jaxrs.version>1.1.0</jsonp.jaxrs.version>
         <moxy.version>4.0.0-M3</moxy.version>
         <yasson.version>3.0.0-RC2</yasson.version>
-=======
-        <jakarta.interceptor.version>2.0.1</jakarta.interceptor.version>
-        <jakarta.jsonp.version>2.0.2</jakarta.jsonp.version>
-        <jakarta.persistence.version>3.0.0</jakarta.persistence.version>
-        <jakarta.validation.api.version>3.0.0</jakarta.validation.api.version> <!--Can't be updated to 3.0.1 /OSGi incompatibility with JDK 1.8 -->
-        <jakarta.jaxb.api.version>3.0.1</jakarta.jaxb.api.version>
-        <jaxb.ri.version>3.0.2</jaxb.ri.version>
-        <jaxrs.api.spec.version>3.0</jaxrs.api.spec.version>
-        <jaxrs.api.impl.version>3.0.0</jaxrs.api.impl.version>
-        <jetty.version>11.0.9</jetty.version>
-        <jetty.plugin.version>11.0.9</jetty.plugin.version>
-        <jetty.servlet.api.25.version>6.1.14</jetty.servlet.api.25.version>
-        <jsonb.api.version>2.0.0</jsonb.api.version>
-        <jsonp.ri.version>1.0.0</jsonp.ri.version>
-        <jsonp.jaxrs.version>1.0.0</jsonp.jaxrs.version>
-        <moxy.version>3.0.2</moxy.version>
-        <yasson.version>2.0.4</yasson.version>
->>>>>>> f6ea466b
         <!-- END of Jakartified -->
 
         <javax.annotation.version>1.3.2</javax.annotation.version> <!--Deprecated, used only for @generated annotation in perf tests -->
