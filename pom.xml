<?xml version="1.0" encoding="UTF-8"?>
<!--

    Copyright (c) 2010, 2024 Oracle and/or its affiliates. All rights reserved.

    This program and the accompanying materials are made available under the
    terms of the Eclipse Public License v. 2.0, which is available at
    http://www.eclipse.org/legal/epl-2.0.

    This Source Code may also be made available under the following Secondary
    Licenses when the conditions for such availability set forth in the
    Eclipse Public License v. 2.0 are satisfied: GNU General Public License,
    version 2 with the GNU Classpath Exception, which is available at
    https://www.gnu.org/software/classpath/license.html.

    SPDX-License-Identifier: EPL-2.0 OR GPL-2.0 WITH Classpath-exception-2.0

-->

<project xmlns="http://maven.apache.org/POM/4.0.0" xmlns:xsi="http://www.w3.org/2001/XMLSchema-instance" xsi:schemaLocation="http://maven.apache.org/POM/4.0.0 http://maven.apache.org/maven-v4_0_0.xsd">
    <modelVersion>4.0.0</modelVersion>

    <parent>
        <groupId>org.eclipse.ee4j</groupId>
        <artifactId>project</artifactId>
        <version>1.0.9</version>
    </parent>

    <groupId>org.glassfish.jersey</groupId>
    <artifactId>project</artifactId>
    <packaging>pom</packaging>
    <version>3.1.99-SNAPSHOT</version>
    <name>jersey</name>
    <description>
        Eclipse Jersey is the open source (under dual EPL+GPL license) Jakarta RESTful WebServices 3.0
        production quality Reference Implementation for building RESTful Web Services.
    </description>

    <url>https://projects.eclipse.org/projects/ee4j.jersey</url>

    <!-- prerequisites -->

    <issueManagement>
        <system>JIRA</system>
        <url>https://github.com/eclipse-ee4j/jersey/issues</url>
    </issueManagement>

    <ciManagement>
        <system>Hudson</system>
        <url>http://hudson.glassfish.org/job/Jersey-trunk-multiplatform/</url>
    </ciManagement>

    <inceptionYear>2010</inceptionYear>

    <mailingLists>
        <mailingList>
            <name>Users List</name>
            <post>jersey-dev@eclipse.org</post>
        </mailingList>
    </mailingLists>

    <developers>
        <developer>
            <name>Jorge Bescos Gascon</name>
            <organization>Oracle Corporation</organization>
            <organizationUrl>http://www.oracle.com/</organizationUrl>
        </developer>
        <developer>
            <name>Lukas Jungmann</name>
            <organization>Oracle Corporation</organization>
            <organizationUrl>http://www.oracle.com/</organizationUrl>
        </developer>
        <developer>
            <name>Dmitry Kornilov</name>
            <organization>Oracle Corporation</organization>
            <organizationUrl>http://www.oracle.com/</organizationUrl>
            <url>https://dmitrykornilov.net</url>
        </developer>
        <developer>
            <name>David Kral</name>
            <organization>Oracle Corporation</organization>
            <organizationUrl>http://www.oracle.com/</organizationUrl>
        </developer>
        <developer>
            <name>Tomas Kraus</name>
            <organization>Oracle Corporation</organization>
            <organizationUrl>http://www.oracle.com/</organizationUrl>
        </developer>
        <developer>
            <name>Tomas Langer</name>
            <organization>Oracle Corporation</organization>
            <organizationUrl>http://www.oracle.com/</organizationUrl>
        </developer>
        <developer>
            <name>Maxim Nesen</name>
            <organization>Oracle Corporation</organization>
            <organizationUrl>http://www.oracle.com/</organizationUrl>
        </developer>
        <developer>
            <name>Santiago Pericas-Geertsen</name>
            <organization>Oracle Corporation</organization>
            <organizationUrl>http://www.oracle.com/</organizationUrl>
        </developer>
        <developer>
            <name>Jan Supol</name>
            <organization>Oracle Corporation</organization>
            <organizationUrl>http://www.oracle.com/</organizationUrl>
            <url>http://blog.supol.info</url>
        </developer>
    </developers>

    <contributors>
        <contributor>
            <name>Petr Bouda</name>
        </contributor>
        <contributor>
            <name>Pavel Bucek</name>
            <organization>Oracle Corporation</organization>
            <url>http://u-modreho-kralika.net/</url>
        </contributor>
        <contributor>
            <name>Michal Gajdos</name>
            <url>http://blog.dejavu.sk</url>
        </contributor>
        <contributor>
            <name>Petr Janouch</name>
        </contributor>
        <contributor>
            <name>Libor Kramolis</name>
        </contributor>
        <contributor>
            <name>Adam Lindenthal</name>
        </contributor>
        <contributor>
            <name>Jakub Podlesak</name>
            <organization>Oracle Corporation</organization>
            <organizationUrl>http://www.oracle.com/</organizationUrl>
        </contributor>
        <contributor>
            <name>Marek Potociar</name>
        </contributor>
        <contributor>
            <name>Stepan Vavra</name>
        </contributor>
        <contributor>
            <name>Dmytro Dovnar</name>
        </contributor>
    </contributors>

    <licenses>
        <license>
            <name>EPL 2.0</name>
            <url>http://www.eclipse.org/legal/epl-2.0</url>
            <distribution>repo</distribution>
            <comments>Except for 3rd content and examples.
                      See also https://github.com/eclipse-ee4j/jersey/blob/master/NOTICE.md</comments>
        </license>
        <license>
            <name>GPL2 w/ CPE</name>
            <url>https://www.gnu.org/software/classpath/license.html</url>
            <distribution>repo</distribution>
            <comments>Except for 3rd content and examples.
                      See also https://github.com/eclipse-ee4j/jersey/blob/master/NOTICE.md</comments>
        </license>
        <license>
            <name>EDL 1.0</name>
            <url>http://www.eclipse.org/org/documents/edl-v10.php</url>
            <distribution>repo</distribution>
            <comments>The examples except bookstore-webapp example</comments>
        </license>
        <license>
            <name>BSD 2-Clause</name>
            <url>https://opensource.org/licenses/BSD-2-Clause</url>
            <distribution>repo</distribution>
            <comments>The bookstore-webapp example</comments>
        </license>
        <license>
            <name>Apache License, 2.0</name>
            <url>http://www.apache.org/licenses/LICENSE-2.0.html</url>
            <distribution>repo</distribution>
            <comments>Google Guava @ org.glassfish.jersey.internal.guava,
                      Dropwizard Monitoring inspired classes @ org.glassfish.jersey.server.internal.monitoring.core,
                      Hibernate Validation classes @ org.glassfish.jersey.server.validation.internal.hibernate, and
                      Jackson JAX-RS Providers @ org.glassfish.jersey.jackson.internal.jackson.jaxrs</comments>
        </license>
        <license>
            <name>Public Domain</name>
            <url>https://creativecommons.org/publicdomain/zero/1.0/</url>
            <distribution>repo</distribution>
            <comments>JSR-166 Extension to JEP 266 @ org.glassfish.jersey.internal.jsr166</comments>
        </license>
        <license>
            <name>Modified BSD</name>
            <url>https://asm.ow2.io/license.html</url>
            <distribution>repo</distribution>
            <comments>ASM @ jersey.repackaged.org.objectweb.asm</comments>
        </license>
        <license>
            <name>jQuery license</name>
            <url>jquery.org/license</url>
            <distribution>repo</distribution>
            <comments>jQuery v1.12.4</comments>
        </license>
        <license>
            <name>MIT license</name>
            <url>http://www.opensource.org/licenses/mit-license.php</url>
            <distribution>repo</distribution>
            <comments>AngularJS, Bootstrap v3.3.7,
                      jQuery Barcode plugin 0.3, KineticJS v4.7.1</comments>
        </license>
        <license>
            <name>W3C license</name>
            <url>https://www.w3.org/Consortium/Legal/copyright-documents-19990405</url>
            <distribution>repo</distribution>
            <comments>Content of core-server/etc</comments>
        </license>
    </licenses>

    <scm>
        <connection>scm:git:git@github.com:jersey/jersey.git</connection>
        <developerConnection>scm:git:git@github.com:eclipse-ee4j/jersey.git</developerConnection>
        <url>https://github.com/eclipse-ee4j/jersey</url>
        <tag>HEAD</tag>
    </scm>

    <organization>
        <name>Eclipse Foundation</name>
        <url>https://www.eclipse.org/org/foundation/</url>
    </organization>

    <build>
        <pluginManagement>
            <plugins>
                <plugin>
                    <groupId>org.glassfish.jersey.tools.plugins</groupId>
                    <artifactId>jersey-doc-modulelist-maven-plugin</artifactId>
                    <version>1.0.1</version>
                </plugin>
                <plugin>
                    <groupId>org.apache.maven.plugins</groupId>
                    <artifactId>maven-enforcer-plugin</artifactId>
                    <version>${enforcer.mvn.plugin.version}</version>
                    <executions>
                        <execution>
                            <id>enforce-versions</id>
                            <goals>
                                <goal>enforce</goal>
                            </goals>
                            <configuration>
                                <rules>
                                    <requireJavaVersion>
                                        <version>${java.version}</version>
                                    </requireJavaVersion>
                                    <dependencyConvergence/>
                                </rules>
                            </configuration>
                        </execution>
                    </executions>
                </plugin>
                <plugin>
                    <groupId>org.codehaus.mojo</groupId>
                    <artifactId>build-helper-maven-plugin</artifactId>
                    <version>${buildhelper.mvn.plugin.version}</version>
                    <executions>
                        <execution>
                            <phase>generate-sources</phase>
                            <goals>
                                <goal>add-source</goal>
                            </goals>
                            <configuration>
                                <sources>
                                    <source>${project.build.directory}/generated-sources/rsrc-gen</source>
                                </sources>
                            </configuration>
                        </execution>
                        <execution>
                            <phase>initialize</phase>
                            <id>parse-version</id>
                            <goals>
                                <goal>parse-version</goal>
                            </goals>
                        </execution>
                    </executions>
                </plugin>
                <plugin>
                    <groupId>com.sun.istack</groupId>
                    <artifactId>istack-commons-maven-plugin</artifactId>
                    <version>${istack.mvn.plugin.version}</version>
                    <executions>
                        <execution>
                            <phase>generate-sources</phase>
                            <goals>
                                <goal>rs-gen</goal>
                            </goals>
                            <configuration>
                                <resources>
                                    <directory>${basedir}/src/main/resources</directory>
                                    <includes>
                                        <include>**/localization.properties</include>
                                    </includes>
                                </resources>
                                <destDir>${project.build.directory}/generated-sources/rsrc-gen</destDir>
                                <localizationUtilitiesPkgName>org.glassfish.jersey.internal.l10n</localizationUtilitiesPkgName>
                            </configuration>
                        </execution>
                    </executions>
                </plugin>
                <plugin>
                    <groupId>org.apache.maven.plugins</groupId>
                    <artifactId>maven-clean-plugin</artifactId>
                    <version>${clean.mvn.plugin.version}</version>
                </plugin>
                <plugin>
                    <groupId>org.apache.maven.plugins</groupId>
                    <artifactId>maven-compiler-plugin</artifactId>
                    <version>${compiler.mvn.plugin.version}</version>
                    <inherited>true</inherited>
                    <configuration>
                        <source>${java.version}</source>
                        <target>${java.version}</target>
                        <compilerArguments>
                            <!--<Werror />-->
                            <!-- TODO work towards eliminating all warnings in order to be able to enable the -Xlint option -->
                            <!--Xlint/-->
                        </compilerArguments>
                        <showWarnings>false</showWarnings>
                        <fork>false</fork>
                    </configuration>
                </plugin>
                <plugin>
                    <groupId>org.apache.maven.plugins</groupId>
                    <artifactId>maven-jar-plugin</artifactId>
                    <version>${jar.mvn.plugin.version}</version>
                </plugin>
                <plugin>
                    <groupId>org.apache.maven.plugins</groupId>
                    <artifactId>maven-install-plugin</artifactId>
                    <version>${install.mvn.plugin.version}</version>
                </plugin>
                <plugin>
                    <groupId>org.apache.maven.plugins</groupId>
                    <artifactId>maven-resources-plugin</artifactId>
                    <version>${resources.mvn.plugin.version}</version>
                    <extensions>true</extensions>
                    <!-- Add legal information, NOTICE.md and LINCENSE.md to jars -->
                    <executions>
                        <execution>
                            <!-- copy the files to classes folder for maven-jar/war-plugin to grab it -->
                            <id>copy-legaldocs</id>
                            <goals>
                                <goal>copy-resources</goal>
                            </goals>
                            <phase>process-sources</phase>
                            <configuration>
                                <outputDirectory>${project.build.outputDirectory}</outputDirectory>
                                <resources>
                                    <resource>
                                        <directory>${legal.source.folder}</directory>
                                        <targetPath>META-INF/</targetPath>
                                        <includes>
                                            <include>NOTICE.md</include>
                                            <include>LICENSE.md</include>
                                        </includes>
                                    </resource>
                                </resources>
                            </configuration>
                        </execution>
                        <execution>
                            <!-- copy the files to source folder for maven-source-plugin to grab it -->
                            <id>copy-legaldocs-to-sources</id>
                            <goals>
                                <goal>copy-resources</goal>
                            </goals>
                            <phase>process-sources</phase>
                            <configuration>
                                <outputDirectory>${project.build.directory}/generated-sources/rsrc-gen</outputDirectory>
                                <resources>
                                    <resource>
                                        <directory>${legal.source.folder}</directory>
                                        <targetPath>META-INF/</targetPath>
                                        <includes>
                                            <include>NOTICE.md</include>
                                            <include>LICENSE.md</include>
                                        </includes>
                                    </resource>
                                </resources>
                            </configuration>
                        </execution>
                        <execution>
                            <!-- copy the files to legal folder for felix plugin to grab it -->
                            <id>copy-legaldocs-to-osgi-bundles</id>
                            <goals>
                                <goal>copy-resources</goal>
                            </goals>
                            <phase>process-sources</phase>
                            <configuration>
                                <outputDirectory>${project.build.directory}/legal</outputDirectory>
                                <resources>
                                    <resource>
                                        <directory>${legal.source.folder}</directory>
                                        <targetPath>META-INF/</targetPath>
                                        <includes>
                                            <include>NOTICE.md</include>
                                            <include>LICENSE.md</include>
                                        </includes>
                                    </resource>
                                </resources>
                            </configuration>
                        </execution>
                    </executions>
                </plugin>
                <plugin>
                    <groupId>org.apache.maven.plugins</groupId>
                    <artifactId>maven-surefire-plugin</artifactId>
                    <version>${surefire.mvn.plugin.version}</version>
                    <configuration>
                        <!-- print full stack trace if error -->
                        <trimStackTrace>false</trimStackTrace>
                        <!-- for convenience reasons, 'argLine' should not be overridden in child poms. if needed, a property should be declared and used here -->
                        <argLine>
                            -Xmx${surefire.maxmem.argline}m -Dfile.encoding=UTF8 ${surefire.security.argline} ${surefire.coverage.argline}
                        </argLine>
                        <skipTests>${skip.tests}</skipTests>
                        <properties>
                            <configurationParameters>
                                junit.jupiter.execution.parallel.enabled=true
                                junit.jupiter.execution.parallel.mode.classes.default=same_thread
                                junit.jupiter.execution.parallel.mode.default=same_thread
                            </configurationParameters>
                        </properties>
                        <systemPropertyVariables>
                            <jersey.config.test.container.port>${jersey.config.test.container.port}
                            </jersey.config.test.container.port>
                        </systemPropertyVariables>
                        <threadCount>124</threadCount>
                    </configuration>
                    <dependencies>
                        <dependency>
                            <groupId>org.apache.maven.surefire</groupId>
                            <artifactId>surefire-logger-api</artifactId>
                            <version>${surefire.mvn.plugin.version}</version>
                            <!-- to get around bug https://github.com/junit-team/junit5/issues/1367 -->
                            <optional>true</optional>
                        </dependency>
                        <dependency>
                            <groupId>org.apache.maven.surefire</groupId>
                            <artifactId>surefire-api</artifactId>
                            <version>${surefire.mvn.plugin.version}</version>
                            <optional>true</optional>
                        </dependency>
                    </dependencies>
                </plugin>
                <plugin>
                    <groupId>org.apache.maven.plugins</groupId>
                    <artifactId>maven-assembly-plugin</artifactId>
                    <version>${assembly.mvn.plugin.version}</version>
                    <configuration>
                        <tarLongFileMode>posix</tarLongFileMode>
                    </configuration>
                </plugin>
                <plugin>
                    <groupId>org.apache.maven.plugins</groupId>
                    <artifactId>maven-dependency-plugin</artifactId>
                    <version>${dependency.mvn.plugin.version}</version>
                </plugin>
                <plugin>
                    <groupId>org.apache.maven.plugins</groupId>
                    <artifactId>maven-javadoc-plugin</artifactId>
                    <version>${javadoc.mvn.plugin.version}</version>
                    <configuration>
                        <doctitle>Jersey ${jersey.version} API Documentation</doctitle>
                        <windowtitle>Jersey ${jersey.version} API</windowtitle>
                        <bottom>
                            <![CDATA[Copyright &#169; 2007-2024,
                                <a href="http://www.oracle.com">Oracle</a>
                                and/or its affiliates.
                                All Rights Reserved. Use is subject to license terms.]]>
                        </bottom>
                        <links>
                            <link>https://jakartaee.github.io/rest/apidocs/3.0.0/</link>
                            <link>https://javaee.github.io/hk2/apidocs/</link>
                            <link>https://eclipse-ee4j.github.io/jersey.github.io/apidocs/latest/jersey/</link>
                        </links>
                        <excludePackageNames>
                            *.innate:*.innate.*:*.tests:*.tests.*
                        </excludePackageNames>
                        <includeDependencySources>false</includeDependencySources>
                        <dependencySourceIncludes>
                            <dependencySourceInclude>org.glassfish.jersey.*:*</dependencySourceInclude>
                        </dependencySourceIncludes>
                        <sourceFileExcludes>
                            <exclude>bundles/**</exclude>
                            <fileExclude>module-info.java</fileExclude>
                        </sourceFileExcludes>
                        <verbose>true</verbose>
                        <doclint>none</doclint>
                        <maxmemory>256m</maxmemory>
                    </configuration>
                    <executions>
                        <execution>
                            <id>attach-javadocs</id>
                            <phase>package</phase>
                            <goals>
                                <goal>jar</goal>
                            </goals>
                        </execution>
                    </executions>
                </plugin>
                <plugin>
                    <groupId>org.apache.maven.plugins</groupId>
                    <artifactId>maven-source-plugin</artifactId>
                    <version>${source.mvn.plugin.version}</version>
                    <executions>
                        <execution>
                            <id>attach-sources</id>
                            <phase>package</phase>
                            <goals>
                                <goal>jar-no-fork</goal>
                            </goals>
                        </execution>
                    </executions>
                </plugin>
                <plugin>
                    <groupId>org.apache.maven.plugins</groupId>
                    <artifactId>maven-deploy-plugin</artifactId>
                    <version>${deploy.mvn.plugin.version}</version>
                    <configuration>
                        <retryFailedDeploymentCount>10</retryFailedDeploymentCount>
                    </configuration>
                </plugin>
                <plugin>
                    <groupId>org.ops4j.pax.exam</groupId>
                    <artifactId>maven-paxexam-plugin</artifactId>
                    <version>${paxexam.mvn.plugin.version}</version>
                    <executions>
                        <execution>
                            <id>generate-config</id>
                            <goals>
                                <goal>generate-depends-file</goal>
                            </goals>
                        </execution>
                    </executions>
                    <configuration>
                        <options>
                            <platform>felix</platform>
                        </options>
                    </configuration>
                </plugin>
                <plugin>
                    <groupId>org.codehaus.mojo</groupId>
                    <artifactId>exec-maven-plugin</artifactId>
                    <version>${exec.mvn.plugin.version}</version>
                    <executions>
                        <execution>
                            <goals>
                                <goal>java</goal>
                            </goals>
                        </execution>
                    </executions>
                </plugin>
                <plugin>
                    <groupId>org.apache.maven.plugins</groupId>
                    <artifactId>maven-jxr-plugin</artifactId>
                    <version>${jxr.mvn.plugin.version}</version>
                    <executions>
                        <execution>
                            <goals>
                                <goal>jxr</goal>
                            </goals>
                            <phase>validate</phase>
                        </execution>
                    </executions>
                </plugin>
                <plugin>
                    <groupId>org.apache.maven.plugins</groupId>
                    <artifactId>maven-checkstyle-plugin</artifactId>
                    <version>${checkstyle.mvn.plugin.version}</version>
                    <configuration>
                        <configLocation>etc/config/checkstyle.xml</configLocation>
                        <suppressionsLocation>etc/config/checkstyle-suppressions.xml</suppressionsLocation>
                        <outputFile>${project.build.directory}/checkstyle/checkstyle-result.xml</outputFile>
                    </configuration>
                    <dependencies>
                        <dependency>
                            <groupId>com.puppycrawl.tools</groupId>
                            <artifactId>checkstyle</artifactId>
                            <version>${checkstyle.version}</version>
                            <exclusions>
                                <!-- MCHECKSTYLE-156 -->
                                <exclusion>
                                    <groupId>com.sun</groupId>
                                    <artifactId>tools</artifactId>
                                </exclusion>
                            </exclusions>
                        </dependency>
                    </dependencies>
                </plugin>
                <plugin>
                    <groupId>org.codehaus.mojo</groupId>
                    <artifactId>findbugs-maven-plugin</artifactId>
                    <version>${findbugs.mvn.plugin.version}</version>
                    <configuration>
                        <skip>${findbugs.skip}</skip>
                        <threshold>${findbugs.threshold}</threshold>
                        <excludeFilterFile>${findbugs.exclude}</excludeFilterFile>
                        <xmlOutput>true</xmlOutput>
                        <findbugsXmlOutput>true</findbugsXmlOutput>
                        <!-- findbugs detector configuration -->
                        <jvmArgs>-Dfindbugs.glassfish.logging.validLoggerPrefixes=${findbugs.glassfish.logging.validLoggerPrefixes}</jvmArgs>
                        <plugins>
                            <plugin>
                                <groupId>org.glassfish.findbugs</groupId>
                                <artifactId>findbugs-logging-detectors</artifactId>
                                <version>${findbugs.glassfish.version}</version>
                            </plugin>
                        </plugins>
                    </configuration>
                    <dependencies>
                        <dependency>
                            <groupId>org.glassfish.findbugs</groupId>
                            <artifactId>findbugs</artifactId>
                            <version>${findbugs.glassfish.version}</version>
                        </dependency>
                    </dependencies>
                </plugin>
                <plugin>
                    <groupId>org.apache.maven.plugins</groupId>
                    <artifactId>maven-failsafe-plugin</artifactId>
                    <version>${failsafe.mvn.plugin.version}</version>
                    <configuration>
                        <!-- print full stack trace if error -->
                        <trimStackTrace>false</trimStackTrace>
                        <skipTests>${skip.tests}</skipTests>
                        <skipITs>${skip.tests}</skipITs>
                        <argLine>${failsafe.coverage.argline}</argLine>
                        <systemPropertyVariables>
                            <jersey.config.test.container.port>${jersey.config.test.container.port}
                            </jersey.config.test.container.port>
                        </systemPropertyVariables>
                    </configuration>
                    <executions>
                        <execution>
                            <goals>
                                <goal>integration-test</goal>
                                <goal>verify</goal>
                            </goals>
                        </execution>
                    </executions>
                </plugin>
                <plugin>
                    <groupId>org.apache.maven.plugins</groupId>
                    <artifactId>maven-war-plugin</artifactId>
                    <version>${war.mvn.plugin.version}</version>
                    <configuration>
                        <failOnMissingWebXml>false</failOnMissingWebXml>
                    </configuration>
                </plugin>
                <plugin>
                    <groupId>org.apache.maven.plugins</groupId>
                    <artifactId>maven-ear-plugin</artifactId>
                    <version>${ear.mvn.plugin.version}</version>
                </plugin>
                <plugin>
                    <groupId>org.glassfish.embedded</groupId>
                    <artifactId>maven-embedded-glassfish-plugin</artifactId>
                    <version>${gfembedded.mvn.plugin.version}</version>
                </plugin>
                <plugin>
                    <groupId>org.glassfish.copyright</groupId>
                    <artifactId>glassfish-copyright-maven-plugin</artifactId>
                    <configuration>
                        <excludeFile>etc/config/copyright-exclude</excludeFile>
                        <!--svn|mercurial|git - defaults to svn-->
                        <scm>git</scm>
                        <!-- turn on/off debugging -->
                        <debug>false</debug>
                        <!-- skip files not under SCM-->
                        <scmOnly>true</scmOnly>
                        <!-- turn off warnings -->
                        <warn>false</warn>
                        <!-- for use with repair -->
                        <update>false</update>
                        <!-- check that year is correct -->
                        <ignoreYear>false</ignoreYear>
                        <templateFile>etc/config/copyright.txt</templateFile>
                        <bsdTemplateFile>etc/config/edl-copyright.txt</bsdTemplateFile>
                    </configuration>
                </plugin>
                <plugin>
                    <groupId>org.apache.felix</groupId>
                    <artifactId>maven-bundle-plugin</artifactId>
                    <version>${felix.mvn.plugin.version}</version>
                    <extensions>true</extensions>
                    <configuration>
                        <instructions>
                            <_versionpolicy>[$(version;==;$(@)),$(version;+;$(@)))</_versionpolicy>
                            <_nodefaultversion>false</_nodefaultversion>
                            <Include-Resource>{maven-resources},${project.build.directory}/legal</Include-Resource>
                        </instructions>
                    </configuration>
                    <executions>
                        <execution>
                            <id>osgi-bundle</id>
                            <phase>package</phase>
                            <goals>
                                <goal>bundle</goal>
                            </goals>
                        </execution>
                    </executions>
                </plugin>
                <plugin>
                    <groupId>org.codehaus.mojo</groupId>
                    <artifactId>xml-maven-plugin</artifactId>
                    <version>${xml.mvn.plugin.version}</version>
                </plugin>
                <plugin>
                    <groupId>com.sun.tools.xjc.maven2</groupId>
                    <artifactId>maven-jaxb-plugin</artifactId>
                    <version>1.1.1</version>
                </plugin>
                <plugin>
                    <groupId>org.codehaus.mojo</groupId>
                    <artifactId>buildnumber-maven-plugin</artifactId>
                    <version>${buildnumber.mvn.plugin.version}</version>
                </plugin>
                <!-- TODO: remove the old jetty plugin dependencies -->
                <plugin>
                    <groupId>org.eclipse.jetty.ee10</groupId>
                    <artifactId>jetty-ee10-maven-plugin</artifactId>
                    <version>${jetty.plugin.version}</version>
                </plugin>
                <plugin>
                    <groupId>org.glassfish.build</groupId>
                    <artifactId>gfnexus-maven-plugin</artifactId>
                    <version>0.16</version>
                    <configuration>
                        <stagingRepos>
                            <stagingRepo>
                                <!--
                                    The reference artifact used to identify the right staging repository
                                -->
                                <ref>org.glassfish.jersey:project:${project.version}:pom</ref>
                                <profile>com.sun.jersey</profile>
                            </stagingRepo>
                        </stagingRepos>
                        <!--
                            Temporary till there is a jersey promotion profile
                        -->
                        <promotionProfile>glassfish-integration</promotionProfile>
                        <message>JERSEY-${project.version}</message>
                    </configuration>
                </plugin>
                <plugin>
                    <groupId>org.apache.maven.plugins</groupId>
                    <artifactId>maven-shade-plugin</artifactId>
                    <version>${shade.mvn.plugin.version}</version>
                    <executions>
                        <execution>
                            <id>shade-archive</id>
                            <goals>
                                <goal>shade</goal>
                            </goals>
                            <configuration>
                                <minimizeJar>false</minimizeJar>
                                <filters>
                                    <filter>
                                        <artifact>*:*</artifact>
                                        <excludes>
                                            <exclude>module-info.*</exclude>
                                        </excludes>
                                    </filter>
                                </filters>
                            </configuration>
                        </execution>
                    </executions>
                    <configuration>
                        <shadeTestJar>false</shadeTestJar>
                        <minimizeJar>true</minimizeJar>
                        <promoteTransitiveDependencies>true</promoteTransitiveDependencies>
                        <!-- Do not create reduced pom - jaxrs-ri cannot be built when set to true -->
                        <createDependencyReducedPom>false</createDependencyReducedPom>
                    </configuration>
                </plugin>
                <plugin>
                    <groupId>org.apache.maven.plugins</groupId>
                    <artifactId>maven-antrun-plugin</artifactId>
                    <version>${antrun.mvn.plugin.version}</version>
                    <dependencies>
                        <dependency>
                            <groupId>org.apache.ant</groupId>
                            <artifactId>ant</artifactId>
                            <version>${mvn.ant.version}</version>
                        </dependency>
                    </dependencies>
                </plugin>
            </plugins>
        </pluginManagement>
        <plugins>
            <plugin>
                <groupId>org.commonjava.maven.plugins</groupId>
                <artifactId>directory-maven-plugin</artifactId>
                <version>1.0</version>
                <executions>
                    <execution>
                        <id>directories</id>
                        <goals>
                            <goal>highest-basedir</goal>
                        </goals>
                        <phase>initialize</phase>
                        <configuration>
                            <property>legal.source.folder</property>
                        </configuration>
                    </execution>
                </executions>
            </plugin>
            <plugin>
                <groupId>org.glassfish.jersey.tools.plugins</groupId>
                <artifactId>jersey-doc-modulelist-maven-plugin</artifactId>
                <inherited>false</inherited>
                <configuration>
                    <outputFileName>docs/src/main/docbook/modules.xml</outputFileName>
                    <templateFileName>docs/src/main/docbook/inc/modules.src</templateFileName>
                    <tableHeaderFileName>docs/src/main/docbook/inc/modules_table_header.src</tableHeaderFileName>
                    <tableFooterFileName>docs/src/main/docbook/inc/modules_table_footer.src</tableFooterFileName>
                    <tableRowFileName>docs/src/main/docbook/inc/modules_table_row.src</tableRowFileName>
                    <outputUnmatched>false</outputUnmatched>
                </configuration>
            </plugin>
            <plugin>
                <groupId>org.apache.maven.plugins</groupId>
                <artifactId>maven-enforcer-plugin</artifactId>
            </plugin>
            <plugin>
                <groupId>org.apache.maven.plugins</groupId>
                <artifactId>maven-source-plugin</artifactId>
            </plugin>
            <plugin>
                <groupId>org.apache.maven.plugins</groupId>
                <artifactId>maven-resources-plugin</artifactId>
            </plugin>
            <plugin>
                <groupId>org.codehaus.mojo</groupId>
                <artifactId>build-helper-maven-plugin</artifactId>
                <configuration>
                    <portNames>
                        <portName>jersey.config.test.container.port</portName>
                        <portName>jersey.config.test.container.stop.port</portName>
                    </portNames>
                </configuration>
                <executions>
                    <execution>
                        <id>reserve-port</id>
                        <phase>process-test-classes</phase> <!-- pre-integration-test -->
                        <goals>
                            <goal>reserve-network-port</goal>
                        </goals>
                    </execution>
                </executions>
            </plugin>
            <plugin>
                <groupId>org.apache.maven.plugins</groupId>
                <artifactId>maven-checkstyle-plugin</artifactId>
                <executions>
                    <execution>
                        <id>verify</id>
                        <phase>validate</phase>
                        <goals>
                            <!-- Fail the build if checkstyle rules for contributions are not met. -->
                            <goal>check</goal>
                        </goals>
                        <configuration>
                            <configLocation>etc/config/checkstyle-verify.xml</configLocation>
                            <consoleOutput>true</consoleOutput>
                            <failOnViolation>true</failOnViolation>
                            <includeTestSourceDirectory>true</includeTestSourceDirectory>
                            <excludes>**/module-info.java</excludes>
                        </configuration>
                    </execution>
                </executions>
            </plugin>
        </plugins>
        <extensions>
            <extension>
                <groupId>org.glassfish</groupId>
                <artifactId>findbugs</artifactId>
                <version>3.2-b06</version>
            </extension>
        </extensions>
    </build>

    <profiles>
        <profile>
            <!-- Use it with release-perform goal to skip another test run. -->
            <id>testsSkip</id>
            <activation>
                <activeByDefault>false</activeByDefault>
                <!-- this is how to align back with maven standards where property 'skipTests' makes maven-surefire-plugin
                (and also maven-failsafe-plugin) skip tests execution -->
                <property>
                    <name>skipTests</name>
                    <value>true</value>
                </property>
            </activation>
            <properties>
<!--                <release.tests.args>-Dskip.tests=true</release.tests.args>-->
                <skip.tests>true</skip.tests>
            </properties>
        </profile>
        <profile>
            <id>checkstyleSkip</id>
            <activation>
                <activeByDefault>false</activeByDefault>
            </activation>
            <properties>
                <checkstyle.skip>true</checkstyle.skip>
            </properties>
        </profile>
        <profile>
            <id>findbugsSkip</id>
            <activation>
                <activeByDefault>false</activeByDefault>
            </activation>
            <properties>
                <findbugs.skip>true</findbugs.skip>
            </properties>
        </profile>
        <profile> <!-- tests module will be automatically included unless tests.excluded env variable is set -->
            <id>testsIncluded</id>
            <activation>
                <activeByDefault>false</activeByDefault>
                <property>
                  <name>!tests.excluded</name>
                </property>
            </activation>
            <modules>
                <module>tests</module>
            </modules>
        </profile>
        <profile> <!-- examples module will be automatically included unless examples.excluded env variable is set -->
            <id>examplesIncluded</id>
            <activation>
                <activeByDefault>false</activeByDefault>
                <property>
                    <name>!examples.excluded</name>
                </property>
            </activation>
            <modules>
                <module>examples</module>
            </modules>
        </profile>
        <profile> <!-- bundles module will be automatically included unless bundles.excluded env variable is set -->
            <id>bundlesIncluded</id>
            <activation>
                <activeByDefault>false</activeByDefault>
                <property>
                    <name>!bundles.excluded</name>
                </property>
            </activation>
            <modules>
                <module>bundles</module>
            </modules>
        </profile>
        <profile> <!-- test-framework module will be automatically included unless test-framework.excluded env variable is set -->
            <id>testFrameworkIncluded</id>
            <activation>
                <activeByDefault>false</activeByDefault>
                <property>
                    <name>!test-framework.excluded</name>
                </property>
            </activation>
            <modules>
                <module>test-framework</module>
            </modules>
        </profile>
        <profile>
            <id>pre-release</id>
            <modules>
                <module>docs</module>
            </modules>
            <activation>
                <activeByDefault>false</activeByDefault>
            </activation>
            <build>
                <plugins>
                    <plugin>
                        <groupId>org.apache.maven.plugins</groupId>
                        <artifactId>maven-javadoc-plugin</artifactId>
                    </plugin>
                    <plugin>
                        <groupId>org.apache.maven.plugins</groupId>
                        <artifactId>maven-deploy-plugin</artifactId>
                        <configuration>
                            <skip>true</skip>
                        </configuration>
                    </plugin>
                </plugins>
            </build>
        </profile>
        <profile>
            <id>xdk</id>
            <activation>
                <property>
                    <name>xdk</name>
                </property>
            </activation>
            <build>
                <plugins>
                    <plugin>
                        <!-- add xdk sax parser to the classpath and exclude xerces -->
                        <groupId>org.apache.maven.plugins</groupId>
                        <artifactId>maven-surefire-plugin</artifactId>
                        <inherited>true</inherited>
                        <configuration>
                            <additionalClasspathElements>
                                <additionalClasspathElement>${xdk.absolute.path}</additionalClasspathElement>
                            </additionalClasspathElements>
                            <classpathDependencyExcludes>
                                <classpathDependencyExcludes>xerces:xercesImpl</classpathDependencyExcludes>
                            </classpathDependencyExcludes>
                        </configuration>
                    </plugin>
                    <plugin>
                        <!-- ensure, that the path to the xdk sax parser has been set -->
                        <groupId>org.apache.maven.plugins</groupId>
                        <artifactId>maven-enforcer-plugin</artifactId>
                        <executions>
                            <execution>
                               <id>enforce-property</id>
                               <goals>
                                   <goal>enforce</goal>
                               </goals>
                                <configuration>
                                    <rules>
                                        <requireProperty>
                                            <property>xdk.absolute.path</property>
                                            <message>Property 'xdk.absolute.path' has to be specified.</message>
                                            <regex>.*/xmlparserv2.jar$</regex>
                                            <regexMessage>
                                                Property 'xdk.absolute.path' has to point to the xdk parser jar (xmlparserv2.jar).
                                            </regexMessage>
                                        </requireProperty>
                                    </rules>
                                    <fail>true</fail>
                                </configuration>
                            </execution>
                        </executions>
                    </plugin>
                </plugins>
            </build>
        </profile>
        <profile>
            <id>moxy</id>
            <activation>
                <property>
                    <name>moxy</name>
                </property>
            </activation>
            <dependencies>
                <dependency>
                    <groupId>org.eclipse.persistence</groupId>
                    <artifactId>org.eclipse.persistence.moxy</artifactId>
                    <version>${moxy.version}</version>
                </dependency>
            </dependencies>
        </profile>
        <profile>
            <id>securityOff</id>
            <properties>
                <surefire.security.argline />
            </properties>
        </profile>
        <profile>
            <id>project-info</id>
            <activation>
                <activeByDefault>false</activeByDefault>
            </activation>
            <reporting>
                <plugins>
                    <plugin>
                        <groupId>org.apache.maven.plugins</groupId>
                        <artifactId>maven-project-info-reports-plugin</artifactId>
                        <version>${project.info.reports.mvn.plugin.version}</version>
                        <reportSets>
                            <reportSet>
                                <reports>
                                    <report>dependencies</report>
                                    <report>index</report>
                                </reports>
                            </reportSet>
                        </reportSets>
                    </plugin>
                </plugins>
            </reporting>
            <!-- placeholder required for site:stage -->
            <distributionManagement>
                <site>
                    <id>localhost</id>
                    <url>http://localhost</url>
                </site>
            </distributionManagement>
        </profile>
        <profile>
            <id>sbom</id>
            <activation>
                <property>
                    <name>!skipSBOM</name>
                </property>
            </activation>
            <build>
                <plugins>
                    <plugin>
                        <groupId>org.cyclonedx</groupId>
                        <artifactId>cyclonedx-maven-plugin</artifactId>
                        <version>${cyclonedx.mvn.plugin.version}</version>
                        <inherited>true</inherited>
                        <executions>
                            <execution>
                                <phase>package</phase>
                                <goals>
                                    <goal>makeAggregateBom</goal>
                                </goals>
                                <configuration>
                                    <!--                            <schemaVersion>1.4</schemaVersion>-->
                                    <projectType>framework</projectType>
                                    <excludeTestProject>true</excludeTestProject>
                                </configuration>
                            </execution>
                        </executions>
                    </plugin>
                </plugins>
            </build>
        </profile>
        <profile>
            <id>sonar</id>
            <properties>
                <!-- Sonar/Reporting settings (heavily inspired at http://www.aheritier.net/maven-failsafe-sonar-and-jacoco-are-in-a-boat/ -->

                <!-- Tells Sonar to use jacoco for coverage results -->
                <sonar.java.coveragePlugin>jacoco</sonar.java.coveragePlugin>

                <!-- Don't let Sonar execute tests. We will ask it to Maven -->
                <sonar.dynamicAnalysis>reuseReports</sonar.dynamicAnalysis>
                <!-- The system property jacoco.outputDir is based on. This won't work for 'sonar:sonar' (see http://jira.codehaus.org/browse/SONAR-3427), as such a property 'jacoco.outputDir' has to be explicitly specified from a command line -->
                <jacoco.outputDir>${session.executionRootDirectory}/target</jacoco.outputDir>
                <!-- Tells Sonar where the Jacoco coverage result file is located for Unit Tests -->
                <sonar.jacoco.reportPath>${jacoco.outputDir}/jacoco.exec</sonar.jacoco.reportPath>
                <!-- Tells Sonar where the Jacoco coverage result file is located for Integration Tests -->
                <sonar.jacoco.itReportPath>${jacoco.outputDir}/jacoco-it.exec</sonar.jacoco.itReportPath>

                <!-- Force JaCoCo to show 0% coverage if the report is missing -->
                <sonar.jacoco.reportMissing.force.zero>true</sonar.jacoco.reportMissing.force.zero>

                <!-- jacoco.agent.*.arg properties are dynamically generated by jacoco:prepare-agent (see bellow) -->
                <surefire.coverage.argline>${jacoco.agent.ut.arg}</surefire.coverage.argline>
                <failsafe.coverage.argline>${jacoco.agent.it.arg}</failsafe.coverage.argline>

                <!-- Maven versions -->
                <jacoco.version>0.7.4.201502262128</jacoco.version>
                <sonar-jacoco-listeners.version>3.2</sonar-jacoco-listeners.version>
                <sonar.version>2.6</sonar.version>
            </properties>
            <dependencies>
                <dependency>
                    <groupId>org.codehaus.sonar-plugins.java</groupId>
                    <artifactId>sonar-jacoco-listeners</artifactId>
                    <version>${sonar-jacoco-listeners.version}</version>
                    <scope>test</scope>
                </dependency>
            </dependencies>
            <build>
                <plugins>
                    <plugin>
                        <groupId>org.jacoco</groupId>
                        <artifactId>jacoco-maven-plugin</artifactId>
                        <version>${jacoco.version}</version>
                        <executions>
                            <!-- Prepares a variable, jacoco.agent.ut.arg, that contains the info to be passed to the JVM hosting the code being tested. -->
                            <execution>
                                <id>prepare-ut-agent</id>
                                <phase>process-test-classes</phase>
                                <goals>
                                    <goal>prepare-agent</goal>
                                </goals>
                                <configuration>
                                    <destFile>${sonar.jacoco.reportPath}</destFile>
                                    <propertyName>jacoco.agent.ut.arg</propertyName>
                                    <append>true</append>
                                </configuration>
                            </execution>
                            <!-- Prepares a variable, jacoco.agent.it.arg, that contains the info to be passed to the JVM hosting the code being tested. -->
                            <execution>
                                <id>prepare-it-agent</id>
                                <phase>pre-integration-test</phase>
                                <goals>
                                    <goal>prepare-agent</goal>
                                </goals>
                                <configuration>
                                    <destFile>${sonar.jacoco.itReportPath}</destFile>
                                    <propertyName>jacoco.agent.it.arg</propertyName>
                                    <append>true</append>
                                </configuration>
                            </execution>

                            <!-- Generate reports which may not be complete as the execution won't consider tests of projects that weren't executed during the build yet --><!-- The good thing is that with every module built, we're ensured that integrity of both jacoco .exec files was preserved -->
                            <execution>
                                <id>jacoco-report-unit-tests</id>
                                <phase>test</phase>
                                <goals>
                                    <goal>report</goal>
                                </goals>
                                <configuration>
                                    <!-- Sets the path to the file which contains the execution data. -->
                                    <dataFile>${sonar.jacoco.reportPath}</dataFile>
                                    <!-- Sets the output directory for the code coverage report. -->
                                    <outputDirectory>${project.build.directory}/jacoco</outputDirectory>
                                </configuration>
                            </execution>
                            <execution>
                                <id>jacoco-report-integration-tests</id>
                                <phase>post-integration-test</phase>
                                <goals>
                                    <goal>report-integration</goal>
                                </goals>
                                <configuration>
                                    <!-- Sets the path to the file which contains the execution data. -->
                                    <dataFile>${sonar.jacoco.itReportPath}</dataFile>
                                    <!-- Sets the output directory for the code coverage report. -->
                                    <outputDirectory>${project.build.directory}/jacoco-it</outputDirectory>
                                </configuration>
                            </execution>
                        </executions>
                    </plugin>
                </plugins>
                <pluginManagement>
                    <plugins>
                        <plugin>
                            <groupId>org.codehaus.mojo</groupId>
                            <artifactId>sonar-maven-plugin</artifactId>
                            <version>${sonar.version}</version>
                        </plugin>
                        <plugin>
                            <groupId>org.apache.maven.plugins</groupId>
                            <artifactId>maven-surefire-plugin</artifactId>
                            <configuration>
                                <!-- If possible (in some modules, this has to be disabled due to https://jira.sonarsource.com/browse/SONARJAVA-728), enable coverage details per JUnit test -->
                                <properties>
                                    <property>
                                        <name>listener</name>
                                        <value>org.sonar.java.jacoco.JUnitListener</value>
                                    </property>
                                </properties>
                            </configuration>
                        </plugin>
                        <plugin>
                            <groupId>org.apache.maven.plugins</groupId>
                            <artifactId>maven-failsafe-plugin</artifactId>
                            <configuration>
                                <!-- Enable coverage details per JUnit test -->
                                <properties>
                                    <property>
                                        <name>listener</name>
                                        <value>org.sonar.java.jacoco.JUnitListener</value>
                                    </property>
                                </properties>
                                <!-- Let's put failsafe reports with surefire to have access to tests failures/success reports in Sonar -->
                                <reportsDirectory>${project.build.directory}/surefire-reports</reportsDirectory>
                            </configuration>
                        </plugin>
                    </plugins>
                </pluginManagement>
            </build>
        </profile>
        <profile>
            <id>license_check</id>
            <pluginRepositories>
                <pluginRepository>
                    <id>dash-licenses-snapshots</id>
                    <url>https://repo.eclipse.org/content/repositories/dash-licenses-snapshots/</url>
                    <snapshots>
                        <enabled>false</enabled>
                    </snapshots>
                </pluginRepository>
                <pluginRepository>
                    <id>dash-licenses-releases</id>
                    <url>https://repo.eclipse.org/content/repositories/dash-licenses-releases/</url>
                    <snapshots>
                        <enabled>true</enabled>
                    </snapshots>
                </pluginRepository>
            </pluginRepositories>
            <build>
                <plugins>
                    <plugin>
                        <groupId>org.eclipse.dash</groupId>
                        <artifactId>license-tool-plugin</artifactId>
                        <version>1.1.0</version>
                        <executions>
                            <execution>
                                <id>license-check</id>
                                <goals>
                                    <goal>license-check</goal>
                                </goals>
                                <configuration>
                                    <summary>DEPENDENCIES</summary>
                                    <failWhenReviewNeeded>true</failWhenReviewNeeded>
                                    <reviewSummary>REVIEW_SUMMARY</reviewSummary>
                                </configuration>
                            </execution>
                        </executions>
                    </plugin>
                </plugins>
            </build>
        </profile>
    </profiles>

    <reporting>
        <excludeDefaults>true</excludeDefaults>
        <plugins>
            <plugin>
                <groupId>org.codehaus.mojo</groupId>
                <artifactId>findbugs-maven-plugin</artifactId>
                <version>${findbugs.mvn.plugin.version}</version>
                <reportSets>
                    <reportSet>
                        <configuration>
                            <skip>${findbugs.skip}</skip>
                            <threshold>${findbugs.threshold}</threshold>
                            <excludeFilterFile>${findbugs.exclude}</excludeFilterFile>
                            <findbugsXmlWithMessages>true</findbugsXmlWithMessages>
                            <!-- findbugs detector configuration -->
                            <jvmArgs>-Dfindbugs.glassfish.logging.validLoggerPrefixes=${findbugs.glassfish.logging.validLoggerPrefixes}</jvmArgs>
                            <plugins>
                                <plugin>
                                    <groupId>org.glassfish.findbugs</groupId>
                                    <artifactId>findbugs-logging-detectors</artifactId>
                                    <version>${findbugs.glassfish.version}</version>
                                </plugin>
                            </plugins>
                        </configuration>
                        <reports>
                            <report>findbugs</report>
                        </reports>
                    </reportSet>
                </reportSets>
            </plugin>
            <plugin>
                <groupId>org.apache.maven.plugins</groupId>
                <artifactId>maven-javadoc-plugin</artifactId>
                <version>${javadoc.mvn.plugin.version}</version>
                <!-- Run this plugin report sets only in the main Jersey pom -->
                <inherited>false</inherited>
                <configuration>
                    <doctitle>Jersey ${jersey.version} API Documentation</doctitle>
                    <windowtitle>Jersey ${jersey.version} API</windowtitle>
                    <bottom>
                        <![CDATA[Copyright &#169; 2007-2024,
                            <a href="http://www.oracle.com">Oracle</a>
                            and/or its affiliates.
                            All Rights Reserved. Use is subject to license terms.]]>
                    </bottom>
                    <excludePackageNames>
                        com.sun.ws.rs.ext:*.examples.*:*.innate:*.innate.*:*.tests:*.tests.*
                    </excludePackageNames>
                    <links>
                        <link>https://jax-rs.github.io/apidocs/2.1</link>
                        <link>https://javaee.github.io/hk2/apidocs/</link>
                    </links>
                    <doclint>none</doclint>
                    <sourceFileExcludes>
                        <fileExclude>module-info.java</fileExclude>
                    </sourceFileExcludes>
                </configuration>
                <reportSets>
                    <reportSet>
                        <reports>
                            <report>aggregate</report>
                        </reports>
                    </reportSet>
                </reportSets>
            </plugin>

            <!--plugin>
                <groupId>org.apache.maven.plugins</groupId>
                <artifactId>maven-surefire-report-plugin</artifactId>
                <version>2.12</version>
            </plugin-->
            <!--plugin>
                <groupId>org.codehaus.mojo</groupId>
                <artifactId>cobertura-maven-plugin</artifactId>
                <version>2.4</version>
                <configuration>
                    <formats>
                        <format>xml</format>
                        <format>html</format>
                    </formats>
                </configuration>
            </plugin-->

            <plugin>
                <groupId>org.apache.maven.plugins</groupId>
                <artifactId>maven-jxr-plugin</artifactId>
                <version>${jxr.mvn.plugin.version}</version>
                <reportSets>
                    <reportSet>
                        <reports>
                            <report>jxr</report>
                        </reports>
                    </reportSet>
                    <reportSet>
                        <!-- Run this report set only in the main Jersey pom -->
                        <inherited>false</inherited>
                        <reports>
                            <report>aggregate</report>
                        </reports>
                    </reportSet>
                </reportSets>
            </plugin>
            <plugin>
                <groupId>org.apache.maven.plugins</groupId>
                <artifactId>maven-checkstyle-plugin</artifactId>
                <version>${checkstyle.mvn.plugin.version}</version>
                <configuration>
                    <configLocation>etc/config/checkstyle.xml</configLocation>
                    <suppressionsLocation>etc/config/checkstyle-suppressions.xml</suppressionsLocation>
                </configuration>
                <reportSets>
                    <reportSet>
                        <reports>
                            <report>checkstyle</report>
                        </reports>
                    </reportSet>
                </reportSets>
            </plugin>
        </plugins>
    </reporting>

    <modules>
        <module>archetypes</module>
        <module>bom</module>
        <module>connectors</module>
        <module>containers</module>

        <module>core-common</module>
        <module>core-server</module>
        <module>core-client</module>

        <module>ext</module>
        <module>incubator</module>
        <module>inject</module>
        <module>media</module>
        <module>security</module>
    </modules>

    <dependencyManagement>
        <dependencies>
            <dependency>
                <groupId>jakarta.ws.rs</groupId>
                <artifactId>jakarta.ws.rs-api</artifactId>
                <version>${jaxrs.api.impl.version}</version>
            </dependency>
            <dependency>
                <groupId>jakarta.annotation</groupId>
                <artifactId>jakarta.annotation-api</artifactId>
                <version>${jakarta.annotation.version}</version>
            </dependency>

            <dependency>
                <groupId>jakarta.enterprise</groupId>
                <artifactId>jakarta.enterprise.cdi-api</artifactId>
                <version>${cdi.api.version}</version>
            </dependency>

            <dependency>
                <groupId>jakarta.transaction</groupId>
                <artifactId>jakarta.transaction-api</artifactId>
                <version>${jta.api.version}</version>
            </dependency>

            <dependency>
                <groupId>jakarta.activation</groupId>
                <artifactId>jakarta.activation-api</artifactId>
                <version>${jakarta.activation-api.version}</version>
            </dependency>
            <dependency>
                <groupId>jakarta.servlet</groupId>
                <artifactId>jakarta.servlet-api</artifactId>
                <version>${servlet6.version}</version>
            </dependency>

            <dependency>
                <groupId>org.eclipse.angus</groupId>
                <artifactId>angus-activation</artifactId>
                <version>${jakarta.activation.version}</version>
            </dependency>

            <!--<dependency>
                <groupId>com.google.guava</groupId>
                <artifactId>guava</artifactId>
                <version>${guava.version}</version>
            </dependency>--> <!-- The latest repackaged guava version is 18.0 -->

            <dependency>
                <groupId>org.glassfish.hk2</groupId>
                <artifactId>hk2-locator</artifactId>
                <version>${hk2.version}</version>
            </dependency>
            <dependency>
                <groupId>org.glassfish.hk2</groupId>
                <artifactId>hk2-utils</artifactId>
                <version>${hk2.version}</version>
            </dependency>

            <dependency>
                <groupId>org.glassfish.hk2</groupId>
                <artifactId>hk2-api</artifactId>
                <version>${hk2.version}</version>
                <exclusions>
                    <exclusion>
                        <groupId>jakarta.inject</groupId>
                        <artifactId>jakarta.inject-api</artifactId>
                    </exclusion>
                </exclusions>
            </dependency>
            <dependency>
                <groupId>org.glassfish.hk2</groupId>
                <artifactId>osgi-resource-locator</artifactId>
                <version>1.0.3</version>
            </dependency>
            <dependency>
                <groupId>org.glassfish.main.hk2</groupId>
                <artifactId>hk2-config</artifactId>
                <version>${hk2.config.version}</version>
            </dependency>
            <dependency>
                <groupId>jakarta.inject</groupId>
                <artifactId>jakarta.inject-api</artifactId>
                <version>${jakarta.inject.version}</version>
            </dependency>
            <dependency>
                <groupId>org.glassfish.hk2.external</groupId>
                <artifactId>aopalliance-repackaged</artifactId>
                <version>${hk2.version}</version>
            </dependency>
            <dependency>
                <groupId>org.javassist</groupId>
                <artifactId>javassist</artifactId>
                <version>${javassist.version}</version>
            </dependency>

            <dependency>
                <groupId>org.glassfish.grizzly</groupId>
                <artifactId>grizzly-http-server</artifactId>
                <version>${grizzly2.version}</version>
            </dependency>
            <dependency>
                <groupId>org.glassfish.grizzly</groupId>
                <artifactId>grizzly-http2</artifactId>
                <version>${grizzly2.version}</version>
            </dependency>
            <dependency>
                <groupId>org.glassfish.grizzly</groupId>
                <artifactId>grizzly-http-servlet</artifactId>
                <version>${grizzly2.version}</version>
            </dependency>
            <dependency>
                <groupId>org.glassfish.grizzly</groupId>
                <artifactId>grizzly-websockets</artifactId>
                <version>${grizzly2.version}</version>
            </dependency>
            <dependency>
                <groupId>org.glassfish.grizzly</groupId>
                <artifactId>connection-pool</artifactId>
                <version>${grizzly2.version}</version>
            </dependency>
            <dependency>
                <groupId>org.glassfish.grizzly</groupId>
                <artifactId>grizzly-http-client</artifactId>
                <version>${grizzly.client.version}</version>
            </dependency>
            <dependency>
                <groupId>org.glassfish.grizzly</groupId>
                <artifactId>grizzly-npn-api</artifactId>
                <version>${grizzly.npn.version}</version>
            </dependency>

            <dependency>
                <groupId>io.netty</groupId>
                <artifactId>netty-all</artifactId>
                <version>${netty.version}</version>
            </dependency>

            <dependency>
                <groupId>org.apache.httpcomponents</groupId>
                <artifactId>httpclient</artifactId>
                <version>${httpclient.version}</version>
            </dependency>
            <dependency>
                <groupId>org.apache.httpcomponents.client5</groupId>
                <artifactId>httpclient5</artifactId>
                <version>${httpclient5.version}</version>
            </dependency>

            <dependency>
                <groupId>org.eclipse.jetty</groupId>
                <artifactId>jetty-util</artifactId>
                <version>${jetty.version}</version>
            </dependency>
            <dependency>
                <groupId>org.eclipse.jetty</groupId>
                <artifactId>jetty-client</artifactId>
                <version>${jetty.version}</version>
            </dependency>
            <dependency>
                <groupId>org.eclipse.jetty.http2</groupId>
                <artifactId>jetty-http2-client</artifactId>
                <version>${jetty.version}</version>
            </dependency>
            <dependency>
                <groupId>org.eclipse.jetty.http2</groupId>
                <artifactId>jetty-http2-client-transport</artifactId>
                <version>${jetty.version}</version>
            </dependency>
            <dependency>
                <groupId>org.eclipse.jetty</groupId>
                <artifactId>jetty-server</artifactId>
                <version>${jetty.version}</version>
            </dependency>
            <dependency>
                <groupId>org.eclipse.jetty</groupId>
                <artifactId>jetty-security</artifactId>
                <version>${jetty.version}</version>
            </dependency>
            <dependency>
                <groupId>org.eclipse.jetty.http2</groupId>
                <artifactId>jetty-http2-server</artifactId>
                <version>${jetty.version}</version>
            </dependency>
            <dependency>
                <groupId>org.eclipse.jetty</groupId>
                <artifactId>jetty-alpn-conscrypt-server</artifactId>
                <version>${jetty.version}</version>
            </dependency>
            <dependency>
                <groupId>org.eclipse.jetty.ee10</groupId>
                <artifactId>jetty-ee10-webapp</artifactId>
                <version>${jetty.version}</version>
            </dependency>

            <dependency>
                <groupId>org.simpleframework</groupId>
                <artifactId>simple-http</artifactId>
                <version>${simple.version}</version>
             </dependency>

            <dependency>
                <groupId>org.simpleframework</groupId>
                <artifactId>simple-transport</artifactId>
                <version>${simple.version}</version>
            </dependency>

            <dependency>
                <groupId>org.simpleframework</groupId>
                <artifactId>simple-common</artifactId>
                <version>${simple.version}</version>
            </dependency>

            <dependency>
                <groupId>org.codehaus.jettison</groupId>
                <artifactId>jettison</artifactId>
                <version>${jettison.version}</version>
                <exclusions>
                    <exclusion>
                        <groupId>stax</groupId>
                        <artifactId>stax-api</artifactId>
                    </exclusion>
                </exclusions>
            </dependency>

            <dependency>
                <groupId>jakarta.xml.bind</groupId>
                <artifactId>jakarta.xml.bind-api</artifactId>
                <version>${jakarta.jaxb.api.version}</version>
            </dependency>

            <dependency>
                <groupId>com.sun.xml.bind</groupId>
                <artifactId>jaxb-impl</artifactId>
                <version>${jaxb.ri.version}</version>
            </dependency>
            <dependency>
                <groupId>com.sun.xml.bind</groupId>
                <artifactId>jaxb-osgi</artifactId>
                <version>${jaxb.ri.version}</version>
            </dependency>

            <dependency>
                <groupId>org.eclipse.persistence</groupId>
                <artifactId>org.eclipse.persistence.moxy</artifactId>
                <version>${moxy.version}</version>
            </dependency>

            <dependency>
                <groupId>jakarta.persistence</groupId>
                <artifactId>jakarta.persistence-api</artifactId>
                <version>${jakarta.persistence.version}</version>
                <scope>provided</scope>
            </dependency>

            <dependency>
                <groupId>jakarta.ejb</groupId>
                <artifactId>jakarta.ejb-api</artifactId>
                <version>${ejb.version}</version>
                <scope>provided</scope>
            </dependency>

            <dependency>
                <groupId>com.fasterxml.jackson.jaxrs</groupId>
                <artifactId>jackson-jaxrs-json-provider</artifactId>
                <version>${jackson.version}</version>
            </dependency>

            <dependency>
                <groupId>com.fasterxml.jackson.jaxrs</groupId>
                <artifactId>jackson-jaxrs-base</artifactId>
                <version>${jackson.version}</version>
            </dependency>

            <dependency>
                <groupId>com.fasterxml.jackson.core</groupId>
                <artifactId>jackson-core</artifactId>
                <version>${jackson.version}</version>
            </dependency>

            <dependency>
                <groupId>com.fasterxml.jackson.core</groupId>
                <artifactId>jackson-databind</artifactId>
                <version>${jackson.version}</version>
            </dependency>

            <dependency>
                <groupId>com.fasterxml.jackson.core</groupId>
                <artifactId>jackson-annotations</artifactId>
                <version>${jackson.version}</version>
            </dependency>

            <dependency>
                <groupId>com.fasterxml.jackson.module</groupId>
                <artifactId>jackson-module-jaxb-annotations</artifactId>
                <version>${jackson.version}</version>
            </dependency>

            <dependency>
                <groupId>com.fasterxml.jackson.module</groupId>
                <artifactId>jackson-module-jakarta-xmlbind-annotations</artifactId>
                <version>${jackson.version}</version>
            </dependency>

            <dependency>
                <groupId>xerces</groupId>
                <artifactId>xercesImpl</artifactId>
                <version>${xerces.version}</version>
            </dependency>

            <dependency>
                <groupId>org.osgi</groupId>
                <artifactId>org.osgi.core</artifactId>
                <version>${osgi.version}</version>
                <scope>provided</scope>
            </dependency>

            <dependency>
                <groupId>org.osgi</groupId>
                <artifactId>org.osgi.compendium</artifactId>
                <version>${osgi.compendium.version}</version>
                <scope>provided</scope>
            </dependency>

            <dependency>
                <groupId>org.osgi</groupId>
                <artifactId>org.osgi.service.cm</artifactId>
                <version>${osgi.service.cm.version}</version>
                <scope>provided</scope>
            </dependency>

            <dependency>
                <groupId>org.glassfish.main.ejb</groupId>
                <artifactId>ejb-container</artifactId>
                <version>${gf.impl.version}</version>
            </dependency>
            <dependency>
                <groupId>org.glassfish.main.common</groupId>
                <artifactId>container-common</artifactId>
                <version>${gf.impl.version}</version>
            </dependency>

            <!-- HV OSGi dependencies. -->
            <dependency>
                <groupId>com.fasterxml</groupId>
                <artifactId>classmate</artifactId>
                <version>${fasterxml.classmate.version}</version>
            </dependency>
            <dependency>
                <groupId>jakarta.el</groupId>
                <artifactId>jakarta.el-api</artifactId>
                <version>${jakarta.el.version}</version>
            </dependency>
            <dependency>
                <groupId>org.glassfish.expressly</groupId>
                <artifactId>expressly</artifactId>
                <version>${jakarta.el.impl.version}</version>
            </dependency>

            <dependency>
                <groupId>jakarta.json</groupId>
                <artifactId>jakarta.json-api</artifactId>
                <version>${jakarta.jsonp.version}</version>
            </dependency>
            <dependency>
                <groupId>org.eclipse.parsson</groupId>
                <artifactId>parsson</artifactId>
                <version>${jsonp.ri.version}</version>
            </dependency>
            <dependency>
                <groupId>org.eclipse.parsson</groupId>
                <artifactId>parsson-media</artifactId>
                <version>${jsonp.jaxrs.version}</version>
            </dependency>

            <dependency>
                <groupId>org.hibernate.validator</groupId>
                <artifactId>hibernate-validator</artifactId>
                <version>${validation.impl.version}</version>
            </dependency>

            <dependency>
                <groupId>org.hibernate.validator</groupId>
                <artifactId>hibernate-validator-cdi</artifactId>
                <version>${validation.impl.version}</version>
            </dependency>

            <dependency>
                <groupId>org.ops4j.pax.web</groupId>
                <artifactId>pax-web-jetty-bundle</artifactId>
                <version>${pax.web.version}</version>
            </dependency>
            <dependency>
                <groupId>org.ops4j.pax.web</groupId>
                <artifactId>pax-web-extender-war</artifactId>
                <version>${pax.web.version}</version>
            </dependency>
            <dependency>
                <groupId>org.openjdk.jmh</groupId>
                <artifactId>jmh-core</artifactId>
                <version>${jmh.version}</version>
            </dependency>
            <dependency>
                <groupId>org.openjdk.jmh</groupId>
                <artifactId>jmh-generator-annprocess</artifactId>
                <version>${jmh.version}</version>
            </dependency>
            <dependency>
                <groupId>com.esotericsoftware</groupId>
                <artifactId>kryo</artifactId>
                <version>${kryo.version}</version>
            </dependency>

            <dependency>
                <groupId>commons-logging</groupId>
                <artifactId>commons-logging</artifactId>
                <version>${commons.logging.version}</version>
            </dependency>

            <!-- Weld -->
            <dependency>
                <groupId>org.jboss.weld.se</groupId>
                <artifactId>weld-se-core</artifactId>
                <version>${weld.version}</version>
            </dependency>
            <dependency>
                <groupId>org.jboss.weld.servlet</groupId>
                <artifactId>weld-servlet</artifactId>
                <version>${weld.version}</version>
            </dependency>

            <dependency>
                <groupId>jakarta.validation</groupId>
                <artifactId>jakarta.validation-api</artifactId>
                <version>${jakarta.validation.api.version}</version>
            </dependency>

            <!-- Test scope -->

            <dependency>
                <groupId>org.ops4j.pax.exam</groupId>
                <artifactId>pax-exam</artifactId>
                <version>${pax.exam.version}</version>
                <scope>test</scope>
            </dependency>

            <dependency>
                <groupId>org.ops4j.pax.exam</groupId>
                <artifactId>pax-exam-junit4</artifactId>
                <version>${pax.exam.version}</version>
                <scope>test</scope>
            </dependency>

            <dependency>
                <groupId>org.ops4j.pax.exam</groupId>
                <artifactId>pax-exam-container-forked</artifactId>
                <version>${pax.exam.version}</version>
                <scope>test</scope>
            </dependency>

            <dependency>
                <groupId>org.ops4j.pax.exam</groupId>
                <artifactId>pax-exam-junit-extender-impl</artifactId>
                <version>1.2.4</version>
                <scope>test</scope>
            </dependency>

            <dependency>
                <groupId>org.ops4j.pax.exam</groupId>
                <artifactId>pax-exam-link-mvn</artifactId>
                <version>${pax.exam.version}</version>
                <scope>test</scope>
            </dependency>

            <dependency>
                <groupId>org.junit</groupId>
                <artifactId>junit-bom</artifactId>
                <version>${junit5.version}</version>
                <type>pom</type>
                <scope>import</scope>
            </dependency>
            <dependency>
                <groupId>org.testng</groupId>
                <artifactId>testng</artifactId>
                <version>${testng.version}</version>
                <scope>test</scope>
            </dependency>
            <dependency>
                <groupId>org.assertj</groupId>
                <artifactId>assertj-core</artifactId>
                <version>3.21.0</version>
                <scope>test</scope>
            </dependency>

            <dependency>
                <groupId>org.awaitility</groupId>
                <artifactId>awaitility</artifactId>
                <version>4.1.1</version>
                <scope>test</scope>
            </dependency>

            <dependency>
                <groupId>org.hamcrest</groupId>
                <artifactId>hamcrest</artifactId>
                <version>${hamcrest.version}</version>
                <scope>test</scope>
            </dependency>
            <dependency>
                <groupId>org.jmockit</groupId>
                <artifactId>jmockit</artifactId>
                <version>${jmockit.version}</version>
                <scope>test</scope>
            </dependency>
            <dependency>
                <groupId>org.mockito</groupId>
                <artifactId>mockito-core</artifactId>
                <version>${mockito.version}</version>
                <scope>test</scope>
            </dependency>
            <dependency>
                <groupId>org.xmlunit</groupId>
                <artifactId>xmlunit-core</artifactId>
                <version>${xmlunit.version}</version>
                <scope>test</scope>
            </dependency>
            <dependency>
                <groupId>org.bouncycastle</groupId>
                <artifactId>bcprov-jdk15on</artifactId>
                <version>${bouncycastle.version}</version>
                <scope>test</scope>
            </dependency>
            <dependency>
                <groupId>org.bouncycastle</groupId>
                <artifactId>bcmail-jdk15on</artifactId>
                <version>${bouncycastle.version}</version>
                <scope>test</scope>
            </dependency>

            <dependency>
                <groupId>org.apache.felix</groupId>
                <artifactId>org.apache.felix.framework</artifactId>
                <version>${felix.framework.version}</version>
                <scope>test</scope>
            </dependency>

            <dependency>
                <groupId>org.apache.felix</groupId>
                <artifactId>org.apache.felix.eventadmin</artifactId>
                <version>${felix.eventadmin.version}</version>
                <scope>test</scope>
            </dependency>

            <dependency>
                <groupId>org.apache.felix</groupId>
                <artifactId>org.apache.felix.framework.security</artifactId>
                <version>${felix.framework.security.version}</version>
                <scope>test</scope>
            </dependency>

            <dependency>
                <groupId>jakarta.json.bind</groupId>
                <artifactId>jakarta.json.bind-api</artifactId>
                <version>${jsonb.api.version}</version>
            </dependency>

            <dependency>
                <groupId>org.eclipse</groupId>
                <artifactId>yasson</artifactId>
                <version>${yasson.version}</version>
            </dependency>

            <dependency>
               <groupId>com.google.code.gson</groupId>
               <artifactId>gson</artifactId>
               <version>${gson.version}</version>
            </dependency>

            <dependency>
                <groupId>io.opentracing</groupId>
                <artifactId>opentracing-api</artifactId>
                <version>${opentracing.version}</version>
            </dependency>

            <dependency>
                <groupId>io.opentracing</groupId>
                <artifactId>opentracing-util</artifactId>
                <version>${opentracing.version}</version>
            </dependency>

        </dependencies>
    </dependencyManagement>

    <properties>
        <archetype.mvn.plugin.version>3.2.1</archetype.mvn.plugin.version>

        <findbugs.skip>false</findbugs.skip>
        <findbugs.threshold>Low</findbugs.threshold>
        <!-- the exclude file cannot be here directly, as FindBugs would interpret the path as relative to
        each module; the default exclude filter file is at etc/config/findbugs-exclude.xml -->
        <findbugs.exclude />
        <findbugs.glassfish.logging.validLoggerPrefixes>
            jakarta.enterprise
        </findbugs.glassfish.logging.validLoggerPrefixes>
        <java.version>11</java.version>
<!--        <jersey.repackaged.prefix>jersey.repackaged</jersey.repackaged.prefix>-->
<!--        <netbeans.hint.license>gf-cddl-gpl</netbeans.hint.license>-->
        <project.build.sourceEncoding>UTF-8</project.build.sourceEncoding>
        <project.reporting.outputEncoding>UTF-8</project.reporting.outputEncoding>
<!--        <release.tests.args>-Dmaven.test.skip=false</release.tests.args>-->
<!--        <release.preparationGoals>clean install</release.preparationGoals>-->
        <skip.tests>false</skip.tests>
        <xdk.absolute.path />
        <surefire.security.argline />
        <surefire.coverage.argline />
        <surefire.maxmem.argline>1024</surefire.maxmem.argline>
        <failsafe.coverage.argline />
        <server.coverage.argline>${failsafe.coverage.argline}</server.coverage.argline>

        <!-- Versions of Maven plugins -->
        <antrun.mvn.plugin.version>3.1.0</antrun.mvn.plugin.version>
        <mvn.ant.version>1.10.14</mvn.ant.version>
        <assembly.mvn.plugin.version>3.7.1</assembly.mvn.plugin.version>
        <clean.mvn.plugin.version>3.3.2</clean.mvn.plugin.version>
        <enforcer.mvn.plugin.version>3.4.1</enforcer.mvn.plugin.version>
        <exec.mvn.plugin.version>3.2.0</exec.mvn.plugin.version>
        <buildhelper.mvn.plugin.version>3.5.0</buildhelper.mvn.plugin.version>
        <buildnumber.mvn.plugin.version>3.2.0</buildnumber.mvn.plugin.version>
        <checkstyle.mvn.plugin.version>3.3.1</checkstyle.mvn.plugin.version>
        <checkstyle.version>10.16.0</checkstyle.version>
        <compiler.mvn.plugin.version>3.13.0</compiler.mvn.plugin.version>
        <!--
        Special version of the compiler plugin just for the jersey-common. All versions above
        generate too much for OSGi manifest.mf imports (awt etc). The version 3.11.0 however
        introduces the fix for the excludeTests issue. Which makes it preferable for the whole project
        but the jersey-common module which has to have the separate version for OSGi reasons.
         -->
        <compiler.common.mvn.plugin.version>3.9.0</compiler.common.mvn.plugin.version>
        <cyclonedx.mvn.plugin.version>2.8.0</cyclonedx.mvn.plugin.version>
        <dependency.mvn.plugin.version>3.6.1</dependency.mvn.plugin.version>
        <deploy.mvn.plugin.version>3.1.2</deploy.mvn.plugin.version>
        <ear.mvn.plugin.version>3.3.0</ear.mvn.plugin.version>
        <failsafe.mvn.plugin.version>3.2.5</failsafe.mvn.plugin.version>
        <felix.mvn.plugin.version>5.1.9</felix.mvn.plugin.version>
        <findbugs.mvn.plugin.version>3.0.5</findbugs.mvn.plugin.version>
        <gfembedded.mvn.plugin.version>5.1</gfembedded.mvn.plugin.version>
        <install.mvn.plugin.version>3.1.2</install.mvn.plugin.version>
        <istack.mvn.plugin.version>4.2.0</istack.mvn.plugin.version>
        <jar.mvn.plugin.version>3.4.1</jar.mvn.plugin.version>
        <javadoc.mvn.plugin.version>3.6.3</javadoc.mvn.plugin.version>
        <jxr.mvn.plugin.version>3.3.2</jxr.mvn.plugin.version>
        <paxexam.mvn.plugin.version>1.2.4</paxexam.mvn.plugin.version>
        <project.info.reports.mvn.plugin.version>3.5.0</project.info.reports.mvn.plugin.version>
        <resources.mvn.plugin.version>3.3.1</resources.mvn.plugin.version>
        <shade.mvn.plugin.version>3.5.3</shade.mvn.plugin.version>
        <source.mvn.plugin.version>3.3.1</source.mvn.plugin.version>
        <surefire.mvn.plugin.version>3.2.5</surefire.mvn.plugin.version>
        <war.mvn.plugin.version>3.4.0</war.mvn.plugin.version>
        <wiremock.mvn.plugin.version>2.11.0</wiremock.mvn.plugin.version>
        <xml.mvn.plugin.version>1.1.0</xml.mvn.plugin.version>
        <harness.testing.mvn.plugin.version>3.3.0</harness.testing.mvn.plugin.version>
        <!-- END of Versions of Maven plugins -->

        <!-- Dependency versions -->
        <jersey.version>${project.version}</jersey.version>
        <arquillian.version>1.8.0.Final</arquillian.version>
        <arquillian.weld.version>3.0.1.Final</arquillian.weld.version> <!-- 3.0.2.Final fails microprofile TCK tests -->
        <!-- asm is now source integrated - keeping this property to see the version -->
        <!-- see core-server/src/main/java/jersey/repackaged/asm/.. -->
        <asm.version>9.7</asm.version>
        <!--required for spring (ext) modules integration -->
        <aspectj.weaver.version>1.9.22</aspectj.weaver.version>
<!--        <bnd.plugin.version>2.3.6</bnd.plugin.version>-->
        <bouncycastle.version>1.70</bouncycastle.version>
        <commons.io.version>2.16.1</commons.io.version>
        <commons.codec.version>1.16.1</commons.codec.version>
<!--        <commons-lang3.version>3.3.2</commons-lang3.version>-->
        <commons.logging.version>1.3.1</commons.logging.version>
        <fasterxml.classmate.version>1.7.0</fasterxml.classmate.version>
        <felix.eventadmin.version>1.6.4</felix.eventadmin.version>
        <felix.framework.security.version>2.8.4</felix.framework.security.version>
        <felix.framework.version>7.0.5</felix.framework.version>
        <findbugs.glassfish.version>1.7</findbugs.glassfish.version>
        <freemarker.version>2.3.32</freemarker.version>
        <gae.version>2.0.26</gae.version>
        <groovy.version>4.0.21</groovy.version>
        <gson.version>2.10.1</gson.version>

        <!--versions, extracted here due to maven-enforcer-plugin -->
<!--        <commons.codec.version>1.15</commons.codec.version>-->
        <com.uber.jaeger.version>0.27.0</com.uber.jaeger.version>
        <org.codehaus.gmavenplus.version>3.0.2</org.codehaus.gmavenplus.version>
        <!-- end of versions extracted here due to maven-enforcer-plugin -->

        <!-- micrometer -->
        <micrometer.version>1.12.4</micrometer.version>
        <micrometer-tracing.version>1.0.12</micrometer-tracing.version>

        <!-- microprofile -->
        <microprofile.config.version>3.0.3</microprofile.config.version>
        <microprofile.rest.client.version>3.0.1</microprofile.rest.client.version>
        <helidon.config.version>3.2.6</helidon.config.version>
        <helidon.connector.version>3.2.8</helidon.connector.version>
        <helidon.config.11.version>1.4.14</helidon.config.11.version> <!-- JDK 11- support -->
        <smallrye.config.version>3.7.1</smallrye.config.version>

        <guava.version>33.1.0-jre</guava.version>
        <hamcrest.version>2.2</hamcrest.version>
        <xmlunit.version>2.10.0</xmlunit.version>
        <httpclient.version>4.5.14</httpclient.version>
        <httpclient5.version>5.3.1</httpclient5.version>
        <jackson.version>2.17.1</jackson.version>
        <javassist.version>3.30.2-GA</javassist.version>
<<<<<<< HEAD
        <jboss.logging.version>3.5.3.Final</jboss.logging.version>
=======
        <jboss.logging.8.version>3.4.3.Final</jboss.logging.8.version>
        <jersey1.version>1.19.3</jersey1.version>
        <jersey1.last.final.version>${jersey1.version}</jersey1.last.final.version>
>>>>>>> de04f512
        <jettison.version>1.3.7</jettison.version> <!-- TODO: 1.3.8 doesn't work; AbstractJsonTest complexBeanWithAttributes -->
        <jboss.vfs.version>3.3.2.Final</jboss.vfs.version>
        <jboss.vfs.jdk8.version>3.2.17.Final</jboss.vfs.jdk8.version>
        <jboss.logging.version>3.6.0.Final</jboss.logging.version>
        <jmh.version>1.37</jmh.version>
        <jmockit.version>1.49</jmockit.version>
        <junit4.version>4.13.2</junit4.version>
        <junit5.version>5.10.2</junit5.version>
        <junit-platform-suite.version>1.10.2</junit-platform-suite.version>
        <junit-platform-suite.legacy.version>1.10.0</junit-platform-suite.legacy.version>
        <kryo.version>4.0.3</kryo.version>
        <mockito.version>4.11.0</mockito.version> <!-- CQ 17673 -->
        <mustache.version>0.9.12</mustache.version>
        <netty.version>4.1.109.Final</netty.version>
        <opentracing.version>0.33.0</opentracing.version>
        <osgi.version>6.0.0</osgi.version>
        <osgi.framework.version>1.10.0</osgi.framework.version>
        <osgi.compendium.version>5.0.0</osgi.compendium.version>
        <osgi.service.cm.version>1.6.0</osgi.service.cm.version>
        <pax.exam.version>4.13.4</pax.exam.version>
        <pax.web.version>0.7.4</pax.web.version><!-- TODO: UPGRADE! -->
        <reactive.streams.version>1.0.4</reactive.streams.version>
        <rxjava.version>1.3.8</rxjava.version>
        <rxjava2.version>2.2.21</rxjava2.version>

        <servlet4.version>4.0.3</servlet4.version>
        <servlet6.version>6.0.0</servlet6.version>

        <simple.version>6.0.1</simple.version>
        <slf4j.version>2.0.13</slf4j.version>
        <spring6.version>6.0.18</spring6.version>
        <testng.version>7.9.0</testng.version>
        <testng6.version>6.9.13.6</testng6.version>
        <thymeleaf.version>3.1.2.RELEASE</thymeleaf.version>
        <!-- Jakartified, eligible for CQ -->
        <weld.version>5.1.1.Final</weld.version>
        <weld3.version>3.1.9.Final</weld3.version>
        <validation.impl.version>8.0.1.Final</validation.impl.version>
        <!-- END of Jakartified, eligible for CQ -->
        <wiremock.version>2.27.2</wiremock.version>
        <xerces.version>2.12.2</xerces.version>

        <!-- Graal VM       -->
        <graalvm.version>20.3.14</graalvm.version>

        <!-- do not need CQs (below this line till the end of version properties)-->
        <gf.impl.version>7.0.6</gf.impl.version>
        <!-- Jakartified -->
        <cdi.api.version>4.0.1</cdi.api.version>
        <cdi.osgi.version>jakarta.enterprise.*;version="[3.0,5)"</cdi.osgi.version>
        <ejb.version>4.0.1</ejb.version>
        <grizzly2.version>4.0.2</grizzly2.version>
        <grizzly.client.version>1.16</grizzly.client.version>
        <grizzly.npn.version>2.0.0</grizzly.npn.version>
        <hk2.version>3.0.6</hk2.version>
        <hk2.osgi.version>org.glassfish.hk2.*;version="[3.0,4)"</hk2.osgi.version>
        <hk2.jvnet.osgi.version>org.jvnet.hk2.*;version="[3.0,4)"</hk2.jvnet.osgi.version>
        <hk2.config.version>7.0.4</hk2.config.version>
        <jsp.version>3.1.1</jsp.version>
        <jstl.version>3.0.0</jstl.version>
        <jta.api.version>2.0.1</jta.api.version>
        <istack.commons.runtime.version>4.1.2</istack.commons.runtime.version>
        <jakarta.activation-api.version>2.1.3</jakarta.activation-api.version>
        <jakarta.activation.version>2.0.2</jakarta.activation.version>
        <jakarta.el.version>5.0.1</jakarta.el.version>
        <jakarta.el.impl.version>5.0.0</jakarta.el.impl.version>
        <jakarta.annotation.osgi.version>jakarta.annotation.*;version="[2.0,3)"</jakarta.annotation.osgi.version>
        <jakarta.annotation.version>2.1.1</jakarta.annotation.version>
        <jakarta.inject.version>2.0.1</jakarta.inject.version>
        <jakarta.interceptor.version>2.1.0</jakarta.interceptor.version>
        <jakarta.jsonp.version>2.1.3</jakarta.jsonp.version>
        <jakarta.persistence.version>3.1.0</jakarta.persistence.version>
        <jakarta.validation.api.version>3.0.2</jakarta.validation.api.version>
        <jakarta.jaxb.api.version>4.0.2</jakarta.jaxb.api.version>
        <jaxb.ri.version>4.0.5</jaxb.ri.version>
        <jaxrs.api.spec.version>3.1</jaxrs.api.spec.version>
        <jaxrs.api.impl.version>3.1.0</jaxrs.api.impl.version>
        <jetty.osgi.version>org.eclipse.jetty.*;version="[11,15)"</jetty.osgi.version>
<<<<<<< HEAD
        <jetty.version>12.0.7</jetty.version>
=======
        <jetty.version>11.0.22</jetty.version>
        <jetty.tracing.version>11.0.15</jetty.tracing.version> <!-- special version for tracing support tests, applied before JDK 21-->
>>>>>>> de04f512
        <jetty9.version>9.4.54.v20240208</jetty9.version>
        <jetty11.version>11.0.20</jetty11.version>
        <jetty.plugin.version>12.0.8</jetty.plugin.version>
        <jsonb.api.version>3.0.1</jsonb.api.version>
        <jsonp.ri.version>1.1.5</jsonp.ri.version>
        <jsonp.jaxrs.version>1.1.5</jsonp.jaxrs.version>
        <moxy.version>4.0.2</moxy.version>
        <yasson.version>3.0.3</yasson.version>
        <!-- END of Jakartified -->

        <javax.annotation.version>1.3.2</javax.annotation.version> <!--Deprecated, used only for @generated annotation in perf tests -->
        <mimepull.version>1.9.15</mimepull.version>
    </properties>
</project><|MERGE_RESOLUTION|>--- conflicted
+++ resolved
@@ -2163,13 +2163,10 @@
         <httpclient5.version>5.3.1</httpclient5.version>
         <jackson.version>2.17.1</jackson.version>
         <javassist.version>3.30.2-GA</javassist.version>
-<<<<<<< HEAD
         <jboss.logging.version>3.5.3.Final</jboss.logging.version>
-=======
         <jboss.logging.8.version>3.4.3.Final</jboss.logging.8.version>
         <jersey1.version>1.19.3</jersey1.version>
         <jersey1.last.final.version>${jersey1.version}</jersey1.last.final.version>
->>>>>>> de04f512
         <jettison.version>1.3.7</jettison.version> <!-- TODO: 1.3.8 doesn't work; AbstractJsonTest complexBeanWithAttributes -->
         <jboss.vfs.version>3.3.2.Final</jboss.vfs.version>
         <jboss.vfs.jdk8.version>3.2.17.Final</jboss.vfs.jdk8.version>
@@ -2248,12 +2245,7 @@
         <jaxrs.api.spec.version>3.1</jaxrs.api.spec.version>
         <jaxrs.api.impl.version>3.1.0</jaxrs.api.impl.version>
         <jetty.osgi.version>org.eclipse.jetty.*;version="[11,15)"</jetty.osgi.version>
-<<<<<<< HEAD
         <jetty.version>12.0.7</jetty.version>
-=======
-        <jetty.version>11.0.22</jetty.version>
-        <jetty.tracing.version>11.0.15</jetty.tracing.version> <!-- special version for tracing support tests, applied before JDK 21-->
->>>>>>> de04f512
         <jetty9.version>9.4.54.v20240208</jetty9.version>
         <jetty11.version>11.0.20</jetty11.version>
         <jetty.plugin.version>12.0.8</jetty.plugin.version>
