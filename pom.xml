--- conflicted
+++ resolved
@@ -1145,6 +1145,14 @@
                     <version>${moxy.version}</version>
                 </dependency>
             </dependencies>
+            <repositories>
+                <repository>
+                    <id>eclipselink.repository</id>
+                    <name>Eclipse Maven Repository</name>
+                    <url>https://www.eclipse.org/downloads/download.php?r=1&amp;nf=1&amp;file=/rt/eclipselink/maven.repo</url>
+                    <layout>default</layout>
+                </repository>
+            </repositories>
         </profile>
         <profile>
             <id>securityOff</id>
@@ -2265,16 +2273,10 @@
         <guava.version>31.1-jre</guava.version>
         <hamcrest.version>2.2</hamcrest.version>
         <helidon.jersey.connector.version>3.2.5</helidon.jersey.connector.version>
-<<<<<<< HEAD
         <xmlunit.version>2.9.1</xmlunit.version>
         <httpcore.version>4.4.16</httpcore.version>
-=======
-        <xmlunit.version>2.9.0</xmlunit.version>
-        <httpclient.version>4.5.14</httpclient.version>
->>>>>>> 0490eff1
         <httpclient5.version>5.2.1</httpclient5.version>
         <jackson.version>2.16.1</jackson.version>
-        <jackson1.version>1.9.13</jackson1.version>
         <javassist.version>3.29.2-GA</javassist.version>
         <jboss.logging.version>3.5.3.Final</jboss.logging.version>
         <jettison.version>1.3.7</jettison.version> <!-- TODO: 1.3.8 doesn't work; AbstractJsonTest complexBeanWithAttributes -->
@@ -2328,22 +2330,9 @@
         <grizzly2.version>4.0.2</grizzly2.version>
         <grizzly.client.version>1.16</grizzly.client.version>
         <grizzly.npn.version>2.0.0</grizzly.npn.version>
-<<<<<<< HEAD
         <hk2.version>4.0.0-M1</hk2.version>
         <hk2.osgi.version>org.glassfish.hk2.*;version="[4.0,5)"</hk2.osgi.version>
         <hk2.jvnet.osgi.version>org.jvnet.hk2.*;version="[4.0,5)"</hk2.jvnet.osgi.version>
-        <hk2.config.version>7.0.3</hk2.config.version>
-        <jsp.version>3.1.1</jsp.version>
-        <jstl.version>3.0.0</jstl.version>
-        <jta.api.version>2.0.1</jta.api.version>
-        <istack.commons.runtime.version>4.1.1</istack.commons.runtime.version>
-        <jakarta.activation-api.version>2.1.1</jakarta.activation-api.version>
-        <jakarta.activation.version>2.0.1</jakarta.activation.version>
-        <jakarta.el.version>6.0.0-M1</jakarta.el.version>
-=======
-        <hk2.version>3.0.5</hk2.version>
-        <hk2.osgi.version>org.glassfish.hk2.*;version="[3.0,4)"</hk2.osgi.version>
-        <hk2.jvnet.osgi.version>org.jvnet.hk2.*;version="[3.0,4)"</hk2.jvnet.osgi.version>
         <hk2.config.version>7.0.4</hk2.config.version>
         <jsp.version>3.1.1</jsp.version>
         <jstl.version>3.0.0</jstl.version>
@@ -2351,19 +2340,13 @@
         <istack.commons.runtime.version>4.1.2</istack.commons.runtime.version>
         <jakarta.activation-api.version>2.1.2</jakarta.activation-api.version>
         <jakarta.activation.version>2.0.1</jakarta.activation.version>
-        <jakarta.el.version>5.0.1</jakarta.el.version>
->>>>>>> 0490eff1
+        <jakarta.el.version>6.0.0-M1</jakarta.el.version>
         <jakarta.el.impl.version>5.0.0-M1</jakarta.el.impl.version>
         <jakarta.annotation.osgi.version>jakarta.annotation.*;version="[3.0,4)"</jakarta.annotation.osgi.version>
         <jakarta.annotation.version>3.0.0-M1</jakarta.annotation.version>
         <jakarta.inject.version>2.0.1</jakarta.inject.version>
-<<<<<<< HEAD
         <jakarta.interceptor.version>2.2.0-M1</jakarta.interceptor.version>
-        <jakarta.jsonp.version>2.1.2</jakarta.jsonp.version>
-=======
-        <jakarta.interceptor.version>2.1.0</jakarta.interceptor.version>
         <jakarta.jsonp.version>2.1.3</jakarta.jsonp.version>
->>>>>>> 0490eff1
         <jakarta.persistence.version>3.1.0</jakarta.persistence.version>
         <jakarta.validation.api.version>3.0.2</jakarta.validation.api.version>
         <jakarta.jaxb.api.version>4.0.1</jakarta.jaxb.api.version>
@@ -2373,19 +2356,11 @@
         <jetty.osgi.version>org.eclipse.jetty.*;version="[11,15)"</jetty.osgi.version>
         <jetty.version>12.0.5</jetty.version>
         <jetty9.version>9.4.53.v20231009</jetty9.version>
-<<<<<<< HEAD
-        <jetty11.version>11.0.18</jetty11.version>
+        <jetty11.version>11.0.19</jetty11.version>
         <jetty.plugin.version>12.0.5</jetty.plugin.version>
         <jsonb.api.version>3.0.0</jsonb.api.version>
         <jsonp.ri.version>1.1.5</jsonp.ri.version>
         <jsonp.jaxrs.version>1.1.5</jsonp.jaxrs.version>
-=======
-        <jetty11.version>11.0.19</jetty11.version>
-        <jetty.plugin.version>12.0.5</jetty.plugin.version>
-        <jsonb.api.version>3.0.0</jsonb.api.version>
-        <jsonp.ri.version>1.1.5</jsonp.ri.version>
-        <jsonp.jaxrs.version>1.1.1</jsonp.jaxrs.version>
->>>>>>> 0490eff1
         <moxy.version>4.0.2</moxy.version>
         <yasson.version>3.0.3</yasson.version>
         <!-- END of Jakartified -->
