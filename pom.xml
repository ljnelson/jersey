--- conflicted
+++ resolved
@@ -1647,8 +1647,6 @@
             </dependency>
 
             <dependency>
-<<<<<<< HEAD
-=======
                 <groupId>org.simpleframework</groupId>
                 <artifactId>simple-http</artifactId>
                 <version>${simple.version}</version>
@@ -1667,7 +1665,6 @@
             </dependency>
 
             <dependency>
->>>>>>> 6c8f7701
                 <groupId>org.codehaus.jettison</groupId>
                 <artifactId>jettison</artifactId>
                 <version>${jettison.version}</version>
@@ -2195,18 +2192,11 @@
         <servlet4.version>4.0.4</servlet4.version>
         <servlet6.version>6.1.0</servlet6.version>
 
-<<<<<<< HEAD
+        <simple.version>6.0.1</simple.version>
         <slf4j.version>2.0.13</slf4j.version>
         <spring6.version>6.0.23</spring6.version>
         <testng.version>7.10.2</testng.version>
-        <testng6.version>6.9.13.6</testng6.version>
-=======
-        <simple.version>6.0.1</simple.version>
-        <slf4j.version>2.0.16</slf4j.version>
-        <spring6.version>6.0.18</spring6.version>
-        <testng.version>7.10.2</testng.version>
         <testng6.version>6.14.3</testng6.version>
->>>>>>> 6c8f7701
         <thymeleaf.version>3.1.2.RELEASE</thymeleaf.version>
         <!-- Jakartified, eligible for CQ -->
         <weld.version>6.0.0.Beta4</weld.version>
@@ -2227,21 +2217,12 @@
         <grizzly2.version>4.0.2</grizzly2.version>
         <grizzly.client.version>1.16</grizzly.client.version>
         <grizzly.npn.version>2.0.0</grizzly.npn.version>
-<<<<<<< HEAD
         <hk2.version>4.0.0-M3</hk2.version>
         <hk2.osgi.version>org.glassfish.hk2.*;version="[4.0,5)"</hk2.osgi.version>
         <hk2.jvnet.osgi.version>org.jvnet.hk2.*;version="[4.0,5)"</hk2.jvnet.osgi.version>
         <hk2.config.version>8.0.0-JDK17-M6</hk2.config.version>
         <jsp.version>4.0.0-M2</jsp.version>
-        <jstl.version>3.0.1</jstl.version>
-=======
-        <hk2.version>3.0.6</hk2.version>
-        <hk2.osgi.version>org.glassfish.hk2.*;version="[3.0,4)"</hk2.osgi.version>
-        <hk2.jvnet.osgi.version>org.jvnet.hk2.*;version="[3.0,4)"</hk2.jvnet.osgi.version>
-        <hk2.config.version>7.0.4</hk2.config.version>
-        <jsp.version>3.1.1</jsp.version>
         <jstl.version>3.0.2</jstl.version>
->>>>>>> 6c8f7701
         <jta.api.version>2.0.1</jta.api.version>
         <istack.commons.runtime.version>4.2.0</istack.commons.runtime.version>
         <jakarta.activation-api.version>2.1.3</jakarta.activation-api.version>
@@ -2264,25 +2245,15 @@
         <jaxrs.api.impl.version>4.0.0</jaxrs.api.impl.version>
         <jakarta.rest.osgi.version>jakarta.ws.rs;version="[3.1,5)",jakarta.ws.rs.client;version="[3.1,5)",jakarta.ws.rs.container;version="[3.1,5)",jakarta.ws.rs.core;version="[3.1,5)",jakarta.ws.rs.ext;version="[3.1,5)",jakarta.ws.rs.sse;version="[3.1,5)"</jakarta.rest.osgi.version>
         <jetty.osgi.version>org.eclipse.jetty.*;version="[11,15)"</jetty.osgi.version>
-<<<<<<< HEAD
-        <jetty.version>12.0.12</jetty.version>
-        <jetty9.version>9.4.55.v20240627</jetty9.version>
-        <jetty11.version>11.0.22</jetty11.version>
-=======
         <jetty.version>12.0.14</jetty.version>
         <jetty9.version>9.4.56.v20240826</jetty9.version>
         <jetty11.version>11.0.24</jetty11.version>
->>>>>>> 6c8f7701
         <jetty.plugin.version>12.0.8</jetty.plugin.version>
         <jsonb.api.version>3.0.1</jsonb.api.version>
         <jsonp.ri.version>1.1.7</jsonp.ri.version>
         <jsonp.jaxrs.version>1.1.7</jsonp.jaxrs.version>
-<<<<<<< HEAD
         <moxy.version>5.0.0-B02</moxy.version>
-        <moxy.asm.version>9.7.0</moxy.asm.version>
-=======
-        <moxy.version>4.0.4</moxy.version>
->>>>>>> 6c8f7701
+        <moxy.asm.version>9.7.0</moxy.asm.version> <!-- TODO: update and remove @Ignore from the MoxyAsmTest -->
         <yasson.version>3.0.4</yasson.version>
         <!-- END of Jakartified -->
 
