--- conflicted
+++ resolved
@@ -236,11 +236,7 @@
                 <plugin>
                     <groupId>org.apache.maven.plugins</groupId>
                     <artifactId>maven-enforcer-plugin</artifactId>
-<<<<<<< HEAD
-                    <version>${enforcer.version}</version>
-=======
                     <version>${enforcer.mvn.plugin.version}</version>
->>>>>>> 8c731ee8
                     <executions>
                         <execution>
                             <id>enforce-versions</id>
@@ -731,6 +727,27 @@
                     <version>${jetty.plugin.version}</version>
                 </plugin>
                 <plugin>
+                    <groupId>org.glassfish.build</groupId>
+                    <artifactId>gfnexus-maven-plugin</artifactId>
+                    <version>0.16</version>
+                    <configuration>
+                        <stagingRepos>
+                            <stagingRepo>
+                                <!--
+                                    The reference artifact used to identify the right staging repository
+                                -->
+                                <ref>org.glassfish.jersey:project:${project.version}:pom</ref>
+                                <profile>com.sun.jersey</profile>
+                            </stagingRepo>
+                        </stagingRepos>
+                        <!--
+                            Temporary till there is a jersey promotion profile
+                        -->
+                        <promotionProfile>glassfish-integration</promotionProfile>
+                        <message>JERSEY-${project.version}</message>
+                    </configuration>
+                </plugin>
+                <plugin>
                     <groupId>org.apache.maven.plugins</groupId>
                     <artifactId>maven-shade-plugin</artifactId>
                     <version>${shade.mvn.plugin.version}</version>
@@ -855,8 +872,6 @@
             <properties>
                 <checkstyle.version>9.3</checkstyle.version>
                 <istack.mvn.plugin.version>3.0.9</istack.mvn.plugin.version>
-                <jboss.logging.version>3.4.2.Final</jboss.logging.version>
-                <testng.version>7.5</testng.version>
             </properties>
             <build>
                 <pluginManagement>
@@ -2119,14 +2134,9 @@
 <!--        <netbeans.hint.license>gf-cddl-gpl</netbeans.hint.license>-->
         <project.build.sourceEncoding>UTF-8</project.build.sourceEncoding>
         <project.reporting.outputEncoding>UTF-8</project.reporting.outputEncoding>
-<<<<<<< HEAD
 <!--        <release.tests.args>-Dmaven.test.skip=false</release.tests.args>-->
 <!--        <release.preparationGoals>clean install</release.preparationGoals>-->
-=======
-        <release.tests.args>-Dmaven.test.skip=false</release.tests.args>
-        <release.preparationGoals>clean install</release.preparationGoals>
         <skip.e2e>false</skip.e2e>
->>>>>>> 8c731ee8
         <skip.tests>false</skip.tests>
         <xdk.absolute.path />
         <surefire.security.argline />
@@ -2144,7 +2154,7 @@
         <buildnumber.mvn.plugin.version>3.0.0</buildnumber.mvn.plugin.version>
         <checkstyle.mvn.plugin.version>3.1.2</checkstyle.mvn.plugin.version>
         <checkstyle.version>10.3.2</checkstyle.version>
-        <compiler.mvn.plugin.version>3.9.0</compiler.mvn.plugin.version>
+        <compiler.mvn.plugin.version>3.8.0</compiler.mvn.plugin.version>
         <dependency.mvn.plugin.version>3.3.0</dependency.mvn.plugin.version>
         <deploy.mvn.plugin.version>3.0.0-M2</deploy.mvn.plugin.version>
         <ear.mvn.plugin.version>3.2.0</ear.mvn.plugin.version>
@@ -2171,8 +2181,8 @@
 
         <!-- Dependency versions -->
         <jersey.version>${project.version}</jersey.version>
-        <arquillian.version>1.5.0.Final</arquillian.version>
-        <arquillian.weld.version>2.1.0.Final</arquillian.weld.version>
+        <arquillian.version>1.7.0.Alpha13</arquillian.version>
+        <arquillian.weld.version>3.0.1.Final</arquillian.weld.version>
         <!-- asm is now source integrated - keeping this property to see the version -->
         <!-- see core-server/src/main/java/jersey/repackaged/asm/.. -->
         <asm.version>9.4</asm.version>
@@ -2181,39 +2191,6 @@
         <bouncycastle.version>1.68</bouncycastle.version>
         <commons.io.version>2.11.0</commons.io.version>
         <commons-lang3.version>3.3.2</commons-lang3.version>
-<<<<<<< HEAD
-        <checkstyle.mvn.plugin.version>3.1.0</checkstyle.mvn.plugin.version>
-        <checkstyle.version>8.28</checkstyle.version>
-        <easymock.version>3.3</easymock.version>
-
-        <fasterxml.classmate.version>1.3.3</fasterxml.classmate.version>
-        <findbugs.glassfish.version>1.7</findbugs.glassfish.version>
-        <findbugs.version>3.0.4</findbugs.version>
-        <freemarker.version>2.3.27-incubating</freemarker.version>
-        <gae.version>1.9.59</gae.version>
-        <grizzly.client.version>1.16</grizzly.client.version>
-        <enforcer.version>3.1.0</enforcer.version>
-
-        <!--versions, extracted here due to maven-enforcer-plugin -->
-        <slf4j.version>2.0.3</slf4j.version>
-        <commons.codec.version>1.15</commons.codec.version>
-        <reactive.streams.version>1.0.3</reactive.streams.version>
-        <com.uber.jaeger.version>0.27.0</com.uber.jaeger.version>
-        <org.codehaus.gmavenplus.version>1.13.1</org.codehaus.gmavenplus.version>
-        <!-- end of versions extracted here due to maven-enforcer-plugin -->
-
-        <!-- microprofile -->
-        <microprofile.config.version>3.0</microprofile.config.version>
-        <microprofile.rest.client.version>3.0</microprofile.rest.client.version>
-        <helidon.config.version>3.0.0-M1</helidon.config.version>
-        <smallrye.config.version>3.0.0-RC1</smallrye.config.version>
-
-
-        <grizzly2.version>2.4.4</grizzly2.version>
-        <guava.version>31.1-jre</guava.version>
-        <hamcrest.version>2.2</hamcrest.version>
-        <!--<helidon.version>1.0.3</helidon.version>-->
-=======
         <commons.logging.version>1.2</commons.logging.version>
         <fasterxml.classmate.version>1.5.1</fasterxml.classmate.version>
         <felix.eventadmin.version>1.6.4</felix.eventadmin.version>
@@ -2224,23 +2201,31 @@
         <gae.version>1.9.98</gae.version>
         <groovy.version>4.0.6</groovy.version>
         <gson.version>2.9.0</gson.version>
+
+        <!--versions, extracted here due to maven-enforcer-plugin -->
+        <commons.codec.version>1.15</commons.codec.version>
+        <com.uber.jaeger.version>0.27.0</com.uber.jaeger.version>
+        <org.codehaus.gmavenplus.version>1.13.1</org.codehaus.gmavenplus.version>
+        <!-- end of versions extracted here due to maven-enforcer-plugin -->
+
+        <!-- microprofile -->
+        <microprofile.config.version>3.0</microprofile.config.version>
+        <microprofile.rest.client.version>3.0</microprofile.rest.client.version>
+        <helidon.config.version>3.0.0-M1</helidon.config.version>
+        <smallrye.config.version>3.0.0-RC1</smallrye.config.version>
+
         <guava.version>31.1-jre</guava.version>
         <hamcrest.version>2.2</hamcrest.version>
-        <helidon.version>1.4.9</helidon.version>
->>>>>>> 8c731ee8
+        <!--<helidon.version>1.4.9</helidon.version>-->
+        <helidon.jersey.connector.version>3.0.2</helidon.jersey.connector.version>
         <xmlunit.version>2.9.0</xmlunit.version>
         <hk2.osgi.version>org.glassfish.hk2.*;version="[2.5,4)"</hk2.osgi.version>
         <hk2.jvnet.osgi.version>org.jvnet.hk2.*;version="[2.5,4)"</hk2.jvnet.osgi.version>
         <httpclient.version>4.5.13</httpclient.version>
         <httpclient5.version>5.1.3</httpclient5.version>
         <jackson.version>2.13.3</jackson.version>
-<<<<<<< HEAD
-        <javassist.version>3.28.0-GA</javassist.version>
-        <jboss.logging.version>3.3.0.Final</jboss.logging.version>
-=======
-        <jackson1.version>1.9.13</jackson1.version>
         <javassist.version>3.29.0-GA</javassist.version>
->>>>>>> 8c731ee8
+        <jboss.logging.version>3.4.2.Final</jboss.logging.version>
         <jersey1.version>1.19.3</jersey1.version>
         <jersey1.last.final.version>${jersey1.version}</jersey1.last.final.version>
         <jettison.version>1.3.7</jettison.version> <!-- TODO: 1.3.8 doesn't work; AbstractJsonTest complexBeanWithAttributes -->
@@ -2260,40 +2245,20 @@
         <osgi.service.cm.version>1.6.0</osgi.service.cm.version>
         <pax.exam.version>4.13.4</pax.exam.version>
         <pax.web.version>0.7.4</pax.web.version><!-- TODO: UPGRADE! -->
-<<<<<<< HEAD
-        <paxexam.mvn.plugin.version>1.2.4</paxexam.mvn.plugin.version>
-        <rxjava.version>1.2.5</rxjava.version>
-        <rxjava2.version>2.0.4</rxjava2.version>
-        <servlet3.version>3.0.1</servlet3.version>
-        <servlet4.version>4.0.3</servlet4.version>
-        <simple.version>6.0.1</simple.version>
-        <skip.e2e>false</skip.e2e>
-        <spring6.version>6.0.0-M3</spring6.version>
-        <surefire.version>3.0.0-M7</surefire.version>
-        <validation.impl.version>6.2.0.Final</validation.impl.version>
-        <gson.version>2.9.0</gson.version>
-
-        <!-- Jakartified, eligible for CQ -->
-        <weld.version>4.0.2.Final</weld.version>
-        <weld3.version>3.1.7.SP1</weld3.version>
-        <validation.impl.version>7.0.1.Final</validation.impl.version>
-        <!-- END of Jakartified, eligible for CQ -->
-=======
         <reactive.streams.version>1.0.4</reactive.streams.version>
         <rxjava.version>1.3.8</rxjava.version>
         <rxjava2.version>2.2.21</rxjava2.version>
         <simple.version>6.0.1</simple.version>
         <slf4j.version>2.0.3</slf4j.version>
-        <smallrye.config.version>1.3.11</smallrye.config.version>
-        <spring4.version>4.3.30.RELEASE</spring4.version>
-        <spring5.version>5.3.22</spring5.version>
+        <spring6.version>6.0.0-M3</spring6.version>
         <testng.version>7.6.1</testng.version>
         <testng6.version>6.9.13.6</testng6.version>
-        <validation.impl.version>6.2.4.Final</validation.impl.version>
-        <!--<weld.version>2.2.14.Final</weld.version>--> <!-- 2.4.1 doesn't work - bv tests -->
-        <weld3.version>3.1.9.Final</weld3.version>
+        <!-- Jakartified, eligible for CQ -->
+        <weld.version>4.0.2.Final</weld.version>
+        <weld3.version>3.1.7.SP1</weld3.version>
+        <validation.impl.version>7.0.5.Final</validation.impl.version>
+        <!-- END of Jakartified, eligible for CQ -->
         <wiremock.version>2.27.2</wiremock.version>
->>>>>>> 8c731ee8
         <xerces.version>2.12.2</xerces.version>
 
         <!-- Graal VM       -->
@@ -2307,6 +2272,7 @@
         <cdi.osgi.version>jakarta.enterprise.*;version="[3.0,5)"</cdi.osgi.version>
         <ejb.version>4.0.1</ejb.version>
         <grizzly2.version>3.0.1</grizzly2.version>
+        <grizzly.client.version>1.16</grizzly.client.version>
         <grizzly.npn.version>2.0.0</grizzly.npn.version>
         <hk2.version>3.0.3</hk2.version>
         <jsp.version>3.0.0</jsp.version>
@@ -2334,7 +2300,6 @@
         <jetty9.version>9.4.49.v20220914</jetty9.version>
         <jetty.plugin.version>11.0.12</jetty.plugin.version>
         <jetty.servlet.api.25.version>6.1.14</jetty.servlet.api.25.version>
-<<<<<<< HEAD
         <jsonb.api.version>2.0.0</jsonb.api.version>
         <jsonp.ri.version>1.0.0</jsonp.ri.version>
         <jsonp.jaxrs.version>1.0.0</jsonp.jaxrs.version>
@@ -2344,22 +2309,5 @@
 
         <javax.annotation.version>1.3.2</javax.annotation.version> <!--Deprecated, used only for @generated annotation in perf tests -->
         <mimepull.version>1.9.13</mimepull.version>
-=======
-        <jsonb.api.version>1.0.2</jsonb.api.version>
-        <jsonp.ri.version>1.1.6</jsonp.ri.version>
-        <jsonp.jaxrs.version>1.1.6</jsonp.jaxrs.version>
-        <jsp.version>2.3.6</jsp.version>
-        <jstl.version>1.2.7</jstl.version>
-        <jta.api.version>1.3.3</jta.api.version>
-        <microprofile.config.version>2.0.1</microprofile.config.version>
-        <microprofile.rest.client.version>2.0</microprofile.rest.client.version>
-        <mimepull.version>1.9.15</mimepull.version>
-        <moxy.version>2.7.10</moxy.version>
-        <osgi.service.cm.version>1.6.1</osgi.service.cm.version>
-        <servlet2.version>2.5</servlet2.version>
-        <servlet3.version>3.1.0</servlet3.version>
-        <servlet4.version>4.0.4</servlet4.version>
-        <yasson.version>1.0.11</yasson.version>
->>>>>>> 8c731ee8
     </properties>
 </project>