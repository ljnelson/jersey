--- conflicted
+++ resolved
@@ -29,11 +29,7 @@
     <groupId>org.glassfish.jersey</groupId>
     <artifactId>project</artifactId>
     <packaging>pom</packaging>
-<<<<<<< HEAD
     <version>3.0.99-SNAPSHOT</version>
-=======
-    <version>2.38-SNAPSHOT</version>
->>>>>>> 733c52b4
     <name>jersey</name>
     <description>
         Eclipse Jersey is the open source (under dual EPL+GPL license) Jakarta RESTful WebServices 3.0
