--- conflicted
+++ resolved
@@ -29,11 +29,7 @@
     <groupId>org.glassfish.jersey</groupId>
     <artifactId>project</artifactId>
     <packaging>pom</packaging>
-<<<<<<< HEAD
     <version>3.0.99-SNAPSHOT</version>
-=======
-    <version>2.39-SNAPSHOT</version>
->>>>>>> cf432faf
     <name>jersey</name>
     <description>
         Eclipse Jersey is the open source (under dual EPL+GPL license) Jakarta RESTful WebServices 3.0
@@ -2227,12 +2223,7 @@
         <hk2.jvnet.osgi.version>org.jvnet.hk2.*;version="[2.5,4)"</hk2.jvnet.osgi.version>
         <httpclient.version>4.5.13</httpclient.version>
         <httpclient5.version>5.1.3</httpclient5.version>
-<<<<<<< HEAD
-        <jackson.version>2.13.3</jackson.version>
-=======
         <jackson.version>2.14.1</jackson.version>
-        <jackson1.version>1.9.13</jackson1.version>
->>>>>>> cf432faf
         <javassist.version>3.29.0-GA</javassist.version>
         <jboss.logging.version>3.4.2.Final</jboss.logging.version>
         <jersey1.version>1.19.3</jersey1.version>
