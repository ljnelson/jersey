--- conflicted
+++ resolved
@@ -2170,24 +2170,13 @@
         <simple.version>6.0.1</simple.version>
         <skip.e2e>false</skip.e2e>
         <slf4j.version>1.7.21</slf4j.version>
-<<<<<<< HEAD
-        <spring4.version>4.3.20.RELEASE</spring4.version>
-        <spring5.version>5.1.5.RELEASE</spring5.version>
-        <surefire.version>3.0.0-M5</surefire.version>
+        <spring6.version>6.0.0-M3</spring6.version>
+        <surefire.version>3.0.0-M6</surefire.version>
 
         <!-- Jakartified, eligible for CQ -->
         <weld.version>5.0.0.CR2</weld.version>
+        <weld3.version>3.1.7.SP1</weld3.version>
         <validation.impl.version>8.0.0.Alpha1</validation.impl.version>
-=======
-        <spring6.version>6.0.0-M3</spring6.version>
-        <surefire.version>3.0.0-M6</surefire.version>
-        <validation.impl.version>6.2.0.Final</validation.impl.version>
-
-        <!-- Jakartified, eligible for CQ -->
-        <weld.version>4.0.2.Final</weld.version>
-        <weld3.version>3.1.7.SP1</weld3.version>
-        <validation.impl.version>7.0.1.Final</validation.impl.version>
->>>>>>> 0e24be90
         <!-- END of Jakartified, eligible for CQ -->
         <xerces.version>2.12.2</xerces.version>
 
@@ -2199,7 +2188,6 @@
         <!-- Jakartified -->
         <cdi.api.version>4.0.0</cdi.api.version>
         <ejb.version>4.0.0</ejb.version>
-<<<<<<< HEAD
         <grizzly2.version>4.0.0-M1</grizzly2.version>
         <grizzly.npn.version>2.0.0</grizzly.npn.version>
         <hk2.version>3.0.3</hk2.version>
@@ -2208,16 +2196,8 @@
         <hk2.config.version>7.0.0-M2</hk2.config.version>
         <jsp.version>3.1.0</jsp.version>
         <jstl.version>3.0.0</jstl.version>
-=======
-        <grizzly2.version>3.0.1</grizzly2.version>
-        <grizzly.npn.version>2.0.0</grizzly.npn.version>
-        <hk2.version>3.0.2</hk2.version>
-        <jsp.version>3.0.0</jsp.version>
-        <jstl.version>2.0.0</jstl.version>
->>>>>>> 0e24be90
         <jta.api.version>2.0.0</jta.api.version>
         <istack.commons.runtime.version>4.0.0</istack.commons.runtime.version>
-<<<<<<< HEAD
         <jakarta.activation-api.version>2.1.0</jakarta.activation-api.version>
         <jakarta.activation.version>2.0.1</jakarta.activation.version>
         <jakarta.el.version>5.0.0</jakarta.el.version>
@@ -2240,32 +2220,7 @@
         <jsonp.ri.version>1.1.0</jsonp.ri.version>
         <jsonp.jaxrs.version>1.1.0</jsonp.jaxrs.version>
         <moxy.version>4.0.0-M3</moxy.version>
-        <yasson.version>3.0.0-RC1</yasson.version>
-=======
-        <jakarta.activation-api.version>2.0.1</jakarta.activation-api.version>
-        <jakarta.activation.version>2.0.1</jakarta.activation.version>
-        <jakarta.el.version>4.0.0</jakarta.el.version>
-        <jakarta.el.impl.version>4.0.2</jakarta.el.impl.version>
-        <jakarta.annotation.osgi.version>jakarta.annotation.*;version="[2.0,3)"</jakarta.annotation.osgi.version>
-        <jakarta.annotation.version>2.0.0</jakarta.annotation.version>
-        <jakarta.inject.version>2.0.1</jakarta.inject.version>
-        <jakarta.interceptor.version>2.0.0</jakarta.interceptor.version>
-        <jakarta.jsonp.version>2.0.1</jakarta.jsonp.version>
-        <jakarta.persistence.version>3.0.0</jakarta.persistence.version>
-        <jakarta.validation.api.version>3.0.0</jakarta.validation.api.version> <!--Can't be updated to 3.0.1 /OSGi incompatibility with JDK 1.8 -->
-        <jakarta.jaxb.api.version>3.0.1</jakarta.jaxb.api.version>
-        <jaxb.ri.version>3.0.2</jaxb.ri.version>
-        <jaxrs.api.spec.version>3.0</jaxrs.api.spec.version>
-        <jaxrs.api.impl.version>3.0.0</jaxrs.api.impl.version>
-        <jetty.version>11.0.7</jetty.version>
-        <jetty.plugin.version>11.0.7</jetty.plugin.version>
-        <jetty.servlet.api.25.version>6.1.14</jetty.servlet.api.25.version>
-        <jsonb.api.version>2.0.0</jsonb.api.version>
-        <jsonp.ri.version>2.0.1</jsonp.ri.version>
-        <jsonp.jaxrs.version>2.0.1</jsonp.jaxrs.version>
-        <moxy.version>3.0.2</moxy.version>
-        <yasson.version>2.0.3</yasson.version>
->>>>>>> 0e24be90
+        <yasson.version>3.0.0-RC2</yasson.version>
         <!-- END of Jakartified -->
 
         <javax.annotation.version>1.3.2</javax.annotation.version> <!--Deprecated, used only for @generated annotation in perf tests -->
