<?xml version="1.0" encoding="UTF-8"?>
<!--

    Copyright (c) 2010, 2024 Oracle and/or its affiliates. All rights reserved.

    This program and the accompanying materials are made available under the
    terms of the Eclipse Public License v. 2.0, which is available at
    http://www.eclipse.org/legal/epl-2.0.

    This Source Code may also be made available under the following Secondary
    Licenses when the conditions for such availability set forth in the
    Eclipse Public License v. 2.0 are satisfied: GNU General Public License,
    version 2 with the GNU Classpath Exception, which is available at
    https://www.gnu.org/software/classpath/license.html.

    SPDX-License-Identifier: EPL-2.0 OR GPL-2.0 WITH Classpath-exception-2.0

-->

<project xmlns="http://maven.apache.org/POM/4.0.0" xmlns:xsi="http://www.w3.org/2001/XMLSchema-instance" xsi:schemaLocation="http://maven.apache.org/POM/4.0.0 http://maven.apache.org/maven-v4_0_0.xsd">
    <modelVersion>4.0.0</modelVersion>

    <parent>
        <groupId>org.eclipse.ee4j</groupId>
        <artifactId>project</artifactId>
        <version>1.0.9</version>
    </parent>

    <groupId>org.glassfish.jersey</groupId>
    <artifactId>project</artifactId>
    <packaging>pom</packaging>
    <version>3.1.99-SNAPSHOT</version>
    <name>jersey</name>
    <description>
        Eclipse Jersey is the open source (under dual EPL+GPL license) Jakarta RESTful WebServices 3.0
        production quality Reference Implementation for building RESTful Web Services.
    </description>

    <url>https://projects.eclipse.org/projects/ee4j.jersey</url>

    <!-- prerequisites -->

    <issueManagement>
        <system>JIRA</system>
        <url>https://github.com/eclipse-ee4j/jersey/issues</url>
    </issueManagement>

    <ciManagement>
        <system>Hudson</system>
        <url>http://hudson.glassfish.org/job/Jersey-trunk-multiplatform/</url>
    </ciManagement>

    <inceptionYear>2010</inceptionYear>

    <mailingLists>
        <mailingList>
            <name>Users List</name>
            <post>jersey-dev@eclipse.org</post>
        </mailingList>
    </mailingLists>

    <developers>
        <developer>
            <name>Jorge Bescos Gascon</name>
            <organization>Oracle Corporation</organization>
            <organizationUrl>http://www.oracle.com/</organizationUrl>
        </developer>
        <developer>
            <name>Lukas Jungmann</name>
            <organization>Oracle Corporation</organization>
            <organizationUrl>http://www.oracle.com/</organizationUrl>
        </developer>
        <developer>
            <name>Dmitry Kornilov</name>
            <organization>Oracle Corporation</organization>
            <organizationUrl>http://www.oracle.com/</organizationUrl>
            <url>https://dmitrykornilov.net</url>
        </developer>
        <developer>
            <name>David Kral</name>
            <organization>Oracle Corporation</organization>
            <organizationUrl>http://www.oracle.com/</organizationUrl>
        </developer>
        <developer>
            <name>Tomas Kraus</name>
            <organization>Oracle Corporation</organization>
            <organizationUrl>http://www.oracle.com/</organizationUrl>
        </developer>
        <developer>
            <name>Tomas Langer</name>
            <organization>Oracle Corporation</organization>
            <organizationUrl>http://www.oracle.com/</organizationUrl>
        </developer>
        <developer>
            <name>Maxim Nesen</name>
            <organization>Oracle Corporation</organization>
            <organizationUrl>http://www.oracle.com/</organizationUrl>
        </developer>
        <developer>
            <name>Santiago Pericas-Geertsen</name>
            <organization>Oracle Corporation</organization>
            <organizationUrl>http://www.oracle.com/</organizationUrl>
        </developer>
        <developer>
            <name>Jan Supol</name>
            <organization>Oracle Corporation</organization>
            <organizationUrl>http://www.oracle.com/</organizationUrl>
            <url>http://blog.supol.info</url>
        </developer>
    </developers>

    <contributors>
        <contributor>
            <name>Petr Bouda</name>
        </contributor>
        <contributor>
            <name>Pavel Bucek</name>
            <organization>Oracle Corporation</organization>
            <url>http://u-modreho-kralika.net/</url>
        </contributor>
        <contributor>
            <name>Michal Gajdos</name>
            <url>http://blog.dejavu.sk</url>
        </contributor>
        <contributor>
            <name>Petr Janouch</name>
        </contributor>
        <contributor>
            <name>Libor Kramolis</name>
        </contributor>
        <contributor>
            <name>Adam Lindenthal</name>
        </contributor>
        <contributor>
            <name>Jakub Podlesak</name>
            <organization>Oracle Corporation</organization>
            <organizationUrl>http://www.oracle.com/</organizationUrl>
        </contributor>
        <contributor>
            <name>Marek Potociar</name>
        </contributor>
        <contributor>
            <name>Stepan Vavra</name>
        </contributor>
        <contributor>
            <name>Dmytro Dovnar</name>
        </contributor>
    </contributors>

    <licenses>
        <license>
            <name>EPL 2.0</name>
            <url>http://www.eclipse.org/legal/epl-2.0</url>
            <distribution>repo</distribution>
            <comments>Except for 3rd content and examples.
                See also https://github.com/eclipse-ee4j/jersey/blob/master/NOTICE.md</comments>
        </license>
        <license>
            <name>GPL2 w/ CPE</name>
            <url>https://www.gnu.org/software/classpath/license.html</url>
            <distribution>repo</distribution>
            <comments>Except for 3rd content and examples.
                See also https://github.com/eclipse-ee4j/jersey/blob/master/NOTICE.md</comments>
        </license>
        <license>
            <name>EDL 1.0</name>
            <url>http://www.eclipse.org/org/documents/edl-v10.php</url>
            <distribution>repo</distribution>
            <comments>The examples except bookstore-webapp example</comments>
        </license>
        <license>
            <name>BSD 2-Clause</name>
            <url>https://opensource.org/licenses/BSD-2-Clause</url>
            <distribution>repo</distribution>
            <comments>The bookstore-webapp example</comments>
        </license>
        <license>
            <name>Apache License, 2.0</name>
            <url>http://www.apache.org/licenses/LICENSE-2.0.html</url>
            <distribution>repo</distribution>
            <comments>Google Guava @ org.glassfish.jersey.internal.guava,
                Dropwizard Monitoring inspired classes @ org.glassfish.jersey.server.internal.monitoring.core,
                Hibernate Validation classes @ org.glassfish.jersey.server.validation.internal.hibernate, and
                Jackson JAX-RS Providers @ org.glassfish.jersey.jackson.internal.jackson.jaxrs</comments>
        </license>
        <license>
            <name>Public Domain</name>
            <url>https://creativecommons.org/publicdomain/zero/1.0/</url>
            <distribution>repo</distribution>
            <comments>JSR-166 Extension to JEP 266 @ org.glassfish.jersey.internal.jsr166</comments>
        </license>
        <license>
            <name>Modified BSD</name>
            <url>https://asm.ow2.io/license.html</url>
            <distribution>repo</distribution>
            <comments>ASM @ jersey.repackaged.org.objectweb.asm</comments>
        </license>
        <license>
            <name>jQuery license</name>
            <url>jquery.org/license</url>
            <distribution>repo</distribution>
            <comments>jQuery v1.12.4</comments>
        </license>
        <license>
            <name>MIT license</name>
            <url>http://www.opensource.org/licenses/mit-license.php</url>
            <distribution>repo</distribution>
            <comments>AngularJS, Bootstrap v3.3.7,
                jQuery Barcode plugin 0.3, KineticJS v4.7.1</comments>
        </license>
        <license>
            <name>W3C license</name>
            <url>https://www.w3.org/Consortium/Legal/copyright-documents-19990405</url>
            <distribution>repo</distribution>
            <comments>Content of core-server/etc</comments>
        </license>
    </licenses>

    <scm>
        <connection>scm:git:git@github.com:jersey/jersey.git</connection>
        <developerConnection>scm:git:git@github.com:eclipse-ee4j/jersey.git</developerConnection>
        <url>https://github.com/eclipse-ee4j/jersey</url>
        <tag>HEAD</tag>
    </scm>

    <organization>
        <name>Eclipse Foundation</name>
        <url>https://www.eclipse.org/org/foundation/</url>
    </organization>

    <build>
        <pluginManagement>
            <plugins>
                <plugin>
                    <groupId>org.glassfish.jersey.tools.plugins</groupId>
                    <artifactId>jersey-doc-modulelist-maven-plugin</artifactId>
                    <version>1.0.1</version>
                </plugin>
                <plugin>
                    <groupId>org.apache.maven.plugins</groupId>
                    <artifactId>maven-enforcer-plugin</artifactId>
                    <version>${enforcer.mvn.plugin.version}</version>
                    <executions>
                        <execution>
                            <id>enforce-versions</id>
                            <goals>
                                <goal>enforce</goal>
                            </goals>
                            <configuration>
                                <rules>
                                    <requireJavaVersion>
                                        <version>${java.version}</version>
                                    </requireJavaVersion>
                                    <dependencyConvergence/>
                                </rules>
                            </configuration>
                        </execution>
                    </executions>
                </plugin>
                <plugin>
                    <groupId>org.codehaus.mojo</groupId>
                    <artifactId>build-helper-maven-plugin</artifactId>
                    <version>${buildhelper.mvn.plugin.version}</version>
                    <executions>
                        <execution>
                            <phase>generate-sources</phase>
                            <goals>
                                <goal>add-source</goal>
                            </goals>
                            <configuration>
                                <sources>
                                    <source>${project.build.directory}/generated-sources/rsrc-gen</source>
                                </sources>
                            </configuration>
                        </execution>
                        <execution>
                            <phase>initialize</phase>
                            <id>parse-version</id>
                            <goals>
                                <goal>parse-version</goal>
                            </goals>
                        </execution>
                    </executions>
                </plugin>
                <plugin>
                    <groupId>com.sun.istack</groupId>
                    <artifactId>istack-commons-maven-plugin</artifactId>
                    <version>${istack.mvn.plugin.version}</version>
                    <executions>
                        <execution>
                            <phase>generate-sources</phase>
                            <goals>
                                <goal>rs-gen</goal>
                            </goals>
                            <configuration>
                                <resources>
                                    <directory>${basedir}/src/main/resources</directory>
                                    <includes>
                                        <include>**/localization.properties</include>
                                    </includes>
                                </resources>
                                <destDir>${project.build.directory}/generated-sources/rsrc-gen</destDir>
                                <localizationUtilitiesPkgName>org.glassfish.jersey.internal.l10n</localizationUtilitiesPkgName>
                            </configuration>
                        </execution>
                    </executions>
                </plugin>
                <plugin>
                    <groupId>org.apache.maven.plugins</groupId>
                    <artifactId>maven-clean-plugin</artifactId>
                    <version>${clean.mvn.plugin.version}</version>
                </plugin>
                <plugin>
                    <groupId>org.apache.maven.plugins</groupId>
                    <artifactId>maven-compiler-plugin</artifactId>
                    <version>${compiler.mvn.plugin.version}</version>
                    <inherited>true</inherited>
                    <configuration>
                        <source>${java.version}</source>
                        <target>${java.version}</target>
                        <compilerArguments>
                            <!--<Werror />-->
                            <!-- TODO work towards eliminating all warnings in order to be able to enable the -Xlint option -->
                            <!--Xlint/-->
                        </compilerArguments>
                        <showWarnings>false</showWarnings>
                        <fork>false</fork>
                    </configuration>
                </plugin>
                <plugin>
                    <groupId>org.apache.maven.plugins</groupId>
                    <artifactId>maven-jar-plugin</artifactId>
                    <version>${jar.mvn.plugin.version}</version>
                </plugin>
                <plugin>
                    <groupId>org.apache.maven.plugins</groupId>
                    <artifactId>maven-install-plugin</artifactId>
                    <version>${install.mvn.plugin.version}</version>
                </plugin>
                <plugin>
                    <groupId>org.apache.maven.plugins</groupId>
                    <artifactId>maven-resources-plugin</artifactId>
                    <version>${resources.mvn.plugin.version}</version>
                    <extensions>true</extensions>
                    <!-- Add legal information, NOTICE.md and LINCENSE.md to jars -->
                    <executions>
                        <execution>
                            <!-- copy the files to classes folder for maven-jar/war-plugin to grab it -->
                            <id>copy-legaldocs</id>
                            <goals>
                                <goal>copy-resources</goal>
                            </goals>
                            <phase>process-sources</phase>
                            <configuration>
                                <outputDirectory>${project.build.outputDirectory}</outputDirectory>
                                <resources>
                                    <resource>
                                        <directory>${legal.source.folder}</directory>
                                        <targetPath>META-INF/</targetPath>
                                        <includes>
                                            <include>NOTICE.md</include>
                                            <include>LICENSE.md</include>
                                        </includes>
                                    </resource>
                                </resources>
                            </configuration>
                        </execution>
                        <execution>
                            <!-- copy the files to source folder for maven-source-plugin to grab it -->
                            <id>copy-legaldocs-to-sources</id>
                            <goals>
                                <goal>copy-resources</goal>
                            </goals>
                            <phase>process-sources</phase>
                            <configuration>
                                <outputDirectory>${project.build.directory}/generated-sources/rsrc-gen</outputDirectory>
                                <resources>
                                    <resource>
                                        <directory>${legal.source.folder}</directory>
                                        <targetPath>META-INF/</targetPath>
                                        <includes>
                                            <include>NOTICE.md</include>
                                            <include>LICENSE.md</include>
                                        </includes>
                                    </resource>
                                </resources>
                            </configuration>
                        </execution>
                        <execution>
                            <!-- copy the files to legal folder for felix plugin to grab it -->
                            <id>copy-legaldocs-to-osgi-bundles</id>
                            <goals>
                                <goal>copy-resources</goal>
                            </goals>
                            <phase>process-sources</phase>
                            <configuration>
                                <outputDirectory>${project.build.directory}/legal</outputDirectory>
                                <resources>
                                    <resource>
                                        <directory>${legal.source.folder}</directory>
                                        <targetPath>META-INF/</targetPath>
                                        <includes>
                                            <include>NOTICE.md</include>
                                            <include>LICENSE.md</include>
                                        </includes>
                                    </resource>
                                </resources>
                            </configuration>
                        </execution>
                    </executions>
                </plugin>
                <plugin>
                    <groupId>org.apache.maven.plugins</groupId>
                    <artifactId>maven-surefire-plugin</artifactId>
                    <version>${surefire.mvn.plugin.version}</version>
                    <configuration>
                        <!-- print full stack trace if error -->
                        <trimStackTrace>false</trimStackTrace>
                        <!-- for convenience reasons, 'argLine' should not be overridden in child poms. if needed, a property should be declared and used here -->
                        <argLine>
                            -Xmx${surefire.maxmem.argline}m -Dfile.encoding=UTF8 ${surefire.security.argline} ${surefire.coverage.argline}
                        </argLine>
                        <skipTests>${skip.tests}</skipTests>
                        <properties>
                            <configurationParameters>
                                junit.jupiter.execution.parallel.enabled=true
                                junit.jupiter.execution.parallel.mode.classes.default=same_thread
                                junit.jupiter.execution.parallel.mode.default=same_thread
                            </configurationParameters>
                        </properties>
                        <systemPropertyVariables>
                            <jersey.config.test.container.port>${jersey.config.test.container.port}
                            </jersey.config.test.container.port>
                        </systemPropertyVariables>
                        <threadCount>124</threadCount>
                    </configuration>
                    <dependencies>
                        <dependency>
                            <groupId>org.apache.maven.surefire</groupId>
                            <artifactId>surefire-logger-api</artifactId>
                            <version>${surefire.mvn.plugin.version}</version>
                            <!-- to get around bug https://github.com/junit-team/junit5/issues/1367 -->
                            <optional>true</optional>
                        </dependency>
                        <dependency>
                            <groupId>org.apache.maven.surefire</groupId>
                            <artifactId>surefire-api</artifactId>
                            <version>${surefire.mvn.plugin.version}</version>
                            <optional>true</optional>
                        </dependency>
                    </dependencies>
                </plugin>
                <plugin>
                    <groupId>org.apache.maven.plugins</groupId>
                    <artifactId>maven-assembly-plugin</artifactId>
                    <version>${assembly.mvn.plugin.version}</version>
                    <configuration>
                        <tarLongFileMode>posix</tarLongFileMode>
                    </configuration>
                </plugin>
                <plugin>
                    <groupId>org.apache.maven.plugins</groupId>
                    <artifactId>maven-dependency-plugin</artifactId>
                    <version>${dependency.mvn.plugin.version}</version>
                </plugin>
                <plugin>
                    <groupId>org.apache.maven.plugins</groupId>
                    <artifactId>maven-javadoc-plugin</artifactId>
                    <version>${javadoc.mvn.plugin.version}</version>
                    <configuration>
                        <doctitle>Jersey ${jersey.version} API Documentation</doctitle>
                        <windowtitle>Jersey ${jersey.version} API</windowtitle>
                        <bottom>
                            <![CDATA[Copyright &#169; 2007-2024,
                                <a href="http://www.oracle.com">Oracle</a>
                                and/or its affiliates.
                                All Rights Reserved. Use is subject to license terms.]]>
                        </bottom>
                        <links>
                            <link>https://jakartaee.github.io/rest/apidocs/3.0.0/</link>
                            <link>https://javaee.github.io/hk2/apidocs/</link>
                            <link>https://eclipse-ee4j.github.io/jersey.github.io/apidocs/latest/jersey/</link>
                        </links>
                        <excludePackageNames>
                            *.innate:*.innate.*:*.tests:*.tests.*
                        </excludePackageNames>
                        <includeDependencySources>false</includeDependencySources>
                        <dependencySourceIncludes>
                            <dependencySourceInclude>org.glassfish.jersey.*:*</dependencySourceInclude>
                        </dependencySourceIncludes>
                        <sourceFileExcludes>
                            <exclude>bundles/**</exclude>
                            <fileExclude>module-info.java</fileExclude>
                        </sourceFileExcludes>
                        <verbose>true</verbose>
                        <doclint>none</doclint>
                        <maxmemory>256m</maxmemory>
                    </configuration>
                    <executions>
                        <execution>
                            <id>attach-javadocs</id>
                            <phase>package</phase>
                            <goals>
                                <goal>jar</goal>
                            </goals>
                        </execution>
                    </executions>
                </plugin>
                <plugin>
                    <groupId>org.apache.maven.plugins</groupId>
                    <artifactId>maven-source-plugin</artifactId>
                    <version>${source.mvn.plugin.version}</version>
                    <executions>
                        <execution>
                            <id>attach-sources</id>
                            <phase>package</phase>
                            <goals>
                                <goal>jar-no-fork</goal>
                            </goals>
                        </execution>
                    </executions>
                </plugin>
                <plugin>
                    <groupId>org.apache.maven.plugins</groupId>
                    <artifactId>maven-deploy-plugin</artifactId>
                    <version>${deploy.mvn.plugin.version}</version>
                    <configuration>
                        <retryFailedDeploymentCount>10</retryFailedDeploymentCount>
                    </configuration>
                </plugin>
                <plugin>
                    <groupId>org.ops4j.pax.exam</groupId>
                    <artifactId>maven-paxexam-plugin</artifactId>
                    <version>${paxexam.mvn.plugin.version}</version>
                    <executions>
                        <execution>
                            <id>generate-config</id>
                            <goals>
                                <goal>generate-depends-file</goal>
                            </goals>
                        </execution>
                    </executions>
                    <configuration>
                        <options>
                            <platform>felix</platform>
                        </options>
                    </configuration>
                </plugin>
                <plugin>
                    <groupId>org.codehaus.mojo</groupId>
                    <artifactId>exec-maven-plugin</artifactId>
                    <version>${exec.mvn.plugin.version}</version>
                    <executions>
                        <execution>
                            <goals>
                                <goal>java</goal>
                            </goals>
                        </execution>
                    </executions>
                </plugin>
                <plugin>
                    <groupId>org.apache.maven.plugins</groupId>
                    <artifactId>maven-jxr-plugin</artifactId>
                    <version>${jxr.mvn.plugin.version}</version>
                    <executions>
                        <execution>
                            <goals>
                                <goal>jxr</goal>
                            </goals>
                            <phase>validate</phase>
                        </execution>
                    </executions>
                </plugin>
                <plugin>
                    <groupId>org.apache.maven.plugins</groupId>
                    <artifactId>maven-checkstyle-plugin</artifactId>
                    <version>${checkstyle.mvn.plugin.version}</version>
                    <configuration>
                        <configLocation>etc/config/checkstyle.xml</configLocation>
                        <suppressionsLocation>etc/config/checkstyle-suppressions.xml</suppressionsLocation>
                        <outputFile>${project.build.directory}/checkstyle/checkstyle-result.xml</outputFile>
                    </configuration>
                    <dependencies>
                        <dependency>
                            <groupId>com.puppycrawl.tools</groupId>
                            <artifactId>checkstyle</artifactId>
                            <version>${checkstyle.version}</version>
                            <exclusions>
                                <!-- MCHECKSTYLE-156 -->
                                <exclusion>
                                    <groupId>com.sun</groupId>
                                    <artifactId>tools</artifactId>
                                </exclusion>
                            </exclusions>
                        </dependency>
                    </dependencies>
                </plugin>
                <plugin>
                    <groupId>org.codehaus.mojo</groupId>
                    <artifactId>findbugs-maven-plugin</artifactId>
                    <version>${findbugs.mvn.plugin.version}</version>
                    <configuration>
                        <skip>${findbugs.skip}</skip>
                        <threshold>${findbugs.threshold}</threshold>
                        <excludeFilterFile>${findbugs.exclude}</excludeFilterFile>
                        <xmlOutput>true</xmlOutput>
                        <findbugsXmlOutput>true</findbugsXmlOutput>
                        <!-- findbugs detector configuration -->
                        <jvmArgs>-Dfindbugs.glassfish.logging.validLoggerPrefixes=${findbugs.glassfish.logging.validLoggerPrefixes}</jvmArgs>
                        <plugins>
                            <plugin>
                                <groupId>org.glassfish.findbugs</groupId>
                                <artifactId>findbugs-logging-detectors</artifactId>
                                <version>${findbugs.glassfish.version}</version>
                            </plugin>
                        </plugins>
                    </configuration>
                    <dependencies>
                        <dependency>
                            <groupId>org.glassfish.findbugs</groupId>
                            <artifactId>findbugs</artifactId>
                            <version>${findbugs.glassfish.version}</version>
                        </dependency>
                    </dependencies>
                </plugin>
                <plugin>
                    <groupId>org.apache.maven.plugins</groupId>
                    <artifactId>maven-failsafe-plugin</artifactId>
                    <version>${failsafe.mvn.plugin.version}</version>
                    <configuration>
                        <!-- print full stack trace if error -->
                        <trimStackTrace>false</trimStackTrace>
                        <skipTests>${skip.tests}</skipTests>
                        <skipITs>${skip.tests}</skipITs>
                        <argLine>${failsafe.coverage.argline}</argLine>
                        <systemPropertyVariables>
                            <jersey.config.test.container.port>${jersey.config.test.container.port}
                            </jersey.config.test.container.port>
                        </systemPropertyVariables>
                    </configuration>
                    <executions>
                        <execution>
                            <goals>
                                <goal>integration-test</goal>
                                <goal>verify</goal>
                            </goals>
                        </execution>
                    </executions>
                </plugin>
                <plugin>
                    <groupId>org.apache.maven.plugins</groupId>
                    <artifactId>maven-war-plugin</artifactId>
                    <version>${war.mvn.plugin.version}</version>
                    <configuration>
                        <failOnMissingWebXml>false</failOnMissingWebXml>
                    </configuration>
                </plugin>
                <plugin>
                    <groupId>org.apache.maven.plugins</groupId>
                    <artifactId>maven-ear-plugin</artifactId>
                    <version>${ear.mvn.plugin.version}</version>
                </plugin>
                <plugin>
                    <groupId>org.glassfish.embedded</groupId>
                    <artifactId>maven-embedded-glassfish-plugin</artifactId>
                    <version>${gfembedded.mvn.plugin.version}</version>
                </plugin>
                <plugin>
                    <groupId>org.glassfish.copyright</groupId>
                    <artifactId>glassfish-copyright-maven-plugin</artifactId>
                    <configuration>
                        <excludeFile>etc/config/copyright-exclude</excludeFile>
                        <!--svn|mercurial|git - defaults to svn-->
                        <scm>git</scm>
                        <!-- turn on/off debugging -->
                        <debug>false</debug>
                        <!-- skip files not under SCM-->
                        <scmOnly>true</scmOnly>
                        <!-- turn off warnings -->
                        <warn>false</warn>
                        <!-- for use with repair -->
                        <update>false</update>
                        <!-- check that year is correct -->
                        <ignoreYear>false</ignoreYear>
                        <templateFile>etc/config/copyright.txt</templateFile>
                        <bsdTemplateFile>etc/config/edl-copyright.txt</bsdTemplateFile>
                    </configuration>
                </plugin>
                <plugin>
                    <groupId>org.apache.felix</groupId>
                    <artifactId>maven-bundle-plugin</artifactId>
                    <version>${felix.mvn.plugin.version}</version>
                    <extensions>true</extensions>
                    <configuration>
                        <instructions>
                            <_versionpolicy>[$(version;==;$(@)),$(version;+;$(@)))</_versionpolicy>
                            <_nodefaultversion>false</_nodefaultversion>
                            <Include-Resource>{maven-resources},${project.build.directory}/legal</Include-Resource>
                        </instructions>
                    </configuration>
                    <executions>
                        <execution>
                            <id>osgi-bundle</id>
                            <phase>package</phase>
                            <goals>
                                <goal>bundle</goal>
                            </goals>
                        </execution>
                    </executions>
                </plugin>
                <plugin>
                    <groupId>org.codehaus.mojo</groupId>
                    <artifactId>xml-maven-plugin</artifactId>
                    <version>${xml.mvn.plugin.version}</version>
                </plugin>
                <plugin>
                    <groupId>com.sun.tools.xjc.maven2</groupId>
                    <artifactId>maven-jaxb-plugin</artifactId>
                    <version>1.1.1</version>
                </plugin>
                <plugin>
                    <groupId>org.codehaus.mojo</groupId>
                    <artifactId>buildnumber-maven-plugin</artifactId>
                    <version>${buildnumber.mvn.plugin.version}</version>
                </plugin>
                <!-- TODO: remove the old jetty plugin dependencies -->
                <plugin>
                    <groupId>org.eclipse.jetty.ee10</groupId>
                    <artifactId>jetty-ee10-maven-plugin</artifactId>
                    <version>${jetty.plugin.version}</version>
                </plugin>
                <plugin>
                    <groupId>org.glassfish.build</groupId>
                    <artifactId>gfnexus-maven-plugin</artifactId>
                    <version>0.16</version>
                    <configuration>
                        <stagingRepos>
                            <stagingRepo>
                                <!--
                                    The reference artifact used to identify the right staging repository
                                -->
                                <ref>org.glassfish.jersey:project:${project.version}:pom</ref>
                                <profile>com.sun.jersey</profile>
                            </stagingRepo>
                        </stagingRepos>
                        <!--
                            Temporary till there is a jersey promotion profile
                        -->
                        <promotionProfile>glassfish-integration</promotionProfile>
                        <message>JERSEY-${project.version}</message>
                    </configuration>
                </plugin>
                <plugin>
                    <groupId>org.apache.maven.plugins</groupId>
                    <artifactId>maven-shade-plugin</artifactId>
                    <version>${shade.mvn.plugin.version}</version>
                    <executions>
                        <execution>
                            <id>shade-archive</id>
                            <goals>
                                <goal>shade</goal>
                            </goals>
                            <configuration>
                                <minimizeJar>false</minimizeJar>
                                <filters>
                                    <filter>
                                        <artifact>*:*</artifact>
                                        <excludes>
                                            <exclude>module-info.*</exclude>
                                        </excludes>
                                    </filter>
                                </filters>
                            </configuration>
                        </execution>
                    </executions>
                    <configuration>
                        <shadeTestJar>false</shadeTestJar>
                        <minimizeJar>true</minimizeJar>
                        <promoteTransitiveDependencies>true</promoteTransitiveDependencies>
                        <!-- Do not create reduced pom - jaxrs-ri cannot be built when set to true -->
                        <createDependencyReducedPom>false</createDependencyReducedPom>
                    </configuration>
                </plugin>
                <plugin>
                    <groupId>org.apache.maven.plugins</groupId>
                    <artifactId>maven-antrun-plugin</artifactId>
                    <version>${antrun.mvn.plugin.version}</version>
                    <dependencies>
                        <dependency>
                            <groupId>org.apache.ant</groupId>
                            <artifactId>ant</artifactId>
                            <version>${mvn.ant.version}</version>
                        </dependency>
                    </dependencies>
                </plugin>
            </plugins>
        </pluginManagement>
        <plugins>
            <plugin>
                <groupId>org.commonjava.maven.plugins</groupId>
                <artifactId>directory-maven-plugin</artifactId>
                <version>1.0</version>
                <executions>
                    <execution>
                        <id>directories</id>
                        <goals>
                            <goal>highest-basedir</goal>
                        </goals>
                        <phase>initialize</phase>
                        <configuration>
                            <property>legal.source.folder</property>
                        </configuration>
                    </execution>
                </executions>
            </plugin>
            <plugin>
                <groupId>org.glassfish.jersey.tools.plugins</groupId>
                <artifactId>jersey-doc-modulelist-maven-plugin</artifactId>
                <inherited>false</inherited>
                <configuration>
                    <outputFileName>docs/src/main/docbook/modules.xml</outputFileName>
                    <templateFileName>docs/src/main/docbook/inc/modules.src</templateFileName>
                    <tableHeaderFileName>docs/src/main/docbook/inc/modules_table_header.src</tableHeaderFileName>
                    <tableFooterFileName>docs/src/main/docbook/inc/modules_table_footer.src</tableFooterFileName>
                    <tableRowFileName>docs/src/main/docbook/inc/modules_table_row.src</tableRowFileName>
                    <outputUnmatched>false</outputUnmatched>
                </configuration>
            </plugin>
            <plugin>
                <groupId>org.apache.maven.plugins</groupId>
                <artifactId>maven-enforcer-plugin</artifactId>
            </plugin>
            <plugin>
                <groupId>org.apache.maven.plugins</groupId>
                <artifactId>maven-source-plugin</artifactId>
            </plugin>
            <plugin>
                <groupId>org.apache.maven.plugins</groupId>
                <artifactId>maven-resources-plugin</artifactId>
            </plugin>
            <plugin>
                <groupId>org.codehaus.mojo</groupId>
                <artifactId>build-helper-maven-plugin</artifactId>
                <configuration>
                    <portNames>
                        <portName>jersey.config.test.container.port</portName>
                        <portName>jersey.config.test.container.stop.port</portName>
                    </portNames>
                </configuration>
                <executions>
                    <execution>
                        <id>reserve-port</id>
                        <phase>process-test-classes</phase> <!-- pre-integration-test -->
                        <goals>
                            <goal>reserve-network-port</goal>
                        </goals>
                    </execution>
                </executions>
            </plugin>
            <plugin>
                <groupId>org.apache.maven.plugins</groupId>
                <artifactId>maven-checkstyle-plugin</artifactId>
                <executions>
                    <execution>
                        <id>verify</id>
                        <phase>validate</phase>
                        <goals>
                            <!-- Fail the build if checkstyle rules for contributions are not met. -->
                            <goal>check</goal>
                        </goals>
                        <configuration>
                            <configLocation>etc/config/checkstyle-verify.xml</configLocation>
                            <consoleOutput>true</consoleOutput>
                            <failOnViolation>true</failOnViolation>
                            <includeTestSourceDirectory>true</includeTestSourceDirectory>
                            <excludes>**/module-info.java</excludes>
                        </configuration>
                    </execution>
                </executions>
            </plugin>
        </plugins>
        <extensions>
            <extension>
                <groupId>org.glassfish</groupId>
                <artifactId>findbugs</artifactId>
                <version>3.2-b06</version>
            </extension>
        </extensions>
    </build>

    <profiles>
        <profile>
<<<<<<< HEAD
=======
            <id>jdk8</id>
            <activation>
                <jdk>1.8</jdk>
            </activation>
            <properties>
                <checkstyle.version>9.3</checkstyle.version>
                <istack.mvn.plugin.version>3.0.9</istack.mvn.plugin.version>
                <hk2.version>3.0.3</hk2.version>
            </properties>
            <build>
                <pluginManagement>
                    <plugins>
                        <plugin>
                            <groupId>org.apache.maven.plugins</groupId>
                            <artifactId>maven-compiler-plugin</artifactId>
                            <inherited>true</inherited>
                            <configuration>
                                <source>${java.version}</source>
                                <target>${java.version}</target>
                                <excludes>
                                    <exclude>module-info.java</exclude>
                                </excludes>
                            </configuration>
                        </plugin>
                    </plugins>
                </pluginManagement>
            </build>
        </profile>
        <profile>
            <id>jdk11+</id>
            <!--
                JDK 9 & 10 is unsupported (as well as <release>9</release>)
                module-info for java.xml.bind is taken from JDK (lib/ct.sym/9-modules)
                and it depends on java.activation which clashes with javax.activation
            -->
            <activation>
                <jdk>[11,)</jdk>
            </activation>
            <build>
                <pluginManagement>
                    <plugins>
                        <plugin>
                            <groupId>org.apache.maven.plugins</groupId>
                            <artifactId>maven-compiler-plugin</artifactId>
                            <inherited>true</inherited>
                            <executions>
                                <!-- when module.info
                                                                <execution>
                                                                    <id>default-compile</id>
                                                                    <configuration>
                                                                        compile everything to ensure module-info contains right entries
                                                                        <release>11</release>
                                                                    </configuration>
                                                                </execution>
                                -->
                                <execution>
                                    <id>base-compile</id>
                                    <goals>
                                        <goal>compile</goal>
                                    </goals>
                                    <!-- recompile everything for target VM except the module-info.java -->
                                    <configuration>
                                        <excludes>
                                            <exclude>module-info.java</exclude>
                                        </excludes>
                                        <source>1.8</source>
                                        <target>1.8</target>
                                    </configuration>
                                </execution>
                            </executions>
                        </plugin>
                    </plugins>
                </pluginManagement>
            </build>
        </profile>
        <profile>
>>>>>>> 25a3cb4c
            <!-- Use it with release-perform goal to skip another test run. -->
            <id>testsSkip</id>
            <activation>
                <activeByDefault>false</activeByDefault>
                <!-- this is how to align back with maven standards where property 'skipTests' makes maven-surefire-plugin
                (and also maven-failsafe-plugin) skip tests execution -->
                <property>
                    <name>skipTests</name>
                    <value>true</value>
                </property>
            </activation>
            <properties>
                <!--                <release.tests.args>-Dskip.tests=true</release.tests.args>-->
                <skip.tests>true</skip.tests>
            </properties>
        </profile>
        <profile>
            <id>checkstyleSkip</id>
            <activation>
                <activeByDefault>false</activeByDefault>
            </activation>
            <properties>
                <checkstyle.skip>true</checkstyle.skip>
            </properties>
        </profile>
        <profile>
            <id>findbugsSkip</id>
            <activation>
                <activeByDefault>false</activeByDefault>
            </activation>
            <properties>
                <findbugs.skip>true</findbugs.skip>
            </properties>
        </profile>
        <profile> <!-- tests module will be automatically included unless tests.excluded env variable is set -->
            <id>testsIncluded</id>
            <activation>
                <activeByDefault>false</activeByDefault>
                <property>
                    <name>!tests.excluded</name>
                </property>
            </activation>
            <modules>
                <module>tests</module>
            </modules>
        </profile>
        <profile> <!-- examples module will be automatically included unless examples.excluded env variable is set -->
            <id>examplesIncluded</id>
            <activation>
                <activeByDefault>false</activeByDefault>
                <property>
                    <name>!examples.excluded</name>
                </property>
            </activation>
            <modules>
                <module>examples</module>
            </modules>
        </profile>
        <profile> <!-- bundles module will be automatically included unless bundles.excluded env variable is set -->
            <id>bundlesIncluded</id>
            <activation>
                <activeByDefault>false</activeByDefault>
                <property>
                    <name>!bundles.excluded</name>
                </property>
            </activation>
            <modules>
                <module>bundles</module>
            </modules>
        </profile>
        <profile> <!-- test-framework module will be automatically included unless test-framework.excluded env variable is set -->
            <id>testFrameworkIncluded</id>
            <activation>
                <activeByDefault>false</activeByDefault>
                <property>
                    <name>!test-framework.excluded</name>
                </property>
            </activation>
            <modules>
                <module>test-framework</module>
            </modules>
        </profile>
        <profile>
            <id>pre-release</id>
            <modules>
                <module>docs</module>
            </modules>
            <activation>
                <activeByDefault>false</activeByDefault>
            </activation>
            <build>
                <plugins>
                    <plugin>
                        <groupId>org.apache.maven.plugins</groupId>
                        <artifactId>maven-javadoc-plugin</artifactId>
                    </plugin>
                    <plugin>
                        <groupId>org.apache.maven.plugins</groupId>
                        <artifactId>maven-deploy-plugin</artifactId>
                        <configuration>
                            <skip>true</skip>
                        </configuration>
                    </plugin>
                </plugins>
            </build>
        </profile>
        <profile>
            <id>xdk</id>
            <activation>
                <property>
                    <name>xdk</name>
                </property>
            </activation>
            <build>
                <plugins>
                    <plugin>
                        <!-- add xdk sax parser to the classpath and exclude xerces -->
                        <groupId>org.apache.maven.plugins</groupId>
                        <artifactId>maven-surefire-plugin</artifactId>
                        <inherited>true</inherited>
                        <configuration>
                            <additionalClasspathElements>
                                <additionalClasspathElement>${xdk.absolute.path}</additionalClasspathElement>
                            </additionalClasspathElements>
                            <classpathDependencyExcludes>
                                <classpathDependencyExcludes>xerces:xercesImpl</classpathDependencyExcludes>
                            </classpathDependencyExcludes>
                        </configuration>
                    </plugin>
                    <plugin>
                        <!-- ensure, that the path to the xdk sax parser has been set -->
                        <groupId>org.apache.maven.plugins</groupId>
                        <artifactId>maven-enforcer-plugin</artifactId>
                        <executions>
                            <execution>
                                <id>enforce-property</id>
                                <goals>
                                    <goal>enforce</goal>
                                </goals>
                                <configuration>
                                    <rules>
                                        <requireProperty>
                                            <property>xdk.absolute.path</property>
                                            <message>Property 'xdk.absolute.path' has to be specified.</message>
                                            <regex>.*/xmlparserv2.jar$</regex>
                                            <regexMessage>
                                                Property 'xdk.absolute.path' has to point to the xdk parser jar (xmlparserv2.jar).
                                            </regexMessage>
                                        </requireProperty>
                                    </rules>
                                    <fail>true</fail>
                                </configuration>
                            </execution>
                        </executions>
                    </plugin>
                </plugins>
            </build>
        </profile>
        <profile>
            <id>moxy</id>
            <activation>
                <property>
                    <name>moxy</name>
                </property>
            </activation>
            <dependencies>
                <dependency>
                    <groupId>org.eclipse.persistence</groupId>
                    <artifactId>org.eclipse.persistence.moxy</artifactId>
                    <version>${moxy.version}</version>
                </dependency>
            </dependencies>
        </profile>
        <profile>
            <id>securityOff</id>
            <properties>
                <surefire.security.argline />
            </properties>
        </profile>
        <profile>
            <id>project-info</id>
            <activation>
                <activeByDefault>false</activeByDefault>
            </activation>
            <reporting>
                <plugins>
                    <plugin>
                        <groupId>org.apache.maven.plugins</groupId>
                        <artifactId>maven-project-info-reports-plugin</artifactId>
                        <version>${project.info.reports.mvn.plugin.version}</version>
                        <reportSets>
                            <reportSet>
                                <reports>
                                    <report>dependencies</report>
                                    <report>index</report>
                                </reports>
                            </reportSet>
                        </reportSets>
                    </plugin>
                </plugins>
            </reporting>
            <!-- placeholder required for site:stage -->
            <distributionManagement>
                <site>
                    <id>localhost</id>
                    <url>http://localhost</url>
                </site>
            </distributionManagement>
        </profile>
        <profile>
            <id>sbom</id>
            <activation>
                <property>
                    <name>!skipSBOM</name>
                </property>
            </activation>
            <build>
                <plugins>
                    <plugin>
                        <groupId>org.cyclonedx</groupId>
                        <artifactId>cyclonedx-maven-plugin</artifactId>
                        <version>${cyclonedx.mvn.plugin.version}</version>
                        <inherited>true</inherited>
                        <executions>
                            <execution>
                                <phase>package</phase>
                                <goals>
                                    <goal>makeAggregateBom</goal>
                                </goals>
                                <configuration>
                                    <!--                            <schemaVersion>1.4</schemaVersion>-->
                                    <projectType>framework</projectType>
                                    <excludeTestProject>true</excludeTestProject>
                                </configuration>
                            </execution>
                        </executions>
                    </plugin>
                </plugins>
            </build>
        </profile>
        <profile>
            <id>sonar</id>
            <properties>
                <!-- Sonar/Reporting settings (heavily inspired at http://www.aheritier.net/maven-failsafe-sonar-and-jacoco-are-in-a-boat/ -->

                <!-- Tells Sonar to use jacoco for coverage results -->
                <sonar.java.coveragePlugin>jacoco</sonar.java.coveragePlugin>

                <!-- Don't let Sonar execute tests. We will ask it to Maven -->
                <sonar.dynamicAnalysis>reuseReports</sonar.dynamicAnalysis>
                <!-- The system property jacoco.outputDir is based on. This won't work for 'sonar:sonar' (see http://jira.codehaus.org/browse/SONAR-3427), as such a property 'jacoco.outputDir' has to be explicitly specified from a command line -->
                <jacoco.outputDir>${session.executionRootDirectory}/target</jacoco.outputDir>
                <!-- Tells Sonar where the Jacoco coverage result file is located for Unit Tests -->
                <sonar.jacoco.reportPath>${jacoco.outputDir}/jacoco.exec</sonar.jacoco.reportPath>
                <!-- Tells Sonar where the Jacoco coverage result file is located for Integration Tests -->
                <sonar.jacoco.itReportPath>${jacoco.outputDir}/jacoco-it.exec</sonar.jacoco.itReportPath>

                <!-- Force JaCoCo to show 0% coverage if the report is missing -->
                <sonar.jacoco.reportMissing.force.zero>true</sonar.jacoco.reportMissing.force.zero>

                <!-- jacoco.agent.*.arg properties are dynamically generated by jacoco:prepare-agent (see bellow) -->
                <surefire.coverage.argline>${jacoco.agent.ut.arg}</surefire.coverage.argline>
                <failsafe.coverage.argline>${jacoco.agent.it.arg}</failsafe.coverage.argline>

                <!-- Maven versions -->
                <jacoco.version>0.7.4.201502262128</jacoco.version>
                <sonar-jacoco-listeners.version>3.2</sonar-jacoco-listeners.version>
                <sonar.version>2.6</sonar.version>
            </properties>
            <dependencies>
                <dependency>
                    <groupId>org.codehaus.sonar-plugins.java</groupId>
                    <artifactId>sonar-jacoco-listeners</artifactId>
                    <version>${sonar-jacoco-listeners.version}</version>
                    <scope>test</scope>
                </dependency>
            </dependencies>
            <build>
                <plugins>
                    <plugin>
                        <groupId>org.jacoco</groupId>
                        <artifactId>jacoco-maven-plugin</artifactId>
                        <version>${jacoco.version}</version>
                        <executions>
                            <!-- Prepares a variable, jacoco.agent.ut.arg, that contains the info to be passed to the JVM hosting the code being tested. -->
                            <execution>
                                <id>prepare-ut-agent</id>
                                <phase>process-test-classes</phase>
                                <goals>
                                    <goal>prepare-agent</goal>
                                </goals>
                                <configuration>
                                    <destFile>${sonar.jacoco.reportPath}</destFile>
                                    <propertyName>jacoco.agent.ut.arg</propertyName>
                                    <append>true</append>
                                </configuration>
                            </execution>
                            <!-- Prepares a variable, jacoco.agent.it.arg, that contains the info to be passed to the JVM hosting the code being tested. -->
                            <execution>
                                <id>prepare-it-agent</id>
                                <phase>pre-integration-test</phase>
                                <goals>
                                    <goal>prepare-agent</goal>
                                </goals>
                                <configuration>
                                    <destFile>${sonar.jacoco.itReportPath}</destFile>
                                    <propertyName>jacoco.agent.it.arg</propertyName>
                                    <append>true</append>
                                </configuration>
                            </execution>

                            <!-- Generate reports which may not be complete as the execution won't consider tests of projects that weren't executed during the build yet --><!-- The good thing is that with every module built, we're ensured that integrity of both jacoco .exec files was preserved -->
                            <execution>
                                <id>jacoco-report-unit-tests</id>
                                <phase>test</phase>
                                <goals>
                                    <goal>report</goal>
                                </goals>
                                <configuration>
                                    <!-- Sets the path to the file which contains the execution data. -->
                                    <dataFile>${sonar.jacoco.reportPath}</dataFile>
                                    <!-- Sets the output directory for the code coverage report. -->
                                    <outputDirectory>${project.build.directory}/jacoco</outputDirectory>
                                </configuration>
                            </execution>
                            <execution>
                                <id>jacoco-report-integration-tests</id>
                                <phase>post-integration-test</phase>
                                <goals>
                                    <goal>report-integration</goal>
                                </goals>
                                <configuration>
                                    <!-- Sets the path to the file which contains the execution data. -->
                                    <dataFile>${sonar.jacoco.itReportPath}</dataFile>
                                    <!-- Sets the output directory for the code coverage report. -->
                                    <outputDirectory>${project.build.directory}/jacoco-it</outputDirectory>
                                </configuration>
                            </execution>
                        </executions>
                    </plugin>
                </plugins>
                <pluginManagement>
                    <plugins>
                        <plugin>
                            <groupId>org.codehaus.mojo</groupId>
                            <artifactId>sonar-maven-plugin</artifactId>
                            <version>${sonar.version}</version>
                        </plugin>
                        <plugin>
                            <groupId>org.apache.maven.plugins</groupId>
                            <artifactId>maven-surefire-plugin</artifactId>
                            <configuration>
                                <!-- If possible (in some modules, this has to be disabled due to https://jira.sonarsource.com/browse/SONARJAVA-728), enable coverage details per JUnit test -->
                                <properties>
                                    <property>
                                        <name>listener</name>
                                        <value>org.sonar.java.jacoco.JUnitListener</value>
                                    </property>
                                </properties>
                            </configuration>
                        </plugin>
                        <plugin>
                            <groupId>org.apache.maven.plugins</groupId>
                            <artifactId>maven-failsafe-plugin</artifactId>
                            <configuration>
                                <!-- Enable coverage details per JUnit test -->
                                <properties>
                                    <property>
                                        <name>listener</name>
                                        <value>org.sonar.java.jacoco.JUnitListener</value>
                                    </property>
                                </properties>
                                <!-- Let's put failsafe reports with surefire to have access to tests failures/success reports in Sonar -->
                                <reportsDirectory>${project.build.directory}/surefire-reports</reportsDirectory>
                            </configuration>
                        </plugin>
                    </plugins>
                </pluginManagement>
            </build>
        </profile>
        <profile>
            <id>license_check</id>
            <pluginRepositories>
                <pluginRepository>
                    <id>dash-licenses-snapshots</id>
                    <url>https://repo.eclipse.org/content/repositories/dash-licenses-snapshots/</url>
                    <snapshots>
                        <enabled>false</enabled>
                    </snapshots>
                </pluginRepository>
                <pluginRepository>
                    <id>dash-licenses-releases</id>
                    <url>https://repo.eclipse.org/content/repositories/dash-licenses-releases/</url>
                    <snapshots>
                        <enabled>true</enabled>
                    </snapshots>
                </pluginRepository>
            </pluginRepositories>
            <build>
                <plugins>
                    <plugin>
                        <groupId>org.eclipse.dash</groupId>
                        <artifactId>license-tool-plugin</artifactId>
                        <version>1.1.0</version>
                        <executions>
                            <execution>
                                <id>license-check</id>
                                <goals>
                                    <goal>license-check</goal>
                                </goals>
                                <configuration>
                                    <summary>DEPENDENCIES</summary>
                                    <failWhenReviewNeeded>true</failWhenReviewNeeded>
                                    <reviewSummary>REVIEW_SUMMARY</reviewSummary>
                                </configuration>
                            </execution>
                        </executions>
                    </plugin>
                </plugins>
            </build>
        </profile>
    </profiles>

    <reporting>
        <excludeDefaults>true</excludeDefaults>
        <plugins>
            <plugin>
                <groupId>org.codehaus.mojo</groupId>
                <artifactId>findbugs-maven-plugin</artifactId>
                <version>${findbugs.mvn.plugin.version}</version>
                <reportSets>
                    <reportSet>
                        <configuration>
                            <skip>${findbugs.skip}</skip>
                            <threshold>${findbugs.threshold}</threshold>
                            <excludeFilterFile>${findbugs.exclude}</excludeFilterFile>
                            <findbugsXmlWithMessages>true</findbugsXmlWithMessages>
                            <!-- findbugs detector configuration -->
                            <jvmArgs>-Dfindbugs.glassfish.logging.validLoggerPrefixes=${findbugs.glassfish.logging.validLoggerPrefixes}</jvmArgs>
                            <plugins>
                                <plugin>
                                    <groupId>org.glassfish.findbugs</groupId>
                                    <artifactId>findbugs-logging-detectors</artifactId>
                                    <version>${findbugs.glassfish.version}</version>
                                </plugin>
                            </plugins>
                        </configuration>
                        <reports>
                            <report>findbugs</report>
                        </reports>
                    </reportSet>
                </reportSets>
            </plugin>
            <plugin>
                <groupId>org.apache.maven.plugins</groupId>
                <artifactId>maven-javadoc-plugin</artifactId>
                <version>${javadoc.mvn.plugin.version}</version>
                <!-- Run this plugin report sets only in the main Jersey pom -->
                <inherited>false</inherited>
                <configuration>
                    <doctitle>Jersey ${jersey.version} API Documentation</doctitle>
                    <windowtitle>Jersey ${jersey.version} API</windowtitle>
                    <bottom>
                        <![CDATA[Copyright &#169; 2007-2024,
                            <a href="http://www.oracle.com">Oracle</a>
                            and/or its affiliates.
                            All Rights Reserved. Use is subject to license terms.]]>
                    </bottom>
                    <excludePackageNames>
                        com.sun.ws.rs.ext:*.examples.*:*.innate:*.innate.*:*.tests:*.tests.*
                    </excludePackageNames>
                    <links>
                        <link>https://jax-rs.github.io/apidocs/2.1</link>
                        <link>https://javaee.github.io/hk2/apidocs/</link>
                    </links>
                    <doclint>none</doclint>
                    <sourceFileExcludes>
                        <fileExclude>module-info.java</fileExclude>
                    </sourceFileExcludes>
                </configuration>
                <reportSets>
                    <reportSet>
                        <reports>
                            <report>aggregate</report>
                        </reports>
                    </reportSet>
                </reportSets>
            </plugin>

            <!--plugin>
                <groupId>org.apache.maven.plugins</groupId>
                <artifactId>maven-surefire-report-plugin</artifactId>
                <version>2.12</version>
            </plugin-->
            <!--plugin>
                <groupId>org.codehaus.mojo</groupId>
                <artifactId>cobertura-maven-plugin</artifactId>
                <version>2.4</version>
                <configuration>
                    <formats>
                        <format>xml</format>
                        <format>html</format>
                    </formats>
                </configuration>
            </plugin-->

            <plugin>
                <groupId>org.apache.maven.plugins</groupId>
                <artifactId>maven-jxr-plugin</artifactId>
                <version>${jxr.mvn.plugin.version}</version>
                <reportSets>
                    <reportSet>
                        <reports>
                            <report>jxr</report>
                        </reports>
                    </reportSet>
                    <reportSet>
                        <!-- Run this report set only in the main Jersey pom -->
                        <inherited>false</inherited>
                        <reports>
                            <report>aggregate</report>
                        </reports>
                    </reportSet>
                </reportSets>
            </plugin>
            <plugin>
                <groupId>org.apache.maven.plugins</groupId>
                <artifactId>maven-checkstyle-plugin</artifactId>
                <version>${checkstyle.mvn.plugin.version}</version>
                <configuration>
                    <configLocation>etc/config/checkstyle.xml</configLocation>
                    <suppressionsLocation>etc/config/checkstyle-suppressions.xml</suppressionsLocation>
                </configuration>
                <reportSets>
                    <reportSet>
                        <reports>
                            <report>checkstyle</report>
                        </reports>
                    </reportSet>
                </reportSets>
            </plugin>
        </plugins>
    </reporting>

    <modules>
        <module>archetypes</module>
        <module>bom</module>
        <module>connectors</module>
        <module>containers</module>

        <module>core-common</module>
        <module>core-server</module>
        <module>core-client</module>

        <module>ext</module>
        <module>incubator</module>
        <module>inject</module>
        <module>media</module>
        <module>security</module>
    </modules>

    <dependencyManagement>
        <dependencies>
            <dependency>
                <groupId>jakarta.ws.rs</groupId>
                <artifactId>jakarta.ws.rs-api</artifactId>
                <version>${jaxrs.api.impl.version}</version>
            </dependency>
            <dependency>
                <groupId>jakarta.annotation</groupId>
                <artifactId>jakarta.annotation-api</artifactId>
                <version>${jakarta.annotation.version}</version>
            </dependency>

            <dependency>
                <groupId>jakarta.enterprise</groupId>
                <artifactId>jakarta.enterprise.cdi-api</artifactId>
                <version>${cdi.api.version}</version>
            </dependency>

            <dependency>
                <groupId>jakarta.transaction</groupId>
                <artifactId>jakarta.transaction-api</artifactId>
                <version>${jta.api.version}</version>
            </dependency>

            <dependency>
                <groupId>jakarta.activation</groupId>
                <artifactId>jakarta.activation-api</artifactId>
                <version>${jakarta.activation-api.version}</version>
            </dependency>
            <dependency>
                <groupId>jakarta.servlet</groupId>
                <artifactId>jakarta.servlet-api</artifactId>
                <version>${servlet6.version}</version>
            </dependency>

            <dependency>
                <groupId>org.eclipse.angus</groupId>
                <artifactId>angus-activation</artifactId>
                <version>${jakarta.activation.version}</version>
            </dependency>

            <!--<dependency>
                <groupId>com.google.guava</groupId>
                <artifactId>guava</artifactId>
                <version>${guava.version}</version>
            </dependency>--> <!-- The latest repackaged guava version is 18.0 -->

            <dependency>
                <groupId>org.glassfish.hk2</groupId>
                <artifactId>hk2-locator</artifactId>
                <version>${hk2.version}</version>
            </dependency>
            <dependency>
                <groupId>org.glassfish.hk2</groupId>
                <artifactId>hk2-utils</artifactId>
                <version>${hk2.version}</version>
            </dependency>

            <dependency>
                <groupId>org.glassfish.hk2</groupId>
                <artifactId>hk2-api</artifactId>
                <version>${hk2.version}</version>
                <exclusions>
                    <exclusion>
                        <groupId>jakarta.inject</groupId>
                        <artifactId>jakarta.inject-api</artifactId>
                    </exclusion>
                </exclusions>
            </dependency>
            <dependency>
                <groupId>org.glassfish.hk2</groupId>
                <artifactId>osgi-resource-locator</artifactId>
                <version>1.0.3</version>
            </dependency>
            <dependency>
                <groupId>org.glassfish.main.hk2</groupId>
                <artifactId>hk2-config</artifactId>
                <version>${hk2.config.version}</version>
            </dependency>
            <dependency>
                <groupId>jakarta.inject</groupId>
                <artifactId>jakarta.inject-api</artifactId>
                <version>${jakarta.inject.version}</version>
            </dependency>
            <dependency>
                <groupId>org.glassfish.hk2.external</groupId>
                <artifactId>aopalliance-repackaged</artifactId>
                <version>${hk2.version}</version>
            </dependency>
            <dependency>
                <groupId>org.javassist</groupId>
                <artifactId>javassist</artifactId>
                <version>${javassist.version}</version>
            </dependency>

            <dependency>
                <groupId>org.glassfish.grizzly</groupId>
                <artifactId>grizzly-http-server</artifactId>
                <version>${grizzly2.version}</version>
            </dependency>
            <dependency>
                <groupId>org.glassfish.grizzly</groupId>
                <artifactId>grizzly-http2</artifactId>
                <version>${grizzly2.version}</version>
            </dependency>
            <dependency>
                <groupId>org.glassfish.grizzly</groupId>
                <artifactId>grizzly-http-servlet</artifactId>
                <version>${grizzly2.version}</version>
            </dependency>
            <dependency>
                <groupId>org.glassfish.grizzly</groupId>
                <artifactId>grizzly-websockets</artifactId>
                <version>${grizzly2.version}</version>
            </dependency>
            <dependency>
                <groupId>org.glassfish.grizzly</groupId>
                <artifactId>connection-pool</artifactId>
                <version>${grizzly2.version}</version>
            </dependency>
            <dependency>
                <groupId>org.glassfish.grizzly</groupId>
                <artifactId>grizzly-http-client</artifactId>
                <version>${grizzly.client.version}</version>
            </dependency>
            <dependency>
                <groupId>org.glassfish.grizzly</groupId>
                <artifactId>grizzly-npn-api</artifactId>
                <version>${grizzly.npn.version}</version>
            </dependency>

            <dependency>
                <groupId>io.netty</groupId>
                <artifactId>netty-all</artifactId>
                <version>${netty.version}</version>
            </dependency>

            <dependency>
                <groupId>org.apache.httpcomponents</groupId>
                <artifactId>httpclient</artifactId>
                <version>${httpclient.version}</version>
            </dependency>
            <dependency>
                <groupId>org.apache.httpcomponents.client5</groupId>
                <artifactId>httpclient5</artifactId>
                <version>${httpclient5.version}</version>
            </dependency>

            <dependency>
                <groupId>org.eclipse.jetty</groupId>
                <artifactId>jetty-util</artifactId>
                <version>${jetty.version}</version>
            </dependency>
            <dependency>
                <groupId>org.eclipse.jetty</groupId>
                <artifactId>jetty-client</artifactId>
                <version>${jetty.version}</version>
            </dependency>
            <dependency>
                <groupId>org.eclipse.jetty.http2</groupId>
                <artifactId>jetty-http2-client</artifactId>
                <version>${jetty.version}</version>
            </dependency>
            <dependency>
                <groupId>org.eclipse.jetty.http2</groupId>
                <artifactId>jetty-http2-client-transport</artifactId>
                <version>${jetty.version}</version>
            </dependency>
            <dependency>
                <groupId>org.eclipse.jetty</groupId>
                <artifactId>jetty-server</artifactId>
                <version>${jetty.version}</version>
            </dependency>
            <dependency>
                <groupId>org.eclipse.jetty</groupId>
                <artifactId>jetty-security</artifactId>
                <version>${jetty.version}</version>
            </dependency>
            <dependency>
                <groupId>org.eclipse.jetty.http2</groupId>
                <artifactId>jetty-http2-server</artifactId>
                <version>${jetty.version}</version>
            </dependency>
            <dependency>
                <groupId>org.eclipse.jetty</groupId>
                <artifactId>jetty-alpn-conscrypt-server</artifactId>
                <version>${jetty.version}</version>
            </dependency>
            <dependency>
                <groupId>org.eclipse.jetty.ee10</groupId>
                <artifactId>jetty-ee10-webapp</artifactId>
                <version>${jetty.version}</version>
            </dependency>

            <dependency>
                <groupId>org.simpleframework</groupId>
                <artifactId>simple-http</artifactId>
                <version>${simple.version}</version>
            </dependency>

            <dependency>
                <groupId>org.simpleframework</groupId>
                <artifactId>simple-transport</artifactId>
                <version>${simple.version}</version>
            </dependency>

            <dependency>
                <groupId>org.simpleframework</groupId>
                <artifactId>simple-common</artifactId>
                <version>${simple.version}</version>
            </dependency>

            <dependency>
                <groupId>org.codehaus.jettison</groupId>
                <artifactId>jettison</artifactId>
                <version>${jettison.version}</version>
                <exclusions>
                    <exclusion>
                        <groupId>stax</groupId>
                        <artifactId>stax-api</artifactId>
                    </exclusion>
                </exclusions>
            </dependency>

            <dependency>
                <groupId>jakarta.xml.bind</groupId>
                <artifactId>jakarta.xml.bind-api</artifactId>
                <version>${jakarta.jaxb.api.version}</version>
            </dependency>

            <dependency>
                <groupId>com.sun.xml.bind</groupId>
                <artifactId>jaxb-impl</artifactId>
                <version>${jaxb.ri.version}</version>
            </dependency>
            <dependency>
                <groupId>com.sun.xml.bind</groupId>
                <artifactId>jaxb-osgi</artifactId>
                <version>${jaxb.ri.version}</version>
            </dependency>

            <dependency>
                <groupId>org.eclipse.persistence</groupId>
                <artifactId>org.eclipse.persistence.moxy</artifactId>
                <version>${moxy.version}</version>
            </dependency>

            <dependency>
                <groupId>jakarta.persistence</groupId>
                <artifactId>jakarta.persistence-api</artifactId>
                <version>${jakarta.persistence.version}</version>
                <scope>provided</scope>
            </dependency>

            <dependency>
                <groupId>jakarta.ejb</groupId>
                <artifactId>jakarta.ejb-api</artifactId>
                <version>${ejb.version}</version>
                <scope>provided</scope>
            </dependency>

            <dependency>
                <groupId>com.fasterxml.jackson.jaxrs</groupId>
                <artifactId>jackson-jaxrs-json-provider</artifactId>
                <version>${jackson.version}</version>
            </dependency>

            <dependency>
                <groupId>com.fasterxml.jackson.jaxrs</groupId>
                <artifactId>jackson-jaxrs-base</artifactId>
                <version>${jackson.version}</version>
            </dependency>

            <dependency>
                <groupId>com.fasterxml.jackson.core</groupId>
                <artifactId>jackson-core</artifactId>
                <version>${jackson.version}</version>
            </dependency>

            <dependency>
                <groupId>com.fasterxml.jackson.core</groupId>
                <artifactId>jackson-databind</artifactId>
                <version>${jackson.version}</version>
            </dependency>

            <dependency>
                <groupId>com.fasterxml.jackson.core</groupId>
                <artifactId>jackson-annotations</artifactId>
                <version>${jackson.version}</version>
            </dependency>

            <dependency>
                <groupId>com.fasterxml.jackson.module</groupId>
                <artifactId>jackson-module-jaxb-annotations</artifactId>
                <version>${jackson.version}</version>
            </dependency>

            <dependency>
                <groupId>com.fasterxml.jackson.module</groupId>
                <artifactId>jackson-module-jakarta-xmlbind-annotations</artifactId>
                <version>${jackson.version}</version>
            </dependency>

            <dependency>
                <groupId>xerces</groupId>
                <artifactId>xercesImpl</artifactId>
                <version>${xerces.version}</version>
            </dependency>

            <dependency>
                <groupId>org.osgi</groupId>
                <artifactId>org.osgi.core</artifactId>
                <version>${osgi.version}</version>
                <scope>provided</scope>
            </dependency>

            <dependency>
                <groupId>org.osgi</groupId>
                <artifactId>org.osgi.compendium</artifactId>
                <version>${osgi.compendium.version}</version>
                <scope>provided</scope>
            </dependency>

            <dependency>
                <groupId>org.osgi</groupId>
                <artifactId>org.osgi.service.cm</artifactId>
                <version>${osgi.service.cm.version}</version>
                <scope>provided</scope>
            </dependency>

            <dependency>
                <groupId>org.glassfish.main.ejb</groupId>
                <artifactId>ejb-container</artifactId>
                <version>${gf.impl.version}</version>
            </dependency>
            <dependency>
                <groupId>org.glassfish.main.common</groupId>
                <artifactId>container-common</artifactId>
                <version>${gf.impl.version}</version>
            </dependency>

            <!-- HV OSGi dependencies. -->
            <dependency>
                <groupId>com.fasterxml</groupId>
                <artifactId>classmate</artifactId>
                <version>${fasterxml.classmate.version}</version>
            </dependency>
            <dependency>
                <groupId>jakarta.el</groupId>
                <artifactId>jakarta.el-api</artifactId>
                <version>${jakarta.el.version}</version>
            </dependency>
            <dependency>
                <groupId>org.glassfish.expressly</groupId>
                <artifactId>expressly</artifactId>
                <version>${jakarta.el.impl.version}</version>
            </dependency>

            <dependency>
                <groupId>jakarta.json</groupId>
                <artifactId>jakarta.json-api</artifactId>
                <version>${jakarta.jsonp.version}</version>
            </dependency>
            <dependency>
                <groupId>org.eclipse.parsson</groupId>
                <artifactId>parsson</artifactId>
                <version>${jsonp.ri.version}</version>
            </dependency>
            <dependency>
                <groupId>org.eclipse.parsson</groupId>
                <artifactId>parsson-media</artifactId>
                <version>${jsonp.jaxrs.version}</version>
            </dependency>

            <dependency>
                <groupId>org.hibernate.validator</groupId>
                <artifactId>hibernate-validator</artifactId>
                <version>${validation.impl.version}</version>
            </dependency>

            <dependency>
                <groupId>org.hibernate.validator</groupId>
                <artifactId>hibernate-validator-cdi</artifactId>
                <version>${validation.impl.version}</version>
            </dependency>

            <dependency>
                <groupId>org.ops4j.pax.web</groupId>
                <artifactId>pax-web-jetty-bundle</artifactId>
                <version>${pax.web.version}</version>
            </dependency>
            <dependency>
                <groupId>org.ops4j.pax.web</groupId>
                <artifactId>pax-web-extender-war</artifactId>
                <version>${pax.web.version}</version>
            </dependency>
            <dependency>
                <groupId>org.openjdk.jmh</groupId>
                <artifactId>jmh-core</artifactId>
                <version>${jmh.version}</version>
            </dependency>
            <dependency>
                <groupId>org.openjdk.jmh</groupId>
                <artifactId>jmh-generator-annprocess</artifactId>
                <version>${jmh.version}</version>
            </dependency>
            <dependency>
                <groupId>com.esotericsoftware</groupId>
                <artifactId>kryo</artifactId>
                <version>${kryo.version}</version>
            </dependency>

            <dependency>
                <groupId>commons-logging</groupId>
                <artifactId>commons-logging</artifactId>
                <version>${commons.logging.version}</version>
            </dependency>

            <!-- Weld -->
            <dependency>
                <groupId>org.jboss.weld.se</groupId>
                <artifactId>weld-se-core</artifactId>
                <version>${weld.version}</version>
            </dependency>
            <dependency>
                <groupId>org.jboss.weld.servlet</groupId>
                <artifactId>weld-servlet</artifactId>
                <version>${weld.version}</version>
            </dependency>

            <dependency>
                <groupId>jakarta.validation</groupId>
                <artifactId>jakarta.validation-api</artifactId>
                <version>${jakarta.validation.api.version}</version>
            </dependency>

            <!-- Test scope -->

            <dependency>
                <groupId>org.ops4j.pax.exam</groupId>
                <artifactId>pax-exam</artifactId>
                <version>${pax.exam.version}</version>
                <scope>test</scope>
            </dependency>

            <dependency>
                <groupId>org.ops4j.pax.exam</groupId>
                <artifactId>pax-exam-junit4</artifactId>
                <version>${pax.exam.version}</version>
                <scope>test</scope>
            </dependency>

            <dependency>
                <groupId>org.ops4j.pax.exam</groupId>
                <artifactId>pax-exam-container-forked</artifactId>
                <version>${pax.exam.version}</version>
                <scope>test</scope>
            </dependency>

            <dependency>
                <groupId>org.ops4j.pax.exam</groupId>
                <artifactId>pax-exam-junit-extender-impl</artifactId>
                <version>1.2.4</version>
                <scope>test</scope>
            </dependency>

            <dependency>
                <groupId>org.ops4j.pax.exam</groupId>
                <artifactId>pax-exam-link-mvn</artifactId>
                <version>${pax.exam.version}</version>
                <scope>test</scope>
            </dependency>

            <dependency>
                <groupId>org.junit</groupId>
                <artifactId>junit-bom</artifactId>
                <version>${junit5.version}</version>
                <type>pom</type>
                <scope>import</scope>
            </dependency>
            <dependency>
                <groupId>org.testng</groupId>
                <artifactId>testng</artifactId>
                <version>${testng.version}</version>
                <scope>test</scope>
            </dependency>
            <dependency>
                <groupId>org.assertj</groupId>
                <artifactId>assertj-core</artifactId>
                <version>3.21.0</version>
                <scope>test</scope>
            </dependency>

            <dependency>
                <groupId>org.awaitility</groupId>
                <artifactId>awaitility</artifactId>
                <version>4.1.1</version>
                <scope>test</scope>
            </dependency>

            <dependency>
                <groupId>org.hamcrest</groupId>
                <artifactId>hamcrest</artifactId>
                <version>${hamcrest.version}</version>
                <scope>test</scope>
            </dependency>
            <dependency>
                <groupId>org.jmockit</groupId>
                <artifactId>jmockit</artifactId>
                <version>${jmockit.version}</version>
                <scope>test</scope>
            </dependency>
            <dependency>
                <groupId>org.mockito</groupId>
                <artifactId>mockito-core</artifactId>
                <version>${mockito.version}</version>
                <scope>test</scope>
            </dependency>
            <dependency>
                <groupId>org.xmlunit</groupId>
                <artifactId>xmlunit-core</artifactId>
                <version>${xmlunit.version}</version>
                <scope>test</scope>
            </dependency>
            <dependency>
                <groupId>org.bouncycastle</groupId>
                <artifactId>bcprov-jdk15on</artifactId>
                <version>${bouncycastle.version}</version>
                <scope>test</scope>
            </dependency>
            <dependency>
                <groupId>org.bouncycastle</groupId>
                <artifactId>bcmail-jdk15on</artifactId>
                <version>${bouncycastle.version}</version>
                <scope>test</scope>
            </dependency>

            <dependency>
                <groupId>org.apache.felix</groupId>
                <artifactId>org.apache.felix.framework</artifactId>
                <version>${felix.framework.version}</version>
                <scope>test</scope>
            </dependency>

            <dependency>
                <groupId>org.apache.felix</groupId>
                <artifactId>org.apache.felix.eventadmin</artifactId>
                <version>${felix.eventadmin.version}</version>
                <scope>test</scope>
            </dependency>

            <dependency>
                <groupId>org.apache.felix</groupId>
                <artifactId>org.apache.felix.framework.security</artifactId>
                <version>${felix.framework.security.version}</version>
                <scope>test</scope>
            </dependency>

            <dependency>
                <groupId>jakarta.json.bind</groupId>
                <artifactId>jakarta.json.bind-api</artifactId>
                <version>${jsonb.api.version}</version>
            </dependency>

            <dependency>
                <groupId>org.eclipse</groupId>
                <artifactId>yasson</artifactId>
                <version>${yasson.version}</version>
            </dependency>

            <dependency>
                <groupId>com.google.code.gson</groupId>
                <artifactId>gson</artifactId>
                <version>${gson.version}</version>
            </dependency>

            <dependency>
                <groupId>io.opentracing</groupId>
                <artifactId>opentracing-api</artifactId>
                <version>${opentracing.version}</version>
            </dependency>

            <dependency>
                <groupId>io.opentracing</groupId>
                <artifactId>opentracing-util</artifactId>
                <version>${opentracing.version}</version>
            </dependency>

        </dependencies>
    </dependencyManagement>

    <properties>
        <archetype.mvn.plugin.version>3.2.1</archetype.mvn.plugin.version>

        <findbugs.skip>false</findbugs.skip>
        <findbugs.threshold>Low</findbugs.threshold>
        <!-- the exclude file cannot be here directly, as FindBugs would interpret the path as relative to
        each module; the default exclude filter file is at etc/config/findbugs-exclude.xml -->
        <findbugs.exclude />
        <findbugs.glassfish.logging.validLoggerPrefixes>
            jakarta.enterprise
        </findbugs.glassfish.logging.validLoggerPrefixes>
<<<<<<< HEAD
        <java.version>11</java.version>
<!--        <jersey.repackaged.prefix>jersey.repackaged</jersey.repackaged.prefix>-->
<!--        <netbeans.hint.license>gf-cddl-gpl</netbeans.hint.license>-->
=======
        <java.version>1.8</java.version>
        <!--        <jersey.repackaged.prefix>jersey.repackaged</jersey.repackaged.prefix>-->
        <!--        <netbeans.hint.license>gf-cddl-gpl</netbeans.hint.license>-->
>>>>>>> 25a3cb4c
        <project.build.sourceEncoding>UTF-8</project.build.sourceEncoding>
        <project.reporting.outputEncoding>UTF-8</project.reporting.outputEncoding>
        <!--        <release.tests.args>-Dmaven.test.skip=false</release.tests.args>-->
        <!--        <release.preparationGoals>clean install</release.preparationGoals>-->
        <skip.tests>false</skip.tests>
        <xdk.absolute.path />
        <surefire.security.argline />
        <surefire.coverage.argline />
        <surefire.maxmem.argline>1024</surefire.maxmem.argline>
        <failsafe.coverage.argline />
        <server.coverage.argline>${failsafe.coverage.argline}</server.coverage.argline>

        <!-- Versions of Maven plugins -->
        <antrun.mvn.plugin.version>3.1.0</antrun.mvn.plugin.version>
        <mvn.ant.version>1.10.14</mvn.ant.version>
        <assembly.mvn.plugin.version>3.7.1</assembly.mvn.plugin.version>
        <clean.mvn.plugin.version>3.4.0</clean.mvn.plugin.version>
        <enforcer.mvn.plugin.version>3.5.0</enforcer.mvn.plugin.version>
        <exec.mvn.plugin.version>3.4.1</exec.mvn.plugin.version>
        <buildhelper.mvn.plugin.version>3.6.0</buildhelper.mvn.plugin.version>
        <buildnumber.mvn.plugin.version>3.2.0</buildnumber.mvn.plugin.version>
        <checkstyle.mvn.plugin.version>3.4.0</checkstyle.mvn.plugin.version>
        <checkstyle.version>10.17.0</checkstyle.version>
        <compiler.mvn.plugin.version>3.13.0</compiler.mvn.plugin.version>
        <!--
        Special version of the compiler plugin just for the jersey-common. All versions above
        generate too much for OSGi manifest.mf imports (awt etc). The version 3.11.0 however
        introduces the fix for the excludeTests issue. Which makes it preferable for the whole project
        but the jersey-common module which has to have the separate version for OSGi reasons.
         -->
        <compiler.common.mvn.plugin.version>3.9.0</compiler.common.mvn.plugin.version>
        <cyclonedx.mvn.plugin.version>2.8.1</cyclonedx.mvn.plugin.version>
        <dependency.mvn.plugin.version>3.7.1</dependency.mvn.plugin.version>
        <deploy.mvn.plugin.version>3.1.2</deploy.mvn.plugin.version>
        <ear.mvn.plugin.version>3.3.0</ear.mvn.plugin.version>
        <failsafe.mvn.plugin.version>3.3.1</failsafe.mvn.plugin.version>
        <felix.mvn.plugin.version>5.1.9</felix.mvn.plugin.version>
        <findbugs.mvn.plugin.version>3.0.5</findbugs.mvn.plugin.version>
        <gfembedded.mvn.plugin.version>5.1</gfembedded.mvn.plugin.version>
        <install.mvn.plugin.version>3.1.2</install.mvn.plugin.version>
        <istack.mvn.plugin.version>4.2.0</istack.mvn.plugin.version>
        <jar.mvn.plugin.version>3.4.2</jar.mvn.plugin.version>
        <javadoc.mvn.plugin.version>3.8.0</javadoc.mvn.plugin.version>
        <jxr.mvn.plugin.version>3.4.0</jxr.mvn.plugin.version>
        <paxexam.mvn.plugin.version>1.2.4</paxexam.mvn.plugin.version>
        <project.info.reports.mvn.plugin.version>3.6.2</project.info.reports.mvn.plugin.version>
        <resources.mvn.plugin.version>3.3.1</resources.mvn.plugin.version>
        <shade.mvn.plugin.version>3.6.0</shade.mvn.plugin.version>
        <source.mvn.plugin.version>3.3.1</source.mvn.plugin.version>
        <surefire.mvn.plugin.version>3.3.1</surefire.mvn.plugin.version>
        <war.mvn.plugin.version>3.4.0</war.mvn.plugin.version>
        <wiremock.mvn.plugin.version>2.11.0</wiremock.mvn.plugin.version>
        <xml.mvn.plugin.version>1.1.0</xml.mvn.plugin.version>
        <harness.testing.mvn.plugin.version>3.3.0</harness.testing.mvn.plugin.version>
        <!-- END of Versions of Maven plugins -->

        <!-- Dependency versions -->
        <jersey.version>${project.version}</jersey.version>
        <arquillian.version>1.8.0.Final</arquillian.version>
        <arquillian.weld.version>3.0.1.Final</arquillian.weld.version> <!-- 3.0.2.Final fails microprofile TCK tests -->
        <!-- asm is now source integrated - keeping this property to see the version -->
        <!-- see core-server/src/main/java/jersey/repackaged/asm/.. -->
        <asm.version>9.7</asm.version>
        <!--required for spring (ext) modules integration -->
        <aspectj.weaver.version>1.9.22.1</aspectj.weaver.version>
        <!--        <bnd.plugin.version>2.3.6</bnd.plugin.version>-->
        <bouncycastle.version>1.70</bouncycastle.version>
        <commons.io.version>2.16.1</commons.io.version>
        <commons.codec.version>1.16.1</commons.codec.version>
        <!--        <commons-lang3.version>3.3.2</commons-lang3.version>-->
        <commons.logging.version>1.3.3</commons.logging.version>
        <fasterxml.classmate.version>1.7.0</fasterxml.classmate.version>
        <felix.eventadmin.version>1.6.4</felix.eventadmin.version>
        <felix.framework.security.version>2.8.4</felix.framework.security.version>
        <felix.framework.version>7.0.5</felix.framework.version>
        <findbugs.glassfish.version>1.7</findbugs.glassfish.version>
        <freemarker.version>2.3.33</freemarker.version>
        <gae.version>2.0.29</gae.version>
        <groovy.version>4.0.23</groovy.version>
        <gson.version>2.11.0</gson.version>

        <!--versions, extracted here due to maven-enforcer-plugin -->
        <!--        <commons.codec.version>1.15</commons.codec.version>-->
        <com.uber.jaeger.version>0.27.0</com.uber.jaeger.version>
        <org.codehaus.gmavenplus.version>3.0.2</org.codehaus.gmavenplus.version>
        <!-- end of versions extracted here due to maven-enforcer-plugin -->

        <!-- micrometer -->
        <micrometer.version>1.12.4</micrometer.version>
        <micrometer-tracing.version>1.0.12</micrometer-tracing.version>

        <!-- microprofile -->
        <microprofile.config.version>3.0.3</microprofile.config.version>
        <microprofile.rest.client.version>3.0.1</microprofile.rest.client.version>
        <helidon.config.version>3.2.6</helidon.config.version>
        <helidon.connector.version>3.2.8</helidon.connector.version>
        <helidon.config.11.version>1.4.14</helidon.config.11.version> <!-- JDK 11- support -->
        <smallrye.config.version>3.7.1</smallrye.config.version>

        <guava.version>33.3.0-jre</guava.version>
        <hamcrest.version>3.0</hamcrest.version>
        <xmlunit.version>2.10.0</xmlunit.version>
        <httpclient.version>4.5.14</httpclient.version>
        <httpclient5.version>5.3.1</httpclient5.version>
        <jackson.version>2.17.2</jackson.version>
        <javassist.version>3.30.2-GA</javassist.version>
        <jettison.version>1.3.7</jettison.version> <!-- TODO: 1.3.8 doesn't work; AbstractJsonTest complexBeanWithAttributes -->
        <jboss.vfs.version>3.3.2.Final</jboss.vfs.version>
        <jboss.logging.version>3.6.0.Final</jboss.logging.version>
        <jmh.version>1.37</jmh.version>
        <jmockit.version>1.49</jmockit.version>
        <junit4.version>4.13.2</junit4.version>
<<<<<<< HEAD
        <junit5.version>5.10.2</junit5.version>
        <junit-platform-suite.version>1.10.2</junit-platform-suite.version>
        <junit-platform-suite.legacy.version>1.10.0</junit-platform-suite.legacy.version>
=======
        <junit5.version>5.11.0</junit5.version>
        <junit5.jdk8.version>5.10.3</junit5.jdk8.version>
        <junit-platform-suite.version>1.11.0</junit-platform-suite.version>
>>>>>>> 25a3cb4c
        <kryo.version>4.0.3</kryo.version>
        <mockito.version>4.11.0</mockito.version> <!-- CQ 17673 -->
        <mustache.version>0.9.14</mustache.version>
        <netty.version>4.1.112.Final</netty.version>
        <opentracing.version>0.33.0</opentracing.version>
        <osgi.version>6.0.0</osgi.version>
        <osgi.framework.version>1.10.0</osgi.framework.version>
        <osgi.compendium.version>5.0.0</osgi.compendium.version>
        <osgi.service.cm.version>1.6.0</osgi.service.cm.version>
        <pax.exam.version>4.13.4</pax.exam.version>
        <pax.web.version>0.7.4</pax.web.version><!-- TODO: UPGRADE! -->
        <reactive.streams.version>1.0.4</reactive.streams.version>
        <rxjava.version>1.3.8</rxjava.version>
        <rxjava2.version>2.2.21</rxjava2.version>

        <servlet4.version>4.0.3</servlet4.version>
        <servlet6.version>6.0.0</servlet6.version>

        <simple.version>6.0.1</simple.version>
        <slf4j.version>2.0.13</slf4j.version>
        <spring6.version>6.0.18</spring6.version>
        <testng.version>7.10.2</testng.version>
        <testng6.version>6.14.3</testng6.version>
        <thymeleaf.version>3.1.2.RELEASE</thymeleaf.version>
        <!-- Jakartified, eligible for CQ -->
        <weld.version>5.1.1.Final</weld.version>
        <weld3.version>3.1.9.Final</weld3.version>
        <validation.impl.version>8.0.1.Final</validation.impl.version>
        <!-- END of Jakartified, eligible for CQ -->
        <wiremock.version>2.27.2</wiremock.version>
        <xerces.version>2.12.2</xerces.version>

        <!-- Graal VM       -->
        <graalvm.version>20.3.15</graalvm.version>

        <!-- do not need CQs (below this line till the end of version properties)-->
        <gf.impl.version>7.0.6</gf.impl.version>
        <!-- Jakartified -->
        <cdi.api.version>4.0.1</cdi.api.version>
        <cdi.osgi.version>jakarta.enterprise.*;version="[3.0,5)"</cdi.osgi.version>
        <ejb.version>4.0.1</ejb.version>
        <grizzly2.version>4.0.2</grizzly2.version>
        <grizzly.client.version>1.16</grizzly.client.version>
        <grizzly.npn.version>2.0.0</grizzly.npn.version>
        <hk2.version>3.0.6</hk2.version>
        <hk2.osgi.version>org.glassfish.hk2.*;version="[3.0,4)"</hk2.osgi.version>
        <hk2.jvnet.osgi.version>org.jvnet.hk2.*;version="[3.0,4)"</hk2.jvnet.osgi.version>
        <hk2.config.version>7.0.4</hk2.config.version>
        <jsp.version>3.1.1</jsp.version>
        <jstl.version>3.0.0</jstl.version>
        <jta.api.version>2.0.1</jta.api.version>
        <istack.commons.runtime.version>4.1.2</istack.commons.runtime.version>
        <jakarta.activation-api.version>2.1.3</jakarta.activation-api.version>
        <jakarta.activation.version>2.0.2</jakarta.activation.version>
        <jakarta.el.version>5.0.1</jakarta.el.version>
        <jakarta.el.impl.version>5.0.0</jakarta.el.impl.version>
        <jakarta.annotation.osgi.version>jakarta.annotation.*;version="[2.0,3)"</jakarta.annotation.osgi.version>
        <jakarta.annotation.version>2.1.1</jakarta.annotation.version>
        <jakarta.inject.version>2.0.1</jakarta.inject.version>
        <jakarta.interceptor.version>2.1.0</jakarta.interceptor.version>
        <jakarta.jsonp.version>2.1.3</jakarta.jsonp.version>
        <jakarta.persistence.version>3.1.0</jakarta.persistence.version>
        <jakarta.validation.api.version>3.0.2</jakarta.validation.api.version>
        <jakarta.jaxb.api.version>4.0.2</jakarta.jaxb.api.version>
        <jaxb.ri.version>4.0.5</jaxb.ri.version>
        <jaxrs.api.spec.version>3.1</jaxrs.api.spec.version>
        <jaxrs.api.impl.version>3.1.0</jaxrs.api.impl.version>
        <jetty.osgi.version>org.eclipse.jetty.*;version="[11,15)"</jetty.osgi.version>
<<<<<<< HEAD
        <jetty.version>12.0.7</jetty.version>
        <jetty9.version>9.4.54.v20240208</jetty9.version>
        <jetty11.version>11.0.20</jetty11.version>
        <jetty.plugin.version>12.0.8</jetty.plugin.version>
        <jsonb.api.version>3.0.1</jsonb.api.version>
        <jsonp.ri.version>1.1.5</jsonp.ri.version>
        <jsonp.jaxrs.version>1.1.5</jsonp.jaxrs.version>
        <moxy.version>4.0.2</moxy.version>
        <yasson.version>3.0.3</yasson.version>
=======
        <jetty.version>11.0.24</jetty.version>
        <jetty.tracing.version>11.0.15</jetty.tracing.version> <!-- special version for tracing support tests, applied before JDK 21-->
        <jetty9.version>9.4.55.v20240627</jetty9.version>
        <jetty.plugin.version>11.0.24</jetty.plugin.version>
        <jetty.servlet.api.25.version>6.1.14</jetty.servlet.api.25.version>
        <jsonb.api.version>2.0.0</jsonb.api.version>
        <jsonp.ri.version>1.0.5</jsonp.ri.version>
        <jsonp.jaxrs.version>1.0.5</jsonp.jaxrs.version>
        <moxy.version>3.0.4</moxy.version>
        <yasson.version>2.0.4</yasson.version>
>>>>>>> 25a3cb4c
        <!-- END of Jakartified -->

        <javax.annotation.version>1.3.2</javax.annotation.version> <!--Deprecated, used only for @generated annotation in perf tests -->
        <mimepull.version>1.9.15</mimepull.version>
    </properties>
</project><|MERGE_RESOLUTION|>--- conflicted
+++ resolved
@@ -890,85 +890,6 @@
 
     <profiles>
         <profile>
-<<<<<<< HEAD
-=======
-            <id>jdk8</id>
-            <activation>
-                <jdk>1.8</jdk>
-            </activation>
-            <properties>
-                <checkstyle.version>9.3</checkstyle.version>
-                <istack.mvn.plugin.version>3.0.9</istack.mvn.plugin.version>
-                <hk2.version>3.0.3</hk2.version>
-            </properties>
-            <build>
-                <pluginManagement>
-                    <plugins>
-                        <plugin>
-                            <groupId>org.apache.maven.plugins</groupId>
-                            <artifactId>maven-compiler-plugin</artifactId>
-                            <inherited>true</inherited>
-                            <configuration>
-                                <source>${java.version}</source>
-                                <target>${java.version}</target>
-                                <excludes>
-                                    <exclude>module-info.java</exclude>
-                                </excludes>
-                            </configuration>
-                        </plugin>
-                    </plugins>
-                </pluginManagement>
-            </build>
-        </profile>
-        <profile>
-            <id>jdk11+</id>
-            <!--
-                JDK 9 & 10 is unsupported (as well as <release>9</release>)
-                module-info for java.xml.bind is taken from JDK (lib/ct.sym/9-modules)
-                and it depends on java.activation which clashes with javax.activation
-            -->
-            <activation>
-                <jdk>[11,)</jdk>
-            </activation>
-            <build>
-                <pluginManagement>
-                    <plugins>
-                        <plugin>
-                            <groupId>org.apache.maven.plugins</groupId>
-                            <artifactId>maven-compiler-plugin</artifactId>
-                            <inherited>true</inherited>
-                            <executions>
-                                <!-- when module.info
-                                                                <execution>
-                                                                    <id>default-compile</id>
-                                                                    <configuration>
-                                                                        compile everything to ensure module-info contains right entries
-                                                                        <release>11</release>
-                                                                    </configuration>
-                                                                </execution>
-                                -->
-                                <execution>
-                                    <id>base-compile</id>
-                                    <goals>
-                                        <goal>compile</goal>
-                                    </goals>
-                                    <!-- recompile everything for target VM except the module-info.java -->
-                                    <configuration>
-                                        <excludes>
-                                            <exclude>module-info.java</exclude>
-                                        </excludes>
-                                        <source>1.8</source>
-                                        <target>1.8</target>
-                                    </configuration>
-                                </execution>
-                            </executions>
-                        </plugin>
-                    </plugins>
-                </pluginManagement>
-            </build>
-        </profile>
-        <profile>
->>>>>>> 25a3cb4c
             <!-- Use it with release-perform goal to skip another test run. -->
             <id>testsSkip</id>
             <activation>
@@ -2133,15 +2054,9 @@
         <findbugs.glassfish.logging.validLoggerPrefixes>
             jakarta.enterprise
         </findbugs.glassfish.logging.validLoggerPrefixes>
-<<<<<<< HEAD
         <java.version>11</java.version>
 <!--        <jersey.repackaged.prefix>jersey.repackaged</jersey.repackaged.prefix>-->
 <!--        <netbeans.hint.license>gf-cddl-gpl</netbeans.hint.license>-->
-=======
-        <java.version>1.8</java.version>
-        <!--        <jersey.repackaged.prefix>jersey.repackaged</jersey.repackaged.prefix>-->
-        <!--        <netbeans.hint.license>gf-cddl-gpl</netbeans.hint.license>-->
->>>>>>> 25a3cb4c
         <project.build.sourceEncoding>UTF-8</project.build.sourceEncoding>
         <project.reporting.outputEncoding>UTF-8</project.reporting.outputEncoding>
         <!--        <release.tests.args>-Dmaven.test.skip=false</release.tests.args>-->
@@ -2254,15 +2169,9 @@
         <jmh.version>1.37</jmh.version>
         <jmockit.version>1.49</jmockit.version>
         <junit4.version>4.13.2</junit4.version>
-<<<<<<< HEAD
-        <junit5.version>5.10.2</junit5.version>
-        <junit-platform-suite.version>1.10.2</junit-platform-suite.version>
+        <junit5.version>5.11.0</junit5.version>
+        <junit-platform-suite.version>1.11.0</junit-platform-suite.version>
         <junit-platform-suite.legacy.version>1.10.0</junit-platform-suite.legacy.version>
-=======
-        <junit5.version>5.11.0</junit5.version>
-        <junit5.jdk8.version>5.10.3</junit5.jdk8.version>
-        <junit-platform-suite.version>1.11.0</junit-platform-suite.version>
->>>>>>> 25a3cb4c
         <kryo.version>4.0.3</kryo.version>
         <mockito.version>4.11.0</mockito.version> <!-- CQ 17673 -->
         <mustache.version>0.9.14</mustache.version>
@@ -2331,28 +2240,15 @@
         <jaxrs.api.spec.version>3.1</jaxrs.api.spec.version>
         <jaxrs.api.impl.version>3.1.0</jaxrs.api.impl.version>
         <jetty.osgi.version>org.eclipse.jetty.*;version="[11,15)"</jetty.osgi.version>
-<<<<<<< HEAD
-        <jetty.version>12.0.7</jetty.version>
-        <jetty9.version>9.4.54.v20240208</jetty9.version>
-        <jetty11.version>11.0.20</jetty11.version>
+        <jetty.version>12.0.14</jetty.version>
+        <jetty9.version>9.4.55.v20240627</jetty9.version>
+        <jetty11.version>11.0.24</jetty11.version>
         <jetty.plugin.version>12.0.8</jetty.plugin.version>
         <jsonb.api.version>3.0.1</jsonb.api.version>
         <jsonp.ri.version>1.1.5</jsonp.ri.version>
         <jsonp.jaxrs.version>1.1.5</jsonp.jaxrs.version>
-        <moxy.version>4.0.2</moxy.version>
-        <yasson.version>3.0.3</yasson.version>
-=======
-        <jetty.version>11.0.24</jetty.version>
-        <jetty.tracing.version>11.0.15</jetty.tracing.version> <!-- special version for tracing support tests, applied before JDK 21-->
-        <jetty9.version>9.4.55.v20240627</jetty9.version>
-        <jetty.plugin.version>11.0.24</jetty.plugin.version>
-        <jetty.servlet.api.25.version>6.1.14</jetty.servlet.api.25.version>
-        <jsonb.api.version>2.0.0</jsonb.api.version>
-        <jsonp.ri.version>1.0.5</jsonp.ri.version>
-        <jsonp.jaxrs.version>1.0.5</jsonp.jaxrs.version>
-        <moxy.version>3.0.4</moxy.version>
-        <yasson.version>2.0.4</yasson.version>
->>>>>>> 25a3cb4c
+        <moxy.version>4.0.4</moxy.version>
+        <yasson.version>3.0.4</yasson.version>
         <!-- END of Jakartified -->
 
         <javax.annotation.version>1.3.2</javax.annotation.version> <!--Deprecated, used only for @generated annotation in perf tests -->
