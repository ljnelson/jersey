<?xml version="1.0" encoding="UTF-8"?>
<!--

    Copyright (c) 2010, 2023 Oracle and/or its affiliates. All rights reserved.

    This program and the accompanying materials are made available under the
    terms of the Eclipse Public License v. 2.0, which is available at
    http://www.eclipse.org/legal/epl-2.0.

    This Source Code may also be made available under the following Secondary
    Licenses when the conditions for such availability set forth in the
    Eclipse Public License v. 2.0 are satisfied: GNU General Public License,
    version 2 with the GNU Classpath Exception, which is available at
    https://www.gnu.org/software/classpath/license.html.

    SPDX-License-Identifier: EPL-2.0 OR GPL-2.0 WITH Classpath-exception-2.0

-->

<project xmlns="http://maven.apache.org/POM/4.0.0" xmlns:xsi="http://www.w3.org/2001/XMLSchema-instance" xsi:schemaLocation="http://maven.apache.org/POM/4.0.0 http://maven.apache.org/maven-v4_0_0.xsd">
    <modelVersion>4.0.0</modelVersion>

    <parent>
        <groupId>org.eclipse.ee4j</groupId>
        <artifactId>project</artifactId>
        <version>1.0.8</version>
    </parent>

    <groupId>org.glassfish.jersey</groupId>
    <artifactId>project</artifactId>
    <packaging>pom</packaging>
    <version>3.1.99-SNAPSHOT</version>
    <name>jersey</name>
    <description>
        Eclipse Jersey is the open source (under dual EPL+GPL license) Jakarta RESTful WebServices 3.0
        production quality Reference Implementation for building RESTful Web Services.
    </description>

    <url>https://projects.eclipse.org/projects/ee4j.jersey</url>

    <!-- prerequisites -->

    <issueManagement>
        <system>JIRA</system>
        <url>https://github.com/eclipse-ee4j/jersey/issues</url>
    </issueManagement>

    <ciManagement>
        <system>Hudson</system>
        <url>http://hudson.glassfish.org/job/Jersey-trunk-multiplatform/</url>
    </ciManagement>

    <inceptionYear>2010</inceptionYear>

    <mailingLists>
        <mailingList>
            <name>Users List</name>
            <post>jersey-dev@eclipse.org</post>
        </mailingList>
    </mailingLists>

    <developers>
        <developer>
            <name>Jorge Bescos Gascon</name>
            <organization>Oracle Corporation</organization>
            <organizationUrl>http://www.oracle.com/</organizationUrl>
        </developer>
        <developer>
            <name>Lukas Jungmann</name>
            <organization>Oracle Corporation</organization>
            <organizationUrl>http://www.oracle.com/</organizationUrl>
        </developer>
        <developer>
            <name>Dmitry Kornilov</name>
            <organization>Oracle Corporation</organization>
            <organizationUrl>http://www.oracle.com/</organizationUrl>
            <url>https://dmitrykornilov.net</url>
        </developer>
        <developer>
            <name>David Kral</name>
            <organization>Oracle Corporation</organization>
            <organizationUrl>http://www.oracle.com/</organizationUrl>
        </developer>
        <developer>
            <name>Tomas Kraus</name>
            <organization>Oracle Corporation</organization>
            <organizationUrl>http://www.oracle.com/</organizationUrl>
        </developer>
        <developer>
            <name>Tomas Langer</name>
            <organization>Oracle Corporation</organization>
            <organizationUrl>http://www.oracle.com/</organizationUrl>
        </developer>
        <developer>
            <name>Maxim Nesen</name>
            <organization>Oracle Corporation</organization>
            <organizationUrl>http://www.oracle.com/</organizationUrl>
        </developer>
        <developer>
            <name>Santiago Pericas-Geertsen</name>
            <organization>Oracle Corporation</organization>
            <organizationUrl>http://www.oracle.com/</organizationUrl>
        </developer>
        <developer>
            <name>Jan Supol</name>
            <organization>Oracle Corporation</organization>
            <organizationUrl>http://www.oracle.com/</organizationUrl>
            <url>http://blog.supol.info</url>
        </developer>
    </developers>

    <contributors>
        <contributor>
            <name>Petr Bouda</name>
        </contributor>
        <contributor>
            <name>Pavel Bucek</name>
            <organization>Oracle Corporation</organization>
            <url>http://u-modreho-kralika.net/</url>
        </contributor>
        <contributor>
            <name>Michal Gajdos</name>
            <url>http://blog.dejavu.sk</url>
        </contributor>
        <contributor>
            <name>Petr Janouch</name>
        </contributor>
        <contributor>
            <name>Libor Kramolis</name>
        </contributor>
        <contributor>
            <name>Adam Lindenthal</name>
        </contributor>
        <contributor>
            <name>Jakub Podlesak</name>
            <organization>Oracle Corporation</organization>
            <organizationUrl>http://www.oracle.com/</organizationUrl>
        </contributor>
        <contributor>
            <name>Marek Potociar</name>
        </contributor>
        <contributor>
            <name>Stepan Vavra</name>
        </contributor>
    </contributors>

    <licenses>
        <license>
            <name>EPL 2.0</name>
            <url>http://www.eclipse.org/legal/epl-2.0</url>
            <distribution>repo</distribution>
            <comments>Except for 3rd content and examples.
                      See also https://github.com/eclipse-ee4j/jersey/blob/master/NOTICE.md</comments>
        </license>
        <license>
            <name>GPL2 w/ CPE</name>
            <url>https://www.gnu.org/software/classpath/license.html</url>
            <distribution>repo</distribution>
            <comments>Except for 3rd content and examples.
                      See also https://github.com/eclipse-ee4j/jersey/blob/master/NOTICE.md</comments>
        </license>
        <license>
            <name>EDL 1.0</name>
            <url>http://www.eclipse.org/org/documents/edl-v10.php</url>
            <distribution>repo</distribution>
            <comments>The examples except bookstore-webapp example</comments>
        </license>
        <license>
            <name>BSD 2-Clause</name>
            <url>https://opensource.org/licenses/BSD-2-Clause</url>
            <distribution>repo</distribution>
            <comments>The bookstore-webapp example</comments>
        </license>
        <license>
            <name>Apache License, 2.0</name>
            <url>http://www.apache.org/licenses/LICENSE-2.0.html</url>
            <distribution>repo</distribution>
            <comments>Google Guava @ org.glassfish.jersey.internal.guava,
                      Dropwizard Monitoring inspired classes @ org.glassfish.jersey.server.internal.monitoring.core,
                      Hibernate Validation classes @ org.glassfish.jersey.server.validation.internal.hibernate, and
                      Jackson JAX-RS Providers @ org.glassfish.jersey.jackson.internal.jackson.jaxrs</comments>
        </license>
        <license>
            <name>Public Domain</name>
            <url>https://creativecommons.org/publicdomain/zero/1.0/</url>
            <distribution>repo</distribution>
            <comments>JSR-166 Extension to JEP 266 @ org.glassfish.jersey.internal.jsr166</comments>
        </license>
        <license>
            <name>Modified BSD</name>
            <url>https://asm.ow2.io/license.html</url>
            <distribution>repo</distribution>
            <comments>ASM @ jersey.repackaged.org.objectweb.asm</comments>
        </license>
        <license>
            <name>jQuery license</name>
            <url>jquery.org/license</url>
            <distribution>repo</distribution>
            <comments>jQuery v1.12.4</comments>
        </license>
        <license>
            <name>MIT license</name>
            <url>http://www.opensource.org/licenses/mit-license.php</url>
            <distribution>repo</distribution>
            <comments>AngularJS, Bootstrap v3.3.7,
                      jQuery Barcode plugin 0.3, KineticJS v4.7.1</comments>
        </license>
        <license>
            <name>W3C license</name>
            <url>https://www.w3.org/Consortium/Legal/copyright-documents-19990405</url>
            <distribution>repo</distribution>
            <comments>Content of core-server/etc</comments>
        </license>
    </licenses>

    <scm>
        <connection>scm:git:git@github.com:jersey/jersey.git</connection>
        <developerConnection>scm:git:git@github.com:eclipse-ee4j/jersey.git</developerConnection>
        <url>https://github.com/eclipse-ee4j/jersey</url>
        <tag>HEAD</tag>
    </scm>

    <organization>
        <name>Eclipse Foundation</name>
        <url>https://www.eclipse.org/org/foundation/</url>
    </organization>

    <build>
        <pluginManagement>
            <plugins>
                <plugin>
                    <groupId>org.glassfish.jersey.tools.plugins</groupId>
                    <artifactId>jersey-doc-modulelist-maven-plugin</artifactId>
                    <version>1.0.1</version>
                </plugin>
                <plugin>
                    <groupId>org.apache.maven.plugins</groupId>
                    <artifactId>maven-enforcer-plugin</artifactId>
                    <version>${enforcer.mvn.plugin.version}</version>
                    <executions>
                        <execution>
                            <id>enforce-versions</id>
                            <goals>
                                <goal>enforce</goal>
                            </goals>
                            <configuration>
                                <rules>
                                    <requireJavaVersion>
                                        <version>${java.version}</version>
                                    </requireJavaVersion>
                                    <dependencyConvergence/>
                                </rules>
                            </configuration>
                        </execution>
                    </executions>
                </plugin>
                <plugin>
                    <groupId>org.codehaus.mojo</groupId>
                    <artifactId>build-helper-maven-plugin</artifactId>
                    <version>${buildhelper.mvn.plugin.version}</version>
                    <executions>
                        <execution>
                            <phase>generate-sources</phase>
                            <goals>
                                <goal>add-source</goal>
                            </goals>
                            <configuration>
                                <sources>
                                    <source>${project.build.directory}/generated-sources/rsrc-gen</source>
                                </sources>
                            </configuration>
                        </execution>
                        <execution>
                            <phase>initialize</phase>
                            <id>parse-version</id>
                            <goals>
                                <goal>parse-version</goal>
                            </goals>
                        </execution>
                    </executions>
                </plugin>
                <plugin>
                    <groupId>com.sun.istack</groupId>
                    <artifactId>istack-commons-maven-plugin</artifactId>
                    <version>${istack.mvn.plugin.version}</version>
                    <executions>
                        <execution>
                            <phase>generate-sources</phase>
                            <goals>
                                <goal>rs-gen</goal>
                            </goals>
                            <configuration>
                                <resources>
                                    <directory>${basedir}/src/main/resources</directory>
                                    <includes>
                                        <include>**/localization.properties</include>
                                    </includes>
                                </resources>
                                <destDir>${project.build.directory}/generated-sources/rsrc-gen</destDir>
                                <localizationUtilitiesPkgName>org.glassfish.jersey.internal.l10n</localizationUtilitiesPkgName>
                            </configuration>
                        </execution>
                    </executions>
                </plugin>
                <plugin>
                    <groupId>org.apache.maven.plugins</groupId>
                    <artifactId>maven-clean-plugin</artifactId>
                    <version>2.5</version>
                </plugin>
                <plugin>
                    <groupId>org.apache.maven.plugins</groupId>
                    <artifactId>maven-compiler-plugin</artifactId>
                    <version>${compiler.mvn.plugin.version}</version>
                    <inherited>true</inherited>
                    <configuration>
                        <source>${java.version}</source>
                        <target>${java.version}</target>
                        <compilerArguments>
                            <!--<Werror />-->
                            <!-- TODO work towards eliminating all warnings in order to be able to enable the -Xlint option -->
                            <!--Xlint/-->
                        </compilerArguments>
                        <showWarnings>false</showWarnings>
                        <fork>false</fork>
                        <excludes>
                            <exclude>module-info.java</exclude>
                        </excludes>
                    </configuration>
                </plugin>
                <plugin>
                    <groupId>org.apache.maven.plugins</groupId>
                    <artifactId>maven-jar-plugin</artifactId>
                    <version>${jar.mvn.plugin.version}</version>
                </plugin>
                <plugin>
                    <groupId>org.apache.maven.plugins</groupId>
                    <artifactId>maven-install-plugin</artifactId>
                    <version>${install.mvn.plugin.version}</version>
                </plugin>
                <plugin>
                    <groupId>org.apache.maven.plugins</groupId>
                    <artifactId>maven-resources-plugin</artifactId>
                    <version>${resources.mvn.plugin.version}</version>
                    <extensions>true</extensions>
                    <!-- Add legal information, NOTICE.md and LINCENSE.md to jars -->
                    <executions>
                        <execution>
                            <!-- copy the files to classes folder for maven-jar/war-plugin to grab it -->
                            <id>copy-legaldocs</id>
                            <goals>
                                <goal>copy-resources</goal>
                            </goals>
                            <phase>process-sources</phase>
                            <configuration>
                                <outputDirectory>${project.build.outputDirectory}</outputDirectory>
                                <resources>
                                    <resource>
                                        <directory>${legal.source.folder}</directory>
                                        <targetPath>META-INF/</targetPath>
                                        <includes>
                                            <include>NOTICE.md</include>
                                            <include>LICENSE.md</include>
                                        </includes>
                                    </resource>
                                </resources>
                            </configuration>
                        </execution>
                        <execution>
                            <!-- copy the files to source folder for maven-source-plugin to grab it -->
                            <id>copy-legaldocs-to-sources</id>
                            <goals>
                                <goal>copy-resources</goal>
                            </goals>
                            <phase>process-sources</phase>
                            <configuration>
                                <outputDirectory>${project.build.directory}/generated-sources/rsrc-gen</outputDirectory>
                                <resources>
                                    <resource>
                                        <directory>${legal.source.folder}</directory>
                                        <targetPath>META-INF/</targetPath>
                                        <includes>
                                            <include>NOTICE.md</include>
                                            <include>LICENSE.md</include>
                                        </includes>
                                    </resource>
                                </resources>
                            </configuration>
                        </execution>
                        <execution>
                            <!-- copy the files to legal folder for felix plugin to grab it -->
                            <id>copy-legaldocs-to-osgi-bundles</id>
                            <goals>
                                <goal>copy-resources</goal>
                            </goals>
                            <phase>process-sources</phase>
                            <configuration>
                                <outputDirectory>${project.build.directory}/legal</outputDirectory>
                                <resources>
                                    <resource>
                                        <directory>${legal.source.folder}</directory>
                                        <targetPath>META-INF/</targetPath>
                                        <includes>
                                            <include>NOTICE.md</include>
                                            <include>LICENSE.md</include>
                                        </includes>
                                    </resource>
                                </resources>
                            </configuration>
                        </execution>
                    </executions>
                </plugin>
                <plugin>
                    <groupId>org.apache.maven.plugins</groupId>
                    <artifactId>maven-surefire-plugin</artifactId>
                    <version>${surefire.mvn.plugin.version}</version>
                    <configuration>
                        <!-- print full stack trace if error -->
                        <trimStackTrace>false</trimStackTrace>
                        <!-- for convenience reasons, 'argLine' should not be overridden in child poms. if needed, a property should be declared and used here -->
                        <argLine>
                            -Xmx${surefire.maxmem.argline}m -Dfile.encoding=UTF8 ${surefire.security.argline} ${surefire.coverage.argline}
                        </argLine>
                        <skipTests>${skip.tests}</skipTests>
                        <properties>
                            <configurationParameters>
                                junit.jupiter.execution.parallel.enabled=true
                                junit.jupiter.execution.parallel.mode.classes.default=same_thread
                                junit.jupiter.execution.parallel.mode.default=same_thread
                            </configurationParameters>
                        </properties>
                        <systemProperties>
                            <property>
                                <name>jersey.config.test.container.port</name>
                                <value>${jersey.config.test.container.port}</value>
                            </property>
                        </systemProperties>
                        <threadCount>124</threadCount>
                    </configuration>
                    <dependencies>
                        <dependency>
                            <groupId>org.apache.maven.surefire</groupId>
                            <artifactId>surefire-logger-api</artifactId>
                            <version>${surefire.mvn.plugin.version}</version>
                            <!-- to get around bug https://github.com/junit-team/junit5/issues/1367 -->
                            <optional>true</optional>
                        </dependency>
                        <dependency>
                            <groupId>org.apache.maven.surefire</groupId>
                            <artifactId>surefire-api</artifactId>
                            <version>${surefire.mvn.plugin.version}</version>
                            <optional>true</optional>
                        </dependency>
                    </dependencies>
                </plugin>
                <plugin>
                    <groupId>org.apache.maven.plugins</groupId>
                    <artifactId>maven-assembly-plugin</artifactId>
                    <version>${assembly.mvn.plugin.version}</version>
                    <configuration>
                        <tarLongFileMode>posix</tarLongFileMode>
                    </configuration>
                </plugin>
                <plugin>
                    <groupId>org.apache.maven.plugins</groupId>
                    <artifactId>maven-dependency-plugin</artifactId>
                    <version>${dependency.mvn.plugin.version}</version>
                </plugin>
                <plugin>
                    <groupId>org.apache.maven.plugins</groupId>
                    <artifactId>maven-javadoc-plugin</artifactId>
                    <version>${javadoc.mvn.plugin.version}</version>
                    <configuration>
                        <doctitle>Jersey ${jersey.version} API Documentation</doctitle>
                        <windowtitle>Jersey ${jersey.version} API</windowtitle>
                        <bottom>
                            <![CDATA[Copyright &#169; 2007-2022,
                                <a href="http://www.oracle.com">Oracle</a>
                                and/or its affiliates.
                                All Rights Reserved. Use is subject to license terms.]]>
                        </bottom>
                        <links>
                            <link>https://jakartaee.github.io/rest/apidocs/3.0.0/</link>
                            <link>https://javaee.github.io/hk2/apidocs/</link>
                        </links>
                        <excludePackageNames>
                            *.internal.*:*.tests.*
                        </excludePackageNames>
                        <sourceFileExcludes>
                            <exclude>bundles/**</exclude>
                            <fileExclude>module-info.java</fileExclude>
                        </sourceFileExcludes>
                        <verbose>true</verbose>
                        <doclint>none</doclint>
                        <maxmemory>256m</maxmemory>
                    </configuration>
                    <executions>
                        <execution>
                            <id>attach-javadocs</id>
                            <phase>package</phase>
                            <goals>
                                <goal>jar</goal>
                            </goals>
                        </execution>
                    </executions>
                </plugin>
                <plugin>
                    <groupId>org.apache.maven.plugins</groupId>
                    <artifactId>maven-source-plugin</artifactId>
                    <version>${source.mvn.plugin.version}</version>
                    <executions>
                        <execution>
                            <id>attach-sources</id>
                            <phase>package</phase>
                            <goals>
                                <goal>jar-no-fork</goal>
                            </goals>
                        </execution>
                    </executions>
                </plugin>
                <plugin>
                    <groupId>org.apache.maven.plugins</groupId>
                    <artifactId>maven-deploy-plugin</artifactId>
                    <version>${deploy.mvn.plugin.version}</version>
                    <configuration>
                        <retryFailedDeploymentCount>10</retryFailedDeploymentCount>
                    </configuration>
                </plugin>
                <plugin>
                    <groupId>org.ops4j.pax.exam</groupId>
                    <artifactId>maven-paxexam-plugin</artifactId>
                    <version>${paxexam.mvn.plugin.version}</version>
                    <executions>
                        <execution>
                            <id>generate-config</id>
                            <goals>
                                <goal>generate-depends-file</goal>
                            </goals>
                        </execution>
                    </executions>
                    <configuration>
                        <options>
                            <platform>felix</platform>
                        </options>
                    </configuration>
                </plugin>
                <plugin>
                    <groupId>org.apache.maven.plugins</groupId>
                    <artifactId>maven-site-plugin</artifactId>
                    <version>${site.mvn.plugin.version}</version>
                </plugin>
                <plugin>
                    <groupId>org.codehaus.mojo</groupId>
                    <artifactId>exec-maven-plugin</artifactId>
                    <version>${exec.mvn.plugin.version}</version>
                    <executions>
                        <execution>
                            <goals>
                                <goal>java</goal>
                            </goals>
                        </execution>
                    </executions>
                </plugin>
                <plugin>
                    <groupId>org.apache.maven.plugins</groupId>
                    <artifactId>maven-jxr-plugin</artifactId>
                    <version>${jxr.mvn.plugin.version}</version>
                    <executions>
                        <execution>
                            <goals>
                                <goal>jxr</goal>
                            </goals>
                            <phase>validate</phase>
                        </execution>
                    </executions>
                </plugin>
                <plugin>
                    <groupId>org.apache.maven.plugins</groupId>
                    <artifactId>maven-checkstyle-plugin</artifactId>
                    <version>${checkstyle.mvn.plugin.version}</version>
                    <configuration>
                        <configLocation>etc/config/checkstyle.xml</configLocation>
                        <suppressionsLocation>etc/config/checkstyle-suppressions.xml</suppressionsLocation>
                        <outputFile>${project.build.directory}/checkstyle/checkstyle-result.xml</outputFile>
                    </configuration>
                    <dependencies>
                        <dependency>
                            <groupId>com.puppycrawl.tools</groupId>
                            <artifactId>checkstyle</artifactId>
                            <version>${checkstyle.version}</version>
                            <exclusions>
                                <!-- MCHECKSTYLE-156 -->
                                <exclusion>
                                    <groupId>com.sun</groupId>
                                    <artifactId>tools</artifactId>
                                </exclusion>
                            </exclusions>
                        </dependency>
                    </dependencies>
                </plugin>
                <plugin>
                    <groupId>org.codehaus.mojo</groupId>
                    <artifactId>findbugs-maven-plugin</artifactId>
                    <version>${findbugs.mvn.plugin.version}</version>
                    <configuration>
                        <skip>${findbugs.skip}</skip>
                        <threshold>${findbugs.threshold}</threshold>
                        <excludeFilterFile>${findbugs.exclude}</excludeFilterFile>
                        <xmlOutput>true</xmlOutput>
                        <findbugsXmlOutput>true</findbugsXmlOutput>
                        <!-- findbugs detector configuration -->
                        <jvmArgs>-Dfindbugs.glassfish.logging.validLoggerPrefixes=${findbugs.glassfish.logging.validLoggerPrefixes}</jvmArgs>
                        <plugins>
                            <plugin>
                                <groupId>org.glassfish.findbugs</groupId>
                                <artifactId>findbugs-logging-detectors</artifactId>
                                <version>${findbugs.glassfish.version}</version>
                            </plugin>
                        </plugins>
                    </configuration>
                    <dependencies>
                        <dependency>
                            <groupId>org.glassfish.findbugs</groupId>
                            <artifactId>findbugs</artifactId>
                            <version>${findbugs.glassfish.version}</version>
                        </dependency>
                    </dependencies>
                </plugin>
                <plugin>
                    <groupId>org.apache.maven.plugins</groupId>
                    <artifactId>maven-failsafe-plugin</artifactId>
                    <version>${failsafe.mvn.plugin.version}</version>
                    <configuration>
                        <!-- print full stack trace if error -->
                        <trimStackTrace>false</trimStackTrace>
                        <skipTests>${skip.tests}</skipTests>
                        <skipITs>${skip.tests}</skipITs>
                        <argLine>${failsafe.coverage.argline}</argLine>
                        <systemProperties>
                            <property>
                                <name>jersey.config.test.container.port</name>
                                <value>${jersey.config.test.container.port}</value>
                            </property>
                        </systemProperties>
                    </configuration>
                    <executions>
                        <execution>
                            <goals>
                                <goal>integration-test</goal>
                                <goal>verify</goal>
                            </goals>
                        </execution>
                    </executions>
                </plugin>
                <plugin>
                    <groupId>org.apache.maven.plugins</groupId>
                    <artifactId>maven-war-plugin</artifactId>
                    <version>${war.mvn.plugin.version}</version>
                    <configuration>
                        <failOnMissingWebXml>false</failOnMissingWebXml>
                    </configuration>
                </plugin>
                <plugin>
                    <groupId>org.apache.maven.plugins</groupId>
                    <artifactId>maven-ear-plugin</artifactId>
                    <version>${ear.mvn.plugin.version}</version>
                </plugin>
                <plugin>
                    <groupId>org.glassfish.embedded</groupId>
                    <artifactId>maven-embedded-glassfish-plugin</artifactId>
                    <version>${gfembedded.mvn.plugin.version}</version>
                </plugin>
                <plugin>
                    <groupId>org.glassfish.copyright</groupId>
                    <artifactId>glassfish-copyright-maven-plugin</artifactId>
                    <configuration>
                        <excludeFile>etc/config/copyright-exclude</excludeFile>
                        <!--svn|mercurial|git - defaults to svn-->
                        <scm>git</scm>
                        <!-- turn on/off debugging -->
                        <debug>false</debug>
                        <!-- skip files not under SCM-->
                        <scmOnly>true</scmOnly>
                        <!-- turn off warnings -->
                        <warn>false</warn>
                        <!-- for use with repair -->
                        <update>false</update>
                        <!-- check that year is correct -->
                        <ignoreYear>false</ignoreYear>
                        <templateFile>etc/config/copyright.txt</templateFile>
                        <bsdTemplateFile>etc/config/edl-copyright.txt</bsdTemplateFile>
                    </configuration>
                </plugin>
                <plugin>
                    <groupId>org.apache.felix</groupId>
                    <artifactId>maven-bundle-plugin</artifactId>
                    <version>${felix.mvn.plugin.version}</version>
                    <extensions>true</extensions>
                    <configuration>
                        <instructions>
                            <_versionpolicy>[$(version;==;$(@)),$(version;+;$(@)))</_versionpolicy>
                            <_nodefaultversion>false</_nodefaultversion>
                            <Include-Resource>{maven-resources},${project.build.directory}/legal</Include-Resource>
                        </instructions>
                    </configuration>
                    <executions>
                        <execution>
                            <id>osgi-bundle</id>
                            <phase>package</phase>
                            <goals>
                                <goal>bundle</goal>
                            </goals>
                        </execution>
                    </executions>
                </plugin>
                <plugin>
                    <groupId>org.codehaus.mojo</groupId>
                    <artifactId>xml-maven-plugin</artifactId>
                    <version>${xml.mvn.plugin.version}</version>
                </plugin>
                <plugin>
                    <groupId>com.sun.tools.xjc.maven2</groupId>
                    <artifactId>maven-jaxb-plugin</artifactId>
                    <version>1.1.1</version>
                </plugin>
                <plugin>
                    <groupId>org.codehaus.mojo</groupId>
                    <artifactId>buildnumber-maven-plugin</artifactId>
                    <version>${buildnumber.mvn.plugin.version}</version>
                </plugin>
                <!-- TODO: remove the old jetty plugin dependencies -->
                <plugin>
                    <groupId>org.mortbay.jetty</groupId>
                    <artifactId>jetty-maven-plugin</artifactId>
                    <version>8.1.8.v20121106</version>
                </plugin>
                <plugin>
                    <groupId>org.eclipse.jetty</groupId>
                    <artifactId>jetty-maven-plugin</artifactId>
                    <version>${jetty.plugin.version}</version>
                </plugin>
                <plugin>
                    <groupId>org.glassfish.build</groupId>
                    <artifactId>gfnexus-maven-plugin</artifactId>
                    <version>0.16</version>
                    <configuration>
                        <stagingRepos>
                            <stagingRepo>
                                <!--
                                    The reference artifact used to identify the right staging repository
                                -->
                                <ref>org.glassfish.jersey:project:${project.version}:pom</ref>
                                <profile>com.sun.jersey</profile>
                            </stagingRepo>
                        </stagingRepos>
                        <!--
                            Temporary till there is a jersey promotion profile
                        -->
                        <promotionProfile>glassfish-integration</promotionProfile>
                        <message>JERSEY-${project.version}</message>
                    </configuration>
                </plugin>
                <plugin>
                    <groupId>org.apache.maven.plugins</groupId>
                    <artifactId>maven-shade-plugin</artifactId>
                    <version>${shade.mvn.plugin.version}</version>
                    <executions>
                        <execution>
                            <id>shade-archive</id>
                            <goals>
                                <goal>shade</goal>
                            </goals>
                            <configuration>
                                <minimizeJar>false</minimizeJar>
                                <filters>
                                    <filter>
                                        <artifact>*:*</artifact>
                                        <excludes>
                                            <exclude>module-info.*</exclude>
                                        </excludes>
                                    </filter>
                                </filters>
                            </configuration>
                        </execution>
                    </executions>
                    <configuration>
                        <shadeTestJar>false</shadeTestJar>
                        <minimizeJar>true</minimizeJar>
                        <promoteTransitiveDependencies>true</promoteTransitiveDependencies>
                        <!-- Do not create reduced pom - jaxrs-ri cannot be built when set to true -->
                        <createDependencyReducedPom>false</createDependencyReducedPom>
                    </configuration>
                </plugin>
                <plugin>
                    <groupId>org.apache.maven.plugins</groupId>
                    <artifactId>maven-antrun-plugin</artifactId>
                    <version>${antrun.mvn.plugin.version}</version>
                    <dependencies>
                        <dependency>
                            <groupId>org.apache.ant</groupId>
                            <artifactId>ant</artifactId>
                            <version>1.10.12</version>
                        </dependency>
                    </dependencies>
                </plugin>
                <plugin>
                    <groupId>org.fortasoft</groupId>
                    <artifactId>gradle-maven-plugin</artifactId>
                    <version>1.0.8</version>
                </plugin>
                <plugin>
                    <groupId>com.github.wvengen</groupId>
                    <artifactId>proguard-maven-plugin</artifactId>
                    <version>${proguard.mvn.plugin.version}</version>
                    <dependencies>
                        <dependency>
                            <groupId>net.sf.proguard</groupId>
                            <artifactId>proguard-base</artifactId>
                            <version>5.1</version><!-- transitive dependency version increased from 5.0 -->
                            <scope>runtime</scope>
                        </dependency>
                    </dependencies>
                </plugin>
            </plugins>
        </pluginManagement>
        <plugins>
            <plugin>
                <groupId>org.commonjava.maven.plugins</groupId>
                <artifactId>directory-maven-plugin</artifactId>
                <version>1.0</version>
                <executions>
                    <execution>
                        <id>directories</id>
                        <goals>
                            <goal>highest-basedir</goal>
                        </goals>
                        <phase>initialize</phase>
                        <configuration>
                            <property>legal.source.folder</property>
                        </configuration>
                    </execution>
                </executions>
            </plugin>
            <plugin>
                <groupId>org.glassfish.jersey.tools.plugins</groupId>
                <artifactId>jersey-doc-modulelist-maven-plugin</artifactId>
                <inherited>false</inherited>
                <configuration>
                    <outputFileName>docs/src/main/docbook/modules.xml</outputFileName>
                    <templateFileName>docs/src/main/docbook/inc/modules.src</templateFileName>
                    <tableHeaderFileName>docs/src/main/docbook/inc/modules_table_header.src</tableHeaderFileName>
                    <tableFooterFileName>docs/src/main/docbook/inc/modules_table_footer.src</tableFooterFileName>
                    <tableRowFileName>docs/src/main/docbook/inc/modules_table_row.src</tableRowFileName>
                    <outputUnmatched>false</outputUnmatched>
                </configuration>
            </plugin>
            <plugin>
                <groupId>org.apache.maven.plugins</groupId>
                <artifactId>maven-enforcer-plugin</artifactId>
            </plugin>
            <plugin>
                <groupId>org.apache.maven.plugins</groupId>
                <artifactId>maven-source-plugin</artifactId>
            </plugin>
            <plugin>
                <groupId>org.apache.maven.plugins</groupId>
                <artifactId>maven-resources-plugin</artifactId>
            </plugin>
            <plugin>
                <groupId>org.codehaus.mojo</groupId>
                <artifactId>build-helper-maven-plugin</artifactId>
                <version>${buildhelper.mvn.plugin.version}</version>
                <configuration>
                    <portNames>
                        <portName>jersey.config.test.container.port</portName>
                        <portName>jersey.config.test.container.stop.port</portName>
                    </portNames>
                </configuration>
                <executions>
                    <execution>
                        <id>reserve-port</id>
                        <phase>process-test-classes</phase> <!-- pre-integration-test -->
                        <goals>
                            <goal>reserve-network-port</goal>
                        </goals>
                    </execution>
                </executions>
            </plugin>
        </plugins>
        <extensions>
            <extension>
                <groupId>org.glassfish</groupId>
                <artifactId>findbugs</artifactId>
                <version>3.2-b06</version>
            </extension>
        </extensions>
    </build>

    <profiles>
        <profile>
            <id>jdk8</id>
            <activation>
                <jdk>1.8</jdk>
            </activation>
            <properties>
                <checkstyle.version>9.3</checkstyle.version>
                <istack.mvn.plugin.version>3.0.9</istack.mvn.plugin.version>
            </properties>
            <build>
                <pluginManagement>
                    <plugins>
                        <plugin>
                            <groupId>org.apache.maven.plugins</groupId>
                            <artifactId>maven-compiler-plugin</artifactId>
                            <inherited>true</inherited>
                            <configuration>
                                <source>${java.version}</source>
                                <target>${java.version}</target>
                                <excludes>
                                    <exclude>module-info.java</exclude>
                                </excludes>
                            </configuration>
                        </plugin>
                    </plugins>
                </pluginManagement>
            </build>
        </profile>
        <profile>
            <id>jdk11+</id>
            <!--
                JDK 9 & 10 is unsupported (as well as <release>9</release>)
                module-info for java.xml.bind is taken from JDK (lib/ct.sym/9-modules)
                and it depends on java.activation which clashes with javax.activation
            -->
            <activation>
                <jdk>[11,)</jdk>
            </activation>
            <build>
                <pluginManagement>
                    <plugins>
                        <plugin>
                            <groupId>org.apache.maven.plugins</groupId>
                            <artifactId>maven-compiler-plugin</artifactId>
                            <inherited>true</inherited>
                            <executions>
<!-- when module.info
                                <execution>
                                    <id>default-compile</id>
                                    <configuration>
                                        compile everything to ensure module-info contains right entries
                                        <release>11</release>
                                    </configuration>
                                </execution>
-->
                                <execution>
                                    <id>base-compile</id>
                                    <goals>
                                        <goal>compile</goal>
                                    </goals>
                                    <!-- recompile everything for target VM except the module-info.java -->
                                    <configuration>
                                        <excludes>
                                            <exclude>module-info.java</exclude>
                                        </excludes>
                                        <source>1.8</source>
                                        <target>1.8</target>
                                    </configuration>
                                </execution>
                            </executions>
                        </plugin>
                    </plugins>
                </pluginManagement>
            </build>
        </profile>
        <profile>
            <!-- Use it with release-perform goal to skip another test run. -->
            <id>testsSkip</id>
            <activation>
                <activeByDefault>false</activeByDefault>
                <!-- this is how to align back with maven standards where property 'skipTests' makes maven-surefire-plugin
                (and also maven-failsafe-plugin) skip tests execution -->
                <property>
                    <name>skipTests</name>
                    <value>true</value>
                </property>
            </activation>
            <properties>
<!--                <release.tests.args>-Dskip.tests=true</release.tests.args>-->
                <skip.tests>true</skip.tests>
                <skip.e2e>true</skip.e2e>
            </properties>
        </profile>
        <profile>
            <id>checkstyleSkip</id>
            <activation>
                <activeByDefault>false</activeByDefault>
            </activation>
            <properties>
                <checkstyle.skip>true</checkstyle.skip>
            </properties>
        </profile>
        <profile>
            <id>findbugsSkip</id>
            <activation>
                <activeByDefault>false</activeByDefault>
            </activation>
            <properties>
                <findbugs.skip>true</findbugs.skip>
            </properties>
        </profile>
        <profile> <!-- tests module will be automatically included unless tests.excluded env variable is set -->
            <id>testsIncluded</id>
            <activation>
                <activeByDefault>false</activeByDefault>
                <property>
                  <name>!tests.excluded</name>
                </property>
            </activation>
            <modules>
                <module>tests</module>
            </modules>
        </profile>
        <profile> <!-- examples module will be automatically included unless examples.excluded env variable is set -->
            <id>examplesIncluded</id>
            <activation>
                <activeByDefault>false</activeByDefault>
                <property>
                    <name>!examples.excluded</name>
                </property>
            </activation>
            <modules>
                <module>examples</module>
            </modules>
        </profile>
        <profile> <!-- bundles module will be automatically included unless bundles.excluded env variable is set -->
            <id>bundlesIncluded</id>
            <activation>
                <activeByDefault>false</activeByDefault>
                <property>
                    <name>!bundles.excluded</name>
                </property>
            </activation>
            <modules>
                <module>bundles</module>
            </modules>
        </profile>
        <profile> <!-- test-framework module will be automatically included unless test-framework.excluded env variable is set -->
            <id>testFrameworkIncluded</id>
            <activation>
                <activeByDefault>false</activeByDefault>
                <property>
                    <name>!test-framework.excluded</name>
                </property>
            </activation>
            <modules>
                <module>test-framework</module>
            </modules>
        </profile>
        <profile>
            <id>pre-release</id>
            <modules>
                <module>docs</module>
            </modules>
            <activation>
                <activeByDefault>false</activeByDefault>
            </activation>
            <build>
                <plugins>
                    <plugin>
                        <groupId>org.apache.maven.plugins</groupId>
                        <artifactId>maven-javadoc-plugin</artifactId>
                    </plugin>
                    <plugin>
                        <groupId>org.apache.maven.plugins</groupId>
                        <artifactId>maven-deploy-plugin</artifactId>
                        <configuration>
                            <skip>true</skip>
                        </configuration>
                    </plugin>
                </plugins>
            </build>
        </profile>
        <profile>
            <id>xdk</id>
            <activation>
                <property>
                    <name>xdk</name>
                </property>
            </activation>
            <build>
                <plugins>
                    <plugin>
                        <!-- add xdk sax parser to the classpath and exclude xerces -->
                        <groupId>org.apache.maven.plugins</groupId>
                        <artifactId>maven-surefire-plugin</artifactId>
                        <inherited>true</inherited>
                        <configuration>
                            <additionalClasspathElements>
                                <additionalClasspathElement>${xdk.absolute.path}</additionalClasspathElement>
                            </additionalClasspathElements>
                            <classpathDependencyExcludes>
                                <classpathDependencyExcludes>xerces:xercesImpl</classpathDependencyExcludes>
                            </classpathDependencyExcludes>
                        </configuration>
                    </plugin>
                    <plugin>
                        <!-- ensure, that the path to the xdk sax parser has been set -->
                        <groupId>org.apache.maven.plugins</groupId>
                        <artifactId>maven-enforcer-plugin</artifactId>
                        <executions>
                            <execution>
                               <id>enforce-property</id>
                               <goals>
                                   <goal>enforce</goal>
                               </goals>
                                <configuration>
                                    <rules>
                                        <requireProperty>
                                            <property>xdk.absolute.path</property>
                                            <message>Property 'xdk.absolute.path' has to be specified.</message>
                                            <regex>.*/xmlparserv2.jar$</regex>
                                            <regexMessage>
                                                Property 'xdk.absolute.path' has to point to the xdk parser jar (xmlparserv2.jar).
                                            </regexMessage>
                                        </requireProperty>
                                    </rules>
                                    <fail>true</fail>
                                </configuration>
                            </execution>
                        </executions>
                    </plugin>
                </plugins>
            </build>
        </profile>
        <profile>
            <id>moxy</id>
            <activation>
                <property>
                    <name>moxy</name>
                </property>
            </activation>
            <dependencies>
                <dependency>
                    <groupId>org.eclipse.persistence</groupId>
                    <artifactId>org.eclipse.persistence.moxy</artifactId>
                    <version>${moxy.version}</version>
                </dependency>
            </dependencies>
            <repositories>
                <repository>
                    <id>eclipselink.repository</id>
                    <name>Eclipse Maven Repository</name>
                    <url>https://www.eclipse.org/downloads/download.php?r=1&amp;nf=1&amp;file=/rt/eclipselink/maven.repo</url>
                    <layout>default</layout>
                </repository>
            </repositories>
        </profile>
        <profile>
            <id>securityOff</id>
            <properties>
                <surefire.security.argline />
            </properties>
        </profile>
        <profile>
            <id>project-info</id>
            <activation>
                <activeByDefault>false</activeByDefault>
            </activation>
            <reporting>
                <plugins>
                    <plugin>
                        <groupId>org.apache.maven.plugins</groupId>
                        <artifactId>maven-project-info-reports-plugin</artifactId>
                        <version>3.1.1</version>
                        <reportSets>
                            <reportSet>
                                <reports>
                                    <report>dependencies</report>
                                    <report>index</report>
                                </reports>
                            </reportSet>
                        </reportSets>
                    </plugin>
                </plugins>
            </reporting>
            <!-- placeholder required for site:stage -->
            <distributionManagement>
                <site>
                    <id>localhost</id>
                    <url>http://localhost</url>
                </site>
            </distributionManagement>
        </profile>
        <profile>
            <id>jdk1.7+</id>
            <activation>
                <jdk>[1.7,)</jdk>
            </activation>
            <build>
                <plugins>
                    <plugin>
                        <groupId>org.apache.maven.plugins</groupId>
                        <artifactId>maven-checkstyle-plugin</artifactId>
                        <executions>
                            <execution>
                                <id>verify</id>
                                <phase>validate</phase>
                                <goals>
                                    <!-- Fail the build if checkstyle rules for contributions are not met. -->
                                    <goal>check</goal>
                                </goals>
                                <configuration>
                                    <configLocation>etc/config/checkstyle-verify.xml</configLocation>
                                    <consoleOutput>true</consoleOutput>
                                    <failOnViolation>true</failOnViolation>
                                    <includeTestSourceDirectory>true</includeTestSourceDirectory>
                                    <excludes>**/module-info.java</excludes>
                                </configuration>
                            </execution>
                        </executions>
                    </plugin>
                </plugins>
            </build>
        </profile>
        <profile>
            <id>sonar</id>
            <properties>
                <!-- Sonar/Reporting settings (heavily inspired at http://www.aheritier.net/maven-failsafe-sonar-and-jacoco-are-in-a-boat/ -->

                <!-- Tells Sonar to use jacoco for coverage results -->
                <sonar.java.coveragePlugin>jacoco</sonar.java.coveragePlugin>

                <!-- Don't let Sonar execute tests. We will ask it to Maven -->
                <sonar.dynamicAnalysis>reuseReports</sonar.dynamicAnalysis>
                <!-- The system property jacoco.outputDir is based on. This won't work for 'sonar:sonar' (see http://jira.codehaus.org/browse/SONAR-3427), as such a property 'jacoco.outputDir' has to be explicitly specified from a command line -->
                <jacoco.outputDir>${session.executionRootDirectory}/target</jacoco.outputDir>
                <!-- Tells Sonar where the Jacoco coverage result file is located for Unit Tests -->
                <sonar.jacoco.reportPath>${jacoco.outputDir}/jacoco.exec</sonar.jacoco.reportPath>
                <!-- Tells Sonar where the Jacoco coverage result file is located for Integration Tests -->
                <sonar.jacoco.itReportPath>${jacoco.outputDir}/jacoco-it.exec</sonar.jacoco.itReportPath>

                <!-- Force JaCoCo to show 0% coverage if the report is missing -->
                <sonar.jacoco.reportMissing.force.zero>true</sonar.jacoco.reportMissing.force.zero>

                <!-- jacoco.agent.*.arg properties are dynamically generated by jacoco:prepare-agent (see bellow) -->
                <surefire.coverage.argline>${jacoco.agent.ut.arg}</surefire.coverage.argline>
                <failsafe.coverage.argline>${jacoco.agent.it.arg}</failsafe.coverage.argline>

                <!-- Maven versions -->
                <jacoco.version>0.7.4.201502262128</jacoco.version>
                <sonar-jacoco-listeners.version>3.2</sonar-jacoco-listeners.version>
                <sonar.version>2.6</sonar.version>
            </properties>
            <dependencies>
                <dependency>
                    <groupId>org.codehaus.sonar-plugins.java</groupId>
                    <artifactId>sonar-jacoco-listeners</artifactId>
                    <version>${sonar-jacoco-listeners.version}</version>
                    <scope>test</scope>
                </dependency>
            </dependencies>
            <build>
                <plugins>
                    <plugin>
                        <groupId>org.jacoco</groupId>
                        <artifactId>jacoco-maven-plugin</artifactId>
                        <version>${jacoco.version}</version>
                        <executions>
                            <!-- Prepares a variable, jacoco.agent.ut.arg, that contains the info to be passed to the JVM hosting the code being tested. -->
                            <execution>
                                <id>prepare-ut-agent</id>
                                <phase>process-test-classes</phase>
                                <goals>
                                    <goal>prepare-agent</goal>
                                </goals>
                                <configuration>
                                    <destFile>${sonar.jacoco.reportPath}</destFile>
                                    <propertyName>jacoco.agent.ut.arg</propertyName>
                                    <append>true</append>
                                </configuration>
                            </execution>
                            <!-- Prepares a variable, jacoco.agent.it.arg, that contains the info to be passed to the JVM hosting the code being tested. -->
                            <execution>
                                <id>prepare-it-agent</id>
                                <phase>pre-integration-test</phase>
                                <goals>
                                    <goal>prepare-agent</goal>
                                </goals>
                                <configuration>
                                    <destFile>${sonar.jacoco.itReportPath}</destFile>
                                    <propertyName>jacoco.agent.it.arg</propertyName>
                                    <append>true</append>
                                </configuration>
                            </execution>

                            <!-- Generate reports which may not be complete as the execution won't consider tests of projects that weren't executed during the build yet --><!-- The good thing is that with every module built, we're ensured that integrity of both jacoco .exec files was preserved -->
                            <execution>
                                <id>jacoco-report-unit-tests</id>
                                <phase>test</phase>
                                <goals>
                                    <goal>report</goal>
                                </goals>
                                <configuration>
                                    <!-- Sets the path to the file which contains the execution data. -->
                                    <dataFile>${sonar.jacoco.reportPath}</dataFile>
                                    <!-- Sets the output directory for the code coverage report. -->
                                    <outputDirectory>${project.build.directory}/jacoco</outputDirectory>
                                </configuration>
                            </execution>
                            <execution>
                                <id>jacoco-report-integration-tests</id>
                                <phase>post-integration-test</phase>
                                <goals>
                                    <goal>report-integration</goal>
                                </goals>
                                <configuration>
                                    <!-- Sets the path to the file which contains the execution data. -->
                                    <dataFile>${sonar.jacoco.itReportPath}</dataFile>
                                    <!-- Sets the output directory for the code coverage report. -->
                                    <outputDirectory>${project.build.directory}/jacoco-it</outputDirectory>
                                </configuration>
                            </execution>
                        </executions>
                    </plugin>
                </plugins>
                <pluginManagement>
                    <plugins>
                        <plugin>
                            <groupId>org.codehaus.mojo</groupId>
                            <artifactId>sonar-maven-plugin</artifactId>
                            <version>${sonar.version}</version>
                        </plugin>
                        <plugin>
                            <groupId>org.apache.maven.plugins</groupId>
                            <artifactId>maven-surefire-plugin</artifactId>
                            <configuration>
                                <!-- If possible (in some modules, this has to be disabled due to https://jira.sonarsource.com/browse/SONARJAVA-728), enable coverage details per JUnit test -->
                                <properties>
                                    <property>
                                        <name>listener</name>
                                        <value>org.sonar.java.jacoco.JUnitListener</value>
                                    </property>
                                </properties>
                            </configuration>
                        </plugin>
                        <plugin>
                            <groupId>org.apache.maven.plugins</groupId>
                            <artifactId>maven-failsafe-plugin</artifactId>
                            <configuration>
                                <!-- Enable coverage details per JUnit test -->
                                <properties>
                                    <property>
                                        <name>listener</name>
                                        <value>org.sonar.java.jacoco.JUnitListener</value>
                                    </property>
                                </properties>
                                <!-- Let's put failsafe reports with surefire to have access to tests failures/success reports in Sonar -->
                                <reportsDirectory>${project.build.directory}/surefire-reports</reportsDirectory>
                            </configuration>
                        </plugin>
                    </plugins>
                </pluginManagement>
            </build>
        </profile>
        <profile>
            <!--
            Profile is aimed to run the build on travis
            due to travis limitations for output (max 4MB) this profile is used along with grep which reduces
            the output.
            However some e2e tests produce output which is not grepped (thus is not visible) and run longer than
            10 minutes which results in the whole build is being murdered by Travis because of death suspection

            the whole build is run as clean install but excludes several e2e tests because of the not grepped output
            -->
            <id>travis_e2e_skip</id>
            <properties>
                <skip.e2e>true</skip.e2e>
            </properties>
        </profile>
        <profile>
            <!--
             Profile is aimed to run the build on travis
            due to travis limitations for output (max 4MB) this profile is used to run e2e tests only.

            the only thing which is happen using profile is run of e2e tests (with additional build)
            everything is already build using travis_e2e_skip profile

            the whole build is run as test -Ptravis_e2e
            -->
            <id>travis_e2e</id>
            <properties>
                <skip.e2e>false</skip.e2e>
                <skip.tests>true</skip.tests>
            </properties>
        </profile>
        <profile>
                <!-- Use -Peclipse_repo to use SNAPSHOTs stored in Eclipse's Nexus instance ("Nightly Builds") -->
                <id>eclipse_repo</id>
            <repositories>
                    <repository>
                        <snapshots>
                            <enabled>true</enabled>
                        </snapshots>
                        <id>repo.jaxrs-api.eclipse.org</id>
                        <name>JAX-RS API Repository - Snapshots</name>
                        <url>https://repo.eclipse.org/content/repositories/jax-rs-api-snapshots</url>
                    </repository>
                </repositories>
        </profile>
        <profile>
            <id>license_check</id>
            <pluginRepositories>
                <pluginRepository>
                    <id>dash-licenses-snapshots</id>
                    <url>https://repo.eclipse.org/content/repositories/dash-licenses-snapshots/</url>
                    <snapshots>
                        <enabled>true</enabled>
                    </snapshots>
                </pluginRepository>
            </pluginRepositories>
            <build>
                <plugins>
                    <plugin>
                        <groupId>org.eclipse.dash</groupId>
                        <artifactId>license-tool-plugin</artifactId>
                        <version>0.0.1-SNAPSHOT</version>
                        <executions>
                            <execution>
                                <id>license-check</id>
                                <goals>
                                    <goal>license-check</goal>
                                </goals>
                                <configuration>
                                    <summary>DEPENDENCIES</summary>
                                    <failWhenReviewNeeded>true</failWhenReviewNeeded>
                                    <reviewSummary>REVIEW_SUMMARY</reviewSummary>
                                </configuration>
                            </execution>
                        </executions>
                    </plugin>
                </plugins>
            </build>
        </profile>
    </profiles>

    <reporting>
        <excludeDefaults>true</excludeDefaults>
        <plugins>
            <plugin>
                <groupId>org.codehaus.mojo</groupId>
                <artifactId>findbugs-maven-plugin</artifactId>
                <version>${findbugs.mvn.plugin.version}</version>
                <reportSets>
                    <reportSet>
                        <configuration>
                            <skip>${findbugs.skip}</skip>
                            <threshold>${findbugs.threshold}</threshold>
                            <excludeFilterFile>${findbugs.exclude}</excludeFilterFile>
                            <findbugsXmlWithMessages>true</findbugsXmlWithMessages>
                            <!-- findbugs detector configuration -->
                            <jvmArgs>-Dfindbugs.glassfish.logging.validLoggerPrefixes=${findbugs.glassfish.logging.validLoggerPrefixes}</jvmArgs>
                            <plugins>
                                <plugin>
                                    <groupId>org.glassfish.findbugs</groupId>
                                    <artifactId>findbugs-logging-detectors</artifactId>
                                    <version>${findbugs.glassfish.version}</version>
                                </plugin>
                            </plugins>
                        </configuration>
                        <reports>
                            <report>findbugs</report>
                        </reports>
                    </reportSet>
                </reportSets>
            </plugin>
            <plugin>
                <groupId>org.apache.maven.plugins</groupId>
                <artifactId>maven-javadoc-plugin</artifactId>
                <version>3.4.1</version>
                <!-- Run this plugin report sets only in the main Jersey pom -->
                <inherited>false</inherited>
                <configuration>
                    <doctitle>Jersey ${jersey.version} API Documentation</doctitle>
                    <windowtitle>Jersey ${jersey.version} API</windowtitle>
                    <bottom>
                        <![CDATA[Copyright &#169; 2007-2023,
                            <a href="http://www.oracle.com">Oracle</a>
                            and/or its affiliates.
                            All Rights Reserved. Use is subject to license terms.]]>
                    </bottom>
                    <excludePackageNames>
                        com.sun.ws.rs.ext:*.examples.*:*.internal.*:*.tests.*
                    </excludePackageNames>
                    <links>
                        <link>https://jax-rs.github.io/apidocs/2.1</link>
                        <link>https://javaee.github.io/hk2/apidocs/</link>
                    </links>
                    <doclint>none</doclint>
                    <sourceFileExcludes>
                        <fileExclude>module-info.java</fileExclude>
                    </sourceFileExcludes>
                </configuration>
                <reportSets>
                    <reportSet>
                        <reports>
                            <report>aggregate</report>
                        </reports>
                    </reportSet>
                </reportSets>
            </plugin>

            <!--plugin>
                <groupId>org.apache.maven.plugins</groupId>
                <artifactId>maven-surefire-report-plugin</artifactId>
                <version>2.12</version>
            </plugin-->
            <!--plugin>
                <groupId>org.codehaus.mojo</groupId>
                <artifactId>cobertura-maven-plugin</artifactId>
                <version>2.4</version>
                <configuration>
                    <formats>
                        <format>xml</format>
                        <format>html</format>
                    </formats>
                </configuration>
            </plugin-->

            <plugin>
                <groupId>org.apache.maven.plugins</groupId>
                <artifactId>maven-jxr-plugin</artifactId>
                <version>2.3</version>
                <reportSets>
                    <reportSet>
                        <reports>
                            <report>jxr</report>
                        </reports>
                    </reportSet>
                    <reportSet>
                        <!-- Run this report set only in the main Jersey pom -->
                        <inherited>false</inherited>
                        <reports>
                            <report>aggregate</report>
                        </reports>
                    </reportSet>
                </reportSets>
            </plugin>
            <plugin>
                <groupId>org.apache.maven.plugins</groupId>
                <artifactId>maven-checkstyle-plugin</artifactId>
                <version>${checkstyle.mvn.plugin.version}</version>
                <configuration>
                    <configLocation>etc/config/checkstyle.xml</configLocation>
                    <suppressionsLocation>etc/config/checkstyle-suppressions.xml</suppressionsLocation>
                </configuration>
                <reportSets>
                    <reportSet>
                        <reports>
                            <report>checkstyle</report>
                        </reports>
                    </reportSet>
                </reportSets>
            </plugin>
        </plugins>
    </reporting>

    <modules>
        <module>archetypes</module>
        <module>bom</module>
        <module>connectors</module>
        <module>containers</module>

        <module>core-common</module>
        <module>core-server</module>
        <module>core-client</module>

        <module>ext</module>
        <module>incubator</module>
        <module>inject</module>
        <module>media</module>
        <module>security</module>
    </modules>

    <dependencyManagement>
        <dependencies>
            <dependency>
                <groupId>jakarta.ws.rs</groupId>
                <artifactId>jakarta.ws.rs-api</artifactId>
                <version>${jaxrs.api.impl.version}</version>
            </dependency>
            <dependency>
                <groupId>jakarta.annotation</groupId>
                <artifactId>jakarta.annotation-api</artifactId>
                <version>${jakarta.annotation.version}</version>
            </dependency>

            <dependency>
                <groupId>jakarta.enterprise</groupId>
                <artifactId>jakarta.enterprise.cdi-api</artifactId>
                <version>${cdi.api.version}</version>
            </dependency>

            <dependency>
                <groupId>jakarta.transaction</groupId>
                <artifactId>jakarta.transaction-api</artifactId>
                <version>${jta.api.version}</version>
            </dependency>

            <dependency>
                <groupId>jakarta.activation</groupId>
                <artifactId>jakarta.activation-api</artifactId>
                <version>${jakarta.activation-api.version}</version>
            </dependency>
            <dependency>
                <groupId>jakarta.servlet</groupId>
                <artifactId>jakarta.servlet-api</artifactId>
                <version>${servlet6.version}</version>
            </dependency>

            <dependency>
                <groupId>org.eclipse.angus</groupId>
                <artifactId>angus-activation</artifactId>
                <version>${jakarta.activation.version}</version>
            </dependency>

            <!--<dependency>
                <groupId>com.google.guava</groupId>
                <artifactId>guava</artifactId>
                <version>${guava.version}</version>
            </dependency>--> <!-- The latest repackaged guava version is 18.0 -->

            <dependency>
                <groupId>org.glassfish.hk2</groupId>
                <artifactId>hk2-locator</artifactId>
                <version>${hk2.version}</version>
            </dependency>
            <dependency>
                <groupId>org.glassfish.hk2</groupId>
                <artifactId>hk2-utils</artifactId>
                <version>${hk2.version}</version>
            </dependency>

            <dependency>
                <groupId>org.glassfish.hk2</groupId>
                <artifactId>hk2-api</artifactId>
                <version>${hk2.version}</version>
                <exclusions>
                    <exclusion>
                        <groupId>jakarta.inject</groupId>
                        <artifactId>jakarta.inject-api</artifactId>
                    </exclusion>
                </exclusions>
            </dependency>
            <dependency>
                <groupId>org.glassfish.hk2</groupId>
                <artifactId>osgi-resource-locator</artifactId>
                <version>1.0.3</version>
            </dependency>
            <dependency>
                <groupId>org.glassfish.main.hk2</groupId>
                <artifactId>hk2-config</artifactId>
                <version>${hk2.config.version}</version>
            </dependency>
            <dependency>
                <groupId>jakarta.inject</groupId>
                <artifactId>jakarta.inject-api</artifactId>
                <version>${jakarta.inject.version}</version>
            </dependency>
            <dependency>
                <groupId>org.glassfish.hk2.external</groupId>
                <artifactId>aopalliance-repackaged</artifactId>
                <version>${hk2.version}</version>
            </dependency>
            <dependency>
                <groupId>org.javassist</groupId>
                <artifactId>javassist</artifactId>
                <version>${javassist.version}</version>
            </dependency>

            <dependency>
                <groupId>org.glassfish.grizzly</groupId>
                <artifactId>grizzly-http-server</artifactId>
                <version>${grizzly2.version}</version>
            </dependency>
            <dependency>
                <groupId>org.glassfish.grizzly</groupId>
                <artifactId>grizzly-http2</artifactId>
                <version>${grizzly2.version}</version>
            </dependency>
            <dependency>
                <groupId>org.glassfish.grizzly</groupId>
                <artifactId>grizzly-http-servlet</artifactId>
                <version>${grizzly2.version}</version>
            </dependency>
            <dependency>
                <groupId>org.glassfish.grizzly</groupId>
                <artifactId>grizzly-websockets</artifactId>
                <version>${grizzly2.version}</version>
            </dependency>
            <dependency>
                <groupId>org.glassfish.grizzly</groupId>
                <artifactId>connection-pool</artifactId>
                <version>${grizzly2.version}</version>
            </dependency>
            <dependency>
                <groupId>org.glassfish.grizzly</groupId>
                <artifactId>grizzly-http-client</artifactId>
                <version>${grizzly.client.version}</version>
            </dependency>
            <dependency>
                <groupId>org.glassfish.grizzly</groupId>
                <artifactId>grizzly-npn-api</artifactId>
                <version>${grizzly.npn.version}</version>
            </dependency>

            <dependency>
                <groupId>io.netty</groupId>
                <artifactId>netty-all</artifactId>
                <version>${netty.version}</version>
            </dependency>

            <dependency>
                <groupId>org.apache.httpcomponents</groupId>
                <artifactId>httpclient</artifactId>
                <version>${httpclient.version}</version>
            </dependency>
            <dependency>
                <groupId>org.apache.httpcomponents.client5</groupId>
                <artifactId>httpclient5</artifactId>
                <version>${httpclient5.version}</version>
            </dependency>

            <dependency>
                <groupId>org.eclipse.jetty</groupId>
                <artifactId>jetty-util</artifactId>
                <version>${jetty.version}</version>
            </dependency>
            <dependency>
                <groupId>org.eclipse.jetty</groupId>
                <artifactId>jetty-client</artifactId>
                <version>${jetty.version}</version>
            </dependency>
            <dependency>
                <groupId>org.eclipse.jetty</groupId>
                <artifactId>jetty-server</artifactId>
                <version>${jetty.version}</version>
            </dependency>
            <dependency>
                <groupId>org.eclipse.jetty</groupId>
                <artifactId>jetty-webapp</artifactId>
                <version>${jetty.version}</version>
            </dependency>
            <dependency>
                <groupId>org.eclipse.jetty.http2</groupId>
                <artifactId>http2-server</artifactId>
                <version>${jetty.version}</version>
            </dependency>
            <dependency>
                <groupId>org.eclipse.jetty</groupId>
                <artifactId>jetty-alpn-conscrypt-server</artifactId>
                <version>${jetty.version}</version>
            </dependency>

            <dependency>
                <groupId>org.simpleframework</groupId>
                <artifactId>simple-http</artifactId>
                <version>${simple.version}</version>
             </dependency>

            <dependency>
                <groupId>org.simpleframework</groupId>
                <artifactId>simple-transport</artifactId>
                <version>${simple.version}</version>
            </dependency>

            <dependency>
                <groupId>org.simpleframework</groupId>
                <artifactId>simple-common</artifactId>
                <version>${simple.version}</version>
            </dependency>

            <dependency>
                <groupId>org.codehaus.jettison</groupId>
                <artifactId>jettison</artifactId>
                <version>${jettison.version}</version>
                <exclusions>
                    <exclusion>
                        <groupId>stax</groupId>
                        <artifactId>stax-api</artifactId>
                    </exclusion>
                </exclusions>
            </dependency>

            <dependency>
                <groupId>jakarta.xml.bind</groupId>
                <artifactId>jakarta.xml.bind-api</artifactId>
                <version>${jakarta.jaxb.api.version}</version>
            </dependency>

            <dependency>
                <groupId>com.sun.xml.bind</groupId>
                <artifactId>jaxb-impl</artifactId>
                <version>${jaxb.ri.version}</version>
            </dependency>
            <dependency>
                <groupId>com.sun.xml.bind</groupId>
                <artifactId>jaxb-osgi</artifactId>
                <version>${jaxb.ri.version}</version>
            </dependency>

            <dependency>
                <groupId>org.eclipse.persistence</groupId>
                <artifactId>org.eclipse.persistence.moxy</artifactId>
                <version>${moxy.version}</version>
            </dependency>

            <dependency>
                <groupId>jakarta.persistence</groupId>
                <artifactId>jakarta.persistence-api</artifactId>
                <version>${jakarta.persistence.version}</version>
                <scope>provided</scope>
            </dependency>

            <dependency>
                <groupId>jakarta.ejb</groupId>
                <artifactId>jakarta.ejb-api</artifactId>
                <version>${ejb.version}</version>
                <scope>provided</scope>
            </dependency>

            <dependency>
                <groupId>com.fasterxml.jackson.jaxrs</groupId>
                <artifactId>jackson-jaxrs-json-provider</artifactId>
                <version>${jackson.version}</version>
            </dependency>

            <dependency>
                <groupId>com.fasterxml.jackson.jaxrs</groupId>
                <artifactId>jackson-jaxrs-base</artifactId>
                <version>${jackson.version}</version>
            </dependency>

            <dependency>
                <groupId>com.fasterxml.jackson.core</groupId>
                <artifactId>jackson-core</artifactId>
                <version>${jackson.version}</version>
            </dependency>

            <dependency>
                <groupId>com.fasterxml.jackson.core</groupId>
                <artifactId>jackson-databind</artifactId>
                <version>${jackson.version}</version>
            </dependency>

            <dependency>
                <groupId>com.fasterxml.jackson.core</groupId>
                <artifactId>jackson-annotations</artifactId>
                <version>${jackson.version}</version>
            </dependency>

            <dependency>
                <groupId>com.fasterxml.jackson.module</groupId>
                <artifactId>jackson-module-jaxb-annotations</artifactId>
                <version>${jackson.version}</version>
            </dependency>

            <dependency>
                <groupId>com.fasterxml.jackson.module</groupId>
                <artifactId>jackson-module-jakarta-xmlbind-annotations</artifactId>
                <version>${jackson.version}</version>
            </dependency>

            <dependency>
                <groupId>xerces</groupId>
                <artifactId>xercesImpl</artifactId>
                <version>${xerces.version}</version>
            </dependency>

            <dependency>
                <groupId>org.osgi</groupId>
                <artifactId>org.osgi.core</artifactId>
                <version>${osgi.version}</version>
                <scope>provided</scope>
            </dependency>

            <dependency>
                <groupId>org.osgi</groupId>
                <artifactId>org.osgi.compendium</artifactId>
                <version>${osgi.compendium.version}</version>
                <scope>provided</scope>
            </dependency>

            <dependency>
                <groupId>org.osgi</groupId>
                <artifactId>org.osgi.service.cm</artifactId>
                <version>${osgi.service.cm.version}</version>
                <scope>provided</scope>
            </dependency>

            <dependency>
                <groupId>org.glassfish.main.ejb</groupId>
                <artifactId>ejb-container</artifactId>
                <version>${gf.impl.version}</version>
            </dependency>
            <dependency>
                <groupId>org.glassfish.main.common</groupId>
                <artifactId>container-common</artifactId>
                <version>${gf.impl.version}</version>
            </dependency>

            <!-- HV OSGi dependencies. -->
            <dependency>
                <groupId>com.fasterxml</groupId>
                <artifactId>classmate</artifactId>
                <version>${fasterxml.classmate.version}</version>
            </dependency>
            <dependency>
                <groupId>jakarta.el</groupId>
                <artifactId>jakarta.el-api</artifactId>
                <version>${jakarta.el.version}</version>
            </dependency>
            <dependency>
                <groupId>org.glassfish</groupId>
                <artifactId>jakarta.el</artifactId>
                <version>${jakarta.el.impl.version}</version>
            </dependency>

            <dependency>
                <groupId>jakarta.json</groupId>
                <artifactId>jakarta.json-api</artifactId>
                <version>${jakarta.jsonp.version}</version>
            </dependency>
            <dependency>
                <groupId>org.eclipse.parsson</groupId>
                <artifactId>parsson</artifactId>
                <version>${jsonp.ri.version}</version>
            </dependency>
            <dependency>
                <groupId>org.eclipse.parsson</groupId>
                <artifactId>parsson-media</artifactId>
                <version>${jsonp.jaxrs.version}</version>
            </dependency>

            <dependency>
                <groupId>org.hibernate.validator</groupId>
                <artifactId>hibernate-validator</artifactId>
                <version>${validation.impl.version}</version>
            </dependency>

            <dependency>
                <groupId>org.hibernate.validator</groupId>
                <artifactId>hibernate-validator-cdi</artifactId>
                <version>${validation.impl.version}</version>
            </dependency>

            <dependency>
                <groupId>org.ops4j.pax.web</groupId>
                <artifactId>pax-web-jetty-bundle</artifactId>
                <version>${pax.web.version}</version>
            </dependency>
            <dependency>
                <groupId>org.ops4j.pax.web</groupId>
                <artifactId>pax-web-extender-war</artifactId>
                <version>${pax.web.version}</version>
            </dependency>
            <dependency>
                <groupId>org.openjdk.jmh</groupId>
                <artifactId>jmh-core</artifactId>
                <version>${jmh.version}</version>
            </dependency>
            <dependency>
                <groupId>org.openjdk.jmh</groupId>
                <artifactId>jmh-generator-annprocess</artifactId>
                <version>${jmh.version}</version>
            </dependency>
            <dependency>
                <groupId>com.esotericsoftware</groupId>
                <artifactId>kryo</artifactId>
                <version>${kryo.version}</version>
            </dependency>

            <dependency>
                <groupId>commons-logging</groupId>
                <artifactId>commons-logging</artifactId>
                <version>${commons.logging.version}</version>
            </dependency>

            <!-- Weld -->
            <dependency>
                <groupId>org.jboss.weld.se</groupId>
                <artifactId>weld-se-core</artifactId>
                <version>${weld.version}</version>
            </dependency>
            <dependency>
                <groupId>org.jboss.weld.servlet</groupId>
                <artifactId>weld-servlet</artifactId>
                <version>${weld.version}</version>
            </dependency>

            <dependency>
                <groupId>jakarta.validation</groupId>
                <artifactId>jakarta.validation-api</artifactId>
                <version>${jakarta.validation.api.version}</version>
            </dependency>

            <!-- Test scope -->

            <dependency>
                <groupId>org.ops4j.pax.exam</groupId>
                <artifactId>pax-exam</artifactId>
                <version>${pax.exam.version}</version>
                <scope>test</scope>
            </dependency>

            <dependency>
                <groupId>org.ops4j.pax.exam</groupId>
                <artifactId>pax-exam-junit4</artifactId>
                <version>${pax.exam.version}</version>
                <scope>test</scope>
            </dependency>

            <dependency>
                <groupId>org.ops4j.pax.exam</groupId>
                <artifactId>pax-exam-container-forked</artifactId>
                <version>${pax.exam.version}</version>
                <scope>test</scope>
            </dependency>

            <dependency>
                <groupId>org.ops4j.pax.exam</groupId>
                <artifactId>pax-exam-junit-extender-impl</artifactId>
                <version>1.2.4</version>
                <scope>test</scope>
            </dependency>

            <dependency>
                <groupId>org.ops4j.pax.exam</groupId>
                <artifactId>pax-exam-link-mvn</artifactId>
                <version>${pax.exam.version}</version>
                <scope>test</scope>
            </dependency>

            <dependency>
                <groupId>org.mortbay.jetty</groupId>
                <artifactId>jetty</artifactId>
                <version>${jetty.plugin.version}</version>
                <scope>test</scope>
            </dependency>

            <dependency>
                <groupId>org.mortbay.jetty</groupId>
                <artifactId>jetty-util</artifactId>
                <version>${jetty.plugin.version}</version>
                <scope>test</scope>
            </dependency>

            <dependency>
                <groupId>org.junit</groupId>
                <artifactId>junit-bom</artifactId>
                <version>${junit5.version}</version>
                <type>pom</type>
                <scope>import</scope>
            </dependency>
            <dependency>
                <groupId>org.testng</groupId>
                <artifactId>testng</artifactId>
                <version>${testng.version}</version>
                <scope>test</scope>
            </dependency>
            <dependency>
                <groupId>org.assertj</groupId>
                <artifactId>assertj-core</artifactId>
                <version>3.21.0</version>
                <scope>test</scope>
            </dependency>

            <dependency>
                <groupId>org.awaitility</groupId>
                <artifactId>awaitility</artifactId>
                <version>4.1.1</version>
                <scope>test</scope>
            </dependency>

            <dependency>
                <groupId>org.hamcrest</groupId>
                <artifactId>hamcrest</artifactId>
                <version>${hamcrest.version}</version>
                <scope>test</scope>
            </dependency>
            <dependency>
                <groupId>org.jmockit</groupId>
                <artifactId>jmockit</artifactId>
                <version>${jmockit.version}</version>
                <scope>test</scope>
            </dependency>
            <dependency>
                <groupId>org.mockito</groupId>
                <artifactId>mockito-core</artifactId>
                <version>${mockito.version}</version>
                <scope>test</scope>
            </dependency>
            <dependency>
                <groupId>org.xmlunit</groupId>
                <artifactId>xmlunit-core</artifactId>
                <version>${xmlunit.version}</version>
                <scope>test</scope>
            </dependency>
            <dependency>
                <groupId>org.bouncycastle</groupId>
                <artifactId>bcprov-jdk15on</artifactId>
                <version>${bouncycastle.version}</version>
                <scope>test</scope>
            </dependency>
            <dependency>
                <groupId>org.bouncycastle</groupId>
                <artifactId>bcmail-jdk15on</artifactId>
                <version>${bouncycastle.version}</version>
                <scope>test</scope>
            </dependency>

            <dependency>
                <groupId>org.apache.felix</groupId>
                <artifactId>org.apache.felix.framework</artifactId>
                <version>${felix.framework.version}</version>
                <scope>test</scope>
            </dependency>

            <dependency>
                <groupId>org.apache.felix</groupId>
                <artifactId>org.apache.felix.eventadmin</artifactId>
                <version>${felix.eventadmin.version}</version>
                <scope>test</scope>
            </dependency>

            <dependency>
                <groupId>org.apache.felix</groupId>
                <artifactId>org.apache.felix.framework.security</artifactId>
                <version>${felix.framework.security.version}</version>
                <scope>test</scope>
            </dependency>

            <dependency>
                <groupId>jakarta.json.bind</groupId>
                <artifactId>jakarta.json.bind-api</artifactId>
                <version>${jsonb.api.version}</version>
            </dependency>

            <dependency>
                <groupId>org.eclipse</groupId>
                <artifactId>yasson</artifactId>
                <version>${yasson.version}</version>
            </dependency>

            <dependency>
               <groupId>com.google.code.gson</groupId>
               <artifactId>gson</artifactId>
               <version>${gson.version}</version>
            </dependency>

            <dependency>
                <groupId>io.opentracing</groupId>
                <artifactId>opentracing-api</artifactId>
                <version>${opentracing.version}</version>
            </dependency>

            <dependency>
                <groupId>io.opentracing</groupId>
                <artifactId>opentracing-util</artifactId>
                <version>${opentracing.version}</version>
            </dependency>

        </dependencies>
    </dependencyManagement>

    <properties>
        <archetype.mvn.plugin.version>3.2.1</archetype.mvn.plugin.version>

        <findbugs.skip>false</findbugs.skip>
        <findbugs.threshold>Low</findbugs.threshold>
        <!-- the exclude file cannot be here directly, as FindBugs would interpret the path as relative to
        each module; the default exclude filter file is at etc/config/findbugs-exclude.xml -->
        <findbugs.exclude />
        <findbugs.glassfish.logging.validLoggerPrefixes>
            jakarta.enterprise
        </findbugs.glassfish.logging.validLoggerPrefixes>
        <java.version>11</java.version>
<!--        <jersey.repackaged.prefix>jersey.repackaged</jersey.repackaged.prefix>-->
<!--        <netbeans.hint.license>gf-cddl-gpl</netbeans.hint.license>-->
        <project.build.sourceEncoding>UTF-8</project.build.sourceEncoding>
        <project.reporting.outputEncoding>UTF-8</project.reporting.outputEncoding>
<!--        <release.tests.args>-Dmaven.test.skip=false</release.tests.args>-->
<!--        <release.preparationGoals>clean install</release.preparationGoals>-->
        <skip.e2e>false</skip.e2e>
        <skip.tests>false</skip.tests>
        <xdk.absolute.path />
        <surefire.security.argline />
        <surefire.coverage.argline />
        <surefire.maxmem.argline>1024</surefire.maxmem.argline>
        <failsafe.coverage.argline />
        <server.coverage.argline>${failsafe.coverage.argline}</server.coverage.argline>

        <!-- Versions of Maven plugins -->
        <antrun.mvn.plugin.version>3.1.0</antrun.mvn.plugin.version>
        <assembly.mvn.plugin.version>3.4.2</assembly.mvn.plugin.version>
        <enforcer.mvn.plugin.version>3.1.0</enforcer.mvn.plugin.version>
        <exec.mvn.plugin.version>3.1.0</exec.mvn.plugin.version>
        <buildhelper.mvn.plugin.version>3.3.0</buildhelper.mvn.plugin.version>
        <buildnumber.mvn.plugin.version>3.0.0</buildnumber.mvn.plugin.version>
        <checkstyle.mvn.plugin.version>3.1.2</checkstyle.mvn.plugin.version>
        <checkstyle.version>10.3.2</checkstyle.version>
        <compiler.mvn.plugin.version>3.8.0</compiler.mvn.plugin.version>
        <dependency.mvn.plugin.version>3.3.0</dependency.mvn.plugin.version>
        <deploy.mvn.plugin.version>3.0.0-M2</deploy.mvn.plugin.version>
        <ear.mvn.plugin.version>3.2.0</ear.mvn.plugin.version>
        <failsafe.mvn.plugin.version>3.0.0-M7</failsafe.mvn.plugin.version>
        <felix.mvn.plugin.version>5.1.8</felix.mvn.plugin.version>
        <findbugs.mvn.plugin.version>3.0.5</findbugs.mvn.plugin.version>
        <gfembedded.mvn.plugin.version>5.1</gfembedded.mvn.plugin.version>
        <install.mvn.plugin.version>3.0.1</install.mvn.plugin.version>
        <istack.mvn.plugin.version>4.1.1</istack.mvn.plugin.version>
        <jar.mvn.plugin.version>3.2.2</jar.mvn.plugin.version>
        <javadoc.mvn.plugin.version>3.4.0</javadoc.mvn.plugin.version>
        <jxr.mvn.plugin.version>3.2.0</jxr.mvn.plugin.version>
        <paxexam.mvn.plugin.version>1.2.4</paxexam.mvn.plugin.version>
        <proguard.mvn.plugin.version>2.6.0</proguard.mvn.plugin.version>
        <resources.mvn.plugin.version>3.3.0</resources.mvn.plugin.version>
        <shade.mvn.plugin.version>3.3.0</shade.mvn.plugin.version>
        <site.mvn.plugin.version>3.9.1</site.mvn.plugin.version>
        <source.mvn.plugin.version>3.2.1</source.mvn.plugin.version>
        <surefire.mvn.plugin.version>3.0.0-M7</surefire.mvn.plugin.version>
        <war.mvn.plugin.version>3.3.2</war.mvn.plugin.version>
        <wiremock.mvn.plugin.version>2.9.0</wiremock.mvn.plugin.version>
        <xml.mvn.plugin.version>1.0.2</xml.mvn.plugin.version>
        <!-- END of Versions of Maven plugins -->

        <!-- Dependency versions -->
        <jersey.version>${project.version}</jersey.version>
        <arquillian.version>1.7.0.Alpha13</arquillian.version>
        <arquillian.weld.version>3.0.1.Final</arquillian.weld.version>
        <!-- asm is now source integrated - keeping this property to see the version -->
        <!-- see core-server/src/main/java/jersey/repackaged/asm/.. -->
        <asm.version>9.5</asm.version>
        <bnd.plugin.version>2.3.6</bnd.plugin.version>

        <bouncycastle.version>1.68</bouncycastle.version>
        <commons.io.version>2.11.0</commons.io.version>
        <commons-lang3.version>3.3.2</commons-lang3.version>
        <commons.logging.version>1.2</commons.logging.version>
        <fasterxml.classmate.version>1.5.1</fasterxml.classmate.version>
        <felix.eventadmin.version>1.6.4</felix.eventadmin.version>
        <felix.framework.security.version>2.8.3</felix.framework.security.version>
        <felix.framework.version>7.0.5</felix.framework.version>
        <findbugs.glassfish.version>1.7</findbugs.glassfish.version>
        <freemarker.version>2.3.31</freemarker.version>
        <gae.version>1.9.98</gae.version>
        <groovy.version>4.0.6</groovy.version>
        <gson.version>2.9.0</gson.version>

        <!--versions, extracted here due to maven-enforcer-plugin -->
        <commons.codec.version>1.15</commons.codec.version>
        <com.uber.jaeger.version>0.27.0</com.uber.jaeger.version>
        <org.codehaus.gmavenplus.version>1.13.1</org.codehaus.gmavenplus.version>
        <!-- end of versions extracted here due to maven-enforcer-plugin -->

        <!-- microprofile -->
        <microprofile.config.version>3.0</microprofile.config.version>
        <microprofile.rest.client.version>3.0</microprofile.rest.client.version>
        <helidon.config.version>3.0.0-M1</helidon.config.version>
        <smallrye.config.version>3.0.0-RC1</smallrye.config.version>

        <guava.version>31.1-jre</guava.version>
        <hamcrest.version>2.2</hamcrest.version>
        <!--<helidon.version>1.0.3</helidon.version>-->
        <helidon.jersey.connector.version>3.0.2</helidon.jersey.connector.version>
        <xmlunit.version>2.9.0</xmlunit.version>
        <httpclient.version>4.5.14</httpclient.version>
        <httpclient5.version>5.2.1</httpclient5.version>
        <jackson.version>2.14.1</jackson.version>
        <javassist.version>3.29.0-GA</javassist.version>
        <jboss.logging.version>3.5.0.Final</jboss.logging.version>
        <jettison.version>1.3.7</jettison.version> <!-- TODO: 1.3.8 doesn't work; AbstractJsonTest complexBeanWithAttributes -->
        <jmh.version>1.35</jmh.version>
        <jmockit.version>1.49</jmockit.version>
        <junit4.version>4.13.2</junit4.version>
        <junit5.version>5.9.1</junit5.version>
        <junit-platform-suite.version>1.9.1</junit-platform-suite.version>
        <kryo.version>4.0.2</kryo.version>
        <mockito.version>3.12.4</mockito.version> <!-- CQ 17673 -->
        <mustache.version>0.9.10</mustache.version>
        <netty.version>4.1.79.Final</netty.version>
        <opentracing.version>0.33.0</opentracing.version>
        <osgi.version>6.0.0</osgi.version>
        <osgi.framework.version>1.10.0</osgi.framework.version>
        <osgi.compendium.version>5.0.0</osgi.compendium.version>
        <osgi.service.cm.version>1.6.0</osgi.service.cm.version>
        <pax.exam.version>4.13.4</pax.exam.version>
        <pax.web.version>0.7.4</pax.web.version><!-- TODO: UPGRADE! -->
        <reactive.streams.version>1.0.4</reactive.streams.version>
        <rxjava.version>1.3.8</rxjava.version>
        <rxjava2.version>2.2.21</rxjava2.version>

        <servlet4.version>4.0.3</servlet4.version>
        <servlet6.version>6.0.0</servlet6.version>

        <simple.version>6.0.1</simple.version>
        <slf4j.version>2.0.5</slf4j.version>
        <spring6.version>6.0.0-M3</spring6.version>
        <testng.version>7.6.1</testng.version>
        <testng6.version>6.9.13.6</testng6.version>
        <!-- Jakartified, eligible for CQ -->
        <weld.version>5.0.1.Final</weld.version>
        <weld3.version>3.1.7.SP1</weld3.version>
        <validation.impl.version>8.0.0.Final</validation.impl.version>
        <!-- END of Jakartified, eligible for CQ -->
        <wiremock.version>2.27.2</wiremock.version>
        <xerces.version>2.12.2</xerces.version>

        <!-- Graal VM       -->
        <graalvm.version>20.3.2</graalvm.version>

        <!-- do not need CQs (below this line till the end of version properties)-->
        <gf.impl.version>7.0.1</gf.impl.version>
        <!-- Jakartified -->
        <cdi.api.version>4.0.1</cdi.api.version>
        <cdi.osgi.version>jakarta.enterprise.*;version="[3.0,5)"</cdi.osgi.version>
        <ejb.version>4.0.1</ejb.version>
        <grizzly2.version>4.0.0</grizzly2.version>
        <grizzly.client.version>1.16</grizzly.client.version>
        <grizzly.npn.version>2.0.0</grizzly.npn.version>
        <hk2.version>3.0.4</hk2.version>
        <hk2.osgi.version>org.glassfish.hk2.*;version="[3.0,4)"</hk2.osgi.version>
        <hk2.jvnet.osgi.version>org.jvnet.hk2.*;version="[3.0,4)"</hk2.jvnet.osgi.version>
        <hk2.config.version>7.0.3</hk2.config.version>
        <jsp.version>3.1.1</jsp.version>
        <jstl.version>3.0.0</jstl.version>
        <jta.api.version>2.0.1</jta.api.version>
        <istack.commons.runtime.version>4.1.1</istack.commons.runtime.version>
        <jakarta.activation-api.version>2.1.1</jakarta.activation-api.version>
        <jakarta.activation.version>2.0.0</jakarta.activation.version>
        <jakarta.el.version>5.0.1</jakarta.el.version>
        <jakarta.el.impl.version>5.0.0-M1</jakarta.el.impl.version>
        <jakarta.annotation.osgi.version>jakarta.annotation.*;version="[2.0,3)"</jakarta.annotation.osgi.version>
        <jakarta.annotation.version>2.1.1</jakarta.annotation.version>
        <jakarta.inject.version>2.0.1</jakarta.inject.version>
        <jakarta.interceptor.version>2.1.0</jakarta.interceptor.version>
        <jakarta.jsonp.version>2.1.1</jakarta.jsonp.version>
        <jakarta.persistence.version>3.1.0</jakarta.persistence.version>
        <jakarta.validation.api.version>3.0.2</jakarta.validation.api.version>
        <jakarta.jaxb.api.version>4.0.0</jakarta.jaxb.api.version>
        <jaxb.ri.version>4.0.2</jaxb.ri.version>
        <jaxrs.api.spec.version>3.1</jaxrs.api.spec.version>
        <jaxrs.api.impl.version>3.1.0</jaxrs.api.impl.version>
        <jetty.osgi.version>org.eclipse.jetty.*;version="[11,15)"</jetty.osgi.version>
<<<<<<< HEAD
        <jetty.version>11.0.14</jetty.version>
=======
        <jetty.version>11.0.15</jetty.version>
>>>>>>> 8d33549f
        <jetty9.version>9.4.51.v20230217</jetty9.version>
        <jetty.plugin.version>11.0.14</jetty.plugin.version>
        <jsonb.api.version>3.0.0</jsonb.api.version>
        <jsonp.ri.version>1.1.1</jsonp.ri.version>
        <jsonp.jaxrs.version>1.1.1</jsonp.jaxrs.version>
        <moxy.version>4.0.1</moxy.version>
        <yasson.version>3.0.3</yasson.version>
        <!-- END of Jakartified -->

        <javax.annotation.version>1.3.2</javax.annotation.version> <!--Deprecated, used only for @generated annotation in perf tests -->
        <mimepull.version>1.9.15</mimepull.version>
    </properties>
</project><|MERGE_RESOLUTION|>--- conflicted
+++ resolved
@@ -2350,11 +2350,7 @@
         <jaxrs.api.spec.version>3.1</jaxrs.api.spec.version>
         <jaxrs.api.impl.version>3.1.0</jaxrs.api.impl.version>
         <jetty.osgi.version>org.eclipse.jetty.*;version="[11,15)"</jetty.osgi.version>
-<<<<<<< HEAD
-        <jetty.version>11.0.14</jetty.version>
-=======
         <jetty.version>11.0.15</jetty.version>
->>>>>>> 8d33549f
         <jetty9.version>9.4.51.v20230217</jetty9.version>
         <jetty.plugin.version>11.0.14</jetty.plugin.version>
         <jsonb.api.version>3.0.0</jsonb.api.version>
