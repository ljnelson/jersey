--- conflicted
+++ resolved
@@ -2338,7 +2338,6 @@
         <jstl.version>3.0.0</jstl.version>
         <jta.api.version>2.0.1</jta.api.version>
         <istack.commons.runtime.version>4.1.2</istack.commons.runtime.version>
-<<<<<<< HEAD
         <jakarta.activation-api.version>2.1.3</jakarta.activation-api.version>
         <jakarta.activation.version>2.0.2</jakarta.activation.version>
         <jakarta.el.version>6.0.0-RC1</jakarta.el.version>
@@ -2346,14 +2345,6 @@
         <jakarta.annotation.osgi.version>jakarta.annotation.*;version="[3.0,4)"</jakarta.annotation.osgi.version>
         <jakarta.annotation.version>3.0.0-M1</jakarta.annotation.version>
         <jakarta.decorator.osgi.version>jakarta.decorator.*;version="[4.0,5)"</jakarta.decorator.osgi.version> <!-- CDI -->
-=======
-        <jakarta.activation-api.version>2.1.2</jakarta.activation-api.version>
-        <jakarta.activation.version>2.0.1</jakarta.activation.version>
-        <jakarta.el.version>5.0.1</jakarta.el.version>
-        <jakarta.el.impl.version>5.0.0</jakarta.el.impl.version>
-        <jakarta.annotation.osgi.version>jakarta.annotation.*;version="[2.0,3)"</jakarta.annotation.osgi.version>
-        <jakarta.annotation.version>2.1.1</jakarta.annotation.version>
->>>>>>> c12c0ddd
         <jakarta.inject.version>2.0.1</jakarta.inject.version>
         <jakarta.interceptor.version>2.2.0-M1</jakarta.interceptor.version>
         <jakarta.jsonp.version>2.1.3</jakarta.jsonp.version>
