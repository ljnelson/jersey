--- conflicted
+++ resolved
@@ -34,11 +34,7 @@
         <dependency>
             <groupId>org.apache.maven.plugins</groupId>
             <artifactId>maven-enforcer-plugin</artifactId>
-<<<<<<< HEAD
-            <version>${enforcer.version}</version>
-=======
             <version>${enforcer.mvn.plugin.version}</version>
->>>>>>> 8c731ee8
             <exclusions>
                 <exclusion>
                     <groupId>junit</groupId>
