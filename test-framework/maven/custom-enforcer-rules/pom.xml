<?xml version="1.0" encoding="UTF-8"?>
<!--

    Copyright (c) 2015, 2022 Oracle and/or its affiliates. All rights reserved.

    This program and the accompanying materials are made available under the
    terms of the Eclipse Public License v. 2.0, which is available at
    http://www.eclipse.org/legal/epl-2.0.

    This Source Code may also be made available under the following Secondary
    Licenses when the conditions for such availability set forth in the
    Eclipse Public License v. 2.0 are satisfied: GNU General Public License,
    version 2 with the GNU Classpath Exception, which is available at
    https://www.gnu.org/software/classpath/license.html.

    SPDX-License-Identifier: EPL-2.0 OR GPL-2.0 WITH Classpath-exception-2.0

-->

<project xmlns="http://maven.apache.org/POM/4.0.0" xmlns:xsi="http://www.w3.org/2001/XMLSchema-instance" xsi:schemaLocation="http://maven.apache.org/POM/4.0.0 http://maven.apache.org/xsd/maven-4.0.0.xsd">
    <modelVersion>4.0.0</modelVersion>

    <parent>
        <groupId>org.glassfish.jersey.test-framework.maven</groupId>
        <artifactId>project</artifactId>
        <version>3.0.99-SNAPSHOT</version>
    </parent>

    <artifactId>custom-enforcer-rules</artifactId>
    <name>jersey-test-framework-maven-custom-enforcer-rules</name>

    <dependencies>

        <dependency>
            <groupId>org.apache.maven.plugins</groupId>
            <artifactId>maven-enforcer-plugin</artifactId>
<<<<<<< HEAD
            <version>${enforcer.version}</version>
=======
            <version>3.1.0</version>
>>>>>>> 20f085e8
            <exclusions>
                <exclusion>
                    <groupId>junit</groupId>
                    <artifactId>junit</artifactId>
                </exclusion>
                <exclusion>
                    <groupId>org.codehaus.plexus</groupId>
                    <artifactId>plexus-classworlds</artifactId>
                </exclusion>
                <exclusion>
                    <groupId>org.codehaus.plexus</groupId>
                    <artifactId>plexus-utils</artifactId>
                </exclusion>
                <exclusion>
                    <groupId>commons-io</groupId>
                    <artifactId>commons-io</artifactId>
                </exclusion>
                <exclusion>
                    <groupId>org.apache.maven</groupId>
                    <artifactId>maven-core</artifactId>
                </exclusion>
                <exclusion>
                    <groupId>org.eclipse.aether</groupId>
                    <artifactId>aether-util</artifactId>
                </exclusion>
            </exclusions>
        </dependency>

        <dependency>
            <groupId>commons-io</groupId>
            <artifactId>commons-io</artifactId>
            <version>${commons.io.version}</version>
        </dependency>

        <dependency>
            <groupId>org.junit.jupiter</groupId>
            <artifactId>junit-jupiter</artifactId>
            <scope>compile</scope>
        </dependency>

    </dependencies>

</project><|MERGE_RESOLUTION|>--- conflicted
+++ resolved
@@ -34,15 +34,31 @@
         <dependency>
             <groupId>org.apache.maven.plugins</groupId>
             <artifactId>maven-enforcer-plugin</artifactId>
-<<<<<<< HEAD
             <version>${enforcer.version}</version>
-=======
-            <version>3.1.0</version>
->>>>>>> 20f085e8
             <exclusions>
                 <exclusion>
                     <groupId>junit</groupId>
                     <artifactId>junit</artifactId>
+                </exclusion>
+                <exclusion>
+                    <groupId>org.codehaus.plexus</groupId>
+                    <artifactId>plexus-classworlds</artifactId>
+                </exclusion>
+                <exclusion>
+                    <groupId>org.codehaus.plexus</groupId>
+                    <artifactId>plexus-utils</artifactId>
+                </exclusion>
+                <exclusion>
+                    <groupId>commons-io</groupId>
+                    <artifactId>commons-io</artifactId>
+                </exclusion>
+                <exclusion>
+                    <groupId>org.apache.maven</groupId>
+                    <artifactId>maven-core</artifactId>
+                </exclusion>
+                <exclusion>
+                    <groupId>org.eclipse.aether</groupId>
+                    <artifactId>aether-util</artifactId>
                 </exclusion>
                 <exclusion>
                     <groupId>org.codehaus.plexus</groupId>
