<?xml version="1.0" encoding="UTF-8"?>
<!--

    Copyright (c) 2015, 2022 Oracle and/or its affiliates. All rights reserved.

    This program and the accompanying materials are made available under the
    terms of the Eclipse Public License v. 2.0, which is available at
    http://www.eclipse.org/legal/epl-2.0.

    This Source Code may also be made available under the following Secondary
    Licenses when the conditions for such availability set forth in the
    Eclipse Public License v. 2.0 are satisfied: GNU General Public License,
    version 2 with the GNU Classpath Exception, which is available at
    https://www.gnu.org/software/classpath/license.html.

    SPDX-License-Identifier: EPL-2.0 OR GPL-2.0 WITH Classpath-exception-2.0

-->

<project xmlns="http://maven.apache.org/POM/4.0.0" xmlns:xsi="http://www.w3.org/2001/XMLSchema-instance" xsi:schemaLocation="http://maven.apache.org/POM/4.0.0 http://maven.apache.org/xsd/maven-4.0.0.xsd">
    <modelVersion>4.0.0</modelVersion>

    <parent>
        <groupId>org.glassfish.jersey.test-framework.maven</groupId>
        <artifactId>project</artifactId>
        <version>3.0.99-SNAPSHOT</version>
    </parent>

    <artifactId>container-runner-maven-plugin</artifactId>
    <packaging>maven-plugin</packaging>
    <name>jersey-test-framework-maven-container-runner-plugin</name>

    <description>
        The container runner maven plugin provides means to start and stop a container (currently, Weblogic, Tomcat and Glassfish4
        are supported). To deploy an application to this container or to repetitively redeploy and test an application in the container.
    </description>

    <properties>
        <groovy.version>3.0.2</groovy.version>
        <groovy-eclipse-compiler.version>3.6.0-03</groovy-eclipse-compiler.version>
        <groovy-eclipse-batch.version>3.0.2-02</groovy-eclipse-batch.version>
        <maven.version>3.8.6</maven.version>
        <maven-plugin.version>3.6.4</maven-plugin.version>
    </properties>

    <dependencies>

        <dependency>
            <groupId>org.apache.maven</groupId>
            <artifactId>maven-core</artifactId>
            <version>${maven.version}</version>
<<<<<<< HEAD
=======
            <scope>provided</scope>
>>>>>>> 20f085e8
            <exclusions>
                <exclusion>
                    <groupId>org.codehaus.plexus</groupId>
                    <artifactId>plexus-component-annotations</artifactId>
                </exclusion>
                <exclusion>
                    <groupId>org.codehaus.plexus</groupId>
                    <artifactId>plexus-utils</artifactId>
                </exclusion>
                <exclusion>
                    <groupId>org.codehaus.plexus</groupId>
<<<<<<< HEAD
                    <artifactId>plexus-container-default</artifactId>
                </exclusion>
                <exclusion>
                    <groupId>org.sonatype.plexus</groupId>
                    <artifactId>plexus-sec-dispatcher</artifactId>
                </exclusion>
                <exclusion>
                    <groupId>com.google.code.findbugs</groupId>
                    <artifactId>jsr305</artifactId>
=======
                    <artifactId>plexus-classworlds</artifactId>
                </exclusion>
                <exclusion>
                    <groupId>org.slf4j</groupId>
                    <artifactId>slf4j-api</artifactId>
>>>>>>> 20f085e8
                </exclusion>
            </exclusions>
        </dependency>
        <dependency>
            <groupId>org.apache.maven</groupId>
            <artifactId>maven-model</artifactId>
            <version>${maven.version}</version>
            <scope>provided</scope>
        </dependency>
        <dependency>
            <groupId>org.apache.maven</groupId>
            <artifactId>maven-plugin-api</artifactId>
            <version>${maven.version}</version>
<<<<<<< HEAD
            <exclusions>
                <exclusion>
                    <groupId>org.codehaus.plexus</groupId>
                    <artifactId>plexus-utils</artifactId>
                </exclusion>
            </exclusions>
=======
            <scope>provided</scope>
>>>>>>> 20f085e8
        </dependency>
        <dependency>
            <groupId>org.apache.maven</groupId>
            <artifactId>maven-compat</artifactId>
            <version>${maven.version}</version>
            <scope>test</scope>
        </dependency>

        <dependency>
            <groupId>org.apache.maven</groupId>
            <artifactId>maven-artifact</artifactId>
            <version>${maven.version}</version>
            <scope>provided</scope>
        </dependency>

        <!-- dependencies to annotations -->
        <dependency>
            <groupId>org.apache.maven.plugin-tools</groupId>
            <artifactId>maven-plugin-annotations</artifactId>
            <version>${maven-plugin.version}</version>
            <scope>provided</scope>
        </dependency>

        <dependency>
            <groupId>org.apache.maven.plugin-testing</groupId>
            <artifactId>maven-plugin-testing-harness</artifactId>
            <version>3.3.0</version>
            <scope>test</scope>
        </dependency>

        <dependency>
            <groupId>org.codehaus.gmavenplus</groupId>
            <artifactId>gmavenplus-plugin</artifactId>
<<<<<<< HEAD
            <version>${org.codehaus.gmavenplus.version}</version>
            <exclusions>
                <exclusion>
                    <groupId>org.apache.maven.shared</groupId>
                    <artifactId>file-management</artifactId>
=======
            <version>1.13.1</version>
            <exclusions>
                <exclusion>
                    <groupId>org.apache.maven.shared</groupId>
                    <artifactId>maven-shared-utils</artifactId>
                </exclusion>
                <exclusion>
                    <groupId>org.codehaus.plexus</groupId>
                    <artifactId>plexus-utils</artifactId>
                </exclusion>
                <exclusion>
                    <groupId>org.codehaus.plexus</groupId>
                    <artifactId>plexus-interpolation</artifactId>
                </exclusion>
                <exclusion>
                    <groupId>commons-io</groupId>
                    <artifactId>commons-io</artifactId>
>>>>>>> 20f085e8
                </exclusion>
                <exclusion>
                    <groupId>org.apache.maven</groupId>
                    <artifactId>maven-model</artifactId>
                </exclusion>
                <exclusion>
                    <groupId>org.apache.maven</groupId>
<<<<<<< HEAD
                    <artifactId>maven-core</artifactId>
                </exclusion>
                <exclusion>
                    <groupId>org.apache.maven</groupId>
                    <artifactId>maven-plugin-api</artifactId>
                </exclusion>
                <exclusion>
                    <groupId>org.apache.maven</groupId>
                    <artifactId>maven-artifact</artifactId>
=======
                    <artifactId>maven-artifact</artifactId>
                </exclusion>
                <exclusion>
                    <groupId>org.apache.maven</groupId>
                    <artifactId>maven-core</artifactId>
                </exclusion>
                <exclusion>
                    <groupId>org.apache.maven</groupId>
                    <artifactId>maven-plugin-api</artifactId>
>>>>>>> 20f085e8
                </exclusion>
            </exclusions>
        </dependency>

        <dependency>
            <groupId>junit</groupId>
            <artifactId>junit</artifactId>
            <version>${junit4.version}</version>
            <scope>test</scope>
        </dependency>

        <dependency>
            <groupId>org.slf4j</groupId>
            <artifactId>slf4j-api</artifactId>
            <version>${slf4j.version}</version>
        </dependency>

        <dependency>
            <groupId>org.codehaus.groovy</groupId>
            <artifactId>groovy-all</artifactId>
            <type>pom</type>
            <version>${groovy.version}</version>
            <exclusions>
                <exclusion>
                    <groupId>org.apache.ant</groupId>
                    <artifactId>ant-launcher</artifactId>
                </exclusion>
                <exclusion>
                    <groupId>org.apache.ant</groupId>
                    <artifactId>ant</artifactId>
                </exclusion>
            </exclusions>
        </dependency>

        <dependency>
            <groupId>org.glassfish.jersey.core</groupId>
            <artifactId>jersey-client</artifactId>
            <version>${project.version}</version>
        </dependency>

    </dependencies>

    <build>
        <testResources>
            <testResource>
                <directory>src/test/resources</directory>
                <filtering>true</filtering>
                <includes>
                    <include>*.xml</include>
                </includes>
            </testResource>
            <testResource>
                <directory>src/test/resources</directory>
                <filtering>false</filtering>
                <excludes>
                    <exclude>*.xml</exclude>
                </excludes>
            </testResource>
        </testResources>

        <plugins>
            <plugin>
                <groupId>org.codehaus.groovy</groupId>
                <artifactId>groovy-eclipse-compiler</artifactId>
                <version>${groovy-eclipse-compiler.version}</version>
                <extensions>true</extensions>
            </plugin>
            <plugin>
                <artifactId>maven-compiler-plugin</artifactId>
                <configuration>
                    <compilerId>groovy-eclipse-compiler</compilerId>
                </configuration>
                <dependencies>
                    <dependency>
                        <groupId>org.codehaus.groovy</groupId>
                        <artifactId>groovy-eclipse-compiler</artifactId>
                        <version>${groovy-eclipse-compiler.version}</version>
                    </dependency>
                    <!-- for 2.8.0-01 and later you must have an explicit dependency on groovy-eclipse-batch -->
                    <dependency>
                        <groupId>org.codehaus.groovy</groupId>
                        <artifactId>groovy-eclipse-batch</artifactId>
                        <version>${groovy-eclipse-batch.version}</version>
                    </dependency>
                </dependencies>
            </plugin>
        </plugins>

        <pluginManagement>
            <plugins>
                <!-- required by Maven 3.2.1 and older (see https://issues.apache.org/jira/browse/MNG-5346) -->
                <plugin>
                    <groupId>org.apache.maven.plugins</groupId>
                    <artifactId>maven-plugin-plugin</artifactId>
                    <version>${maven-plugin.version}</version>
                    <configuration>
                        <skipErrorNoDescriptorsFound>true</skipErrorNoDescriptorsFound>
                    </configuration>
                    <executions>
                        <execution>
                            <id>default-descriptor</id>
                            <phase>process-classes</phase>
                            <goals>
                                <goal>descriptor</goal>
                            </goals>
                        </execution>
                    </executions>
                </plugin>
            </plugins>
        </pluginManagement>
    </build>

    <profiles>
        <profile>
            <id>doesnt-work-on-windows</id>
            <activation>
                <os>
                    <family>Windows</family>
                </os>
            </activation>
            <build>
                <pluginManagement>
                    <plugins>
                        <plugin>
                            <artifactId>maven-surefire-plugin</artifactId>
                            <configuration>
                                <skip>true</skip>
                            </configuration>
                        </plugin>
                    </plugins>
                </pluginManagement>
            </build>
        </profile>
    </profiles>
</project><|MERGE_RESOLUTION|>--- conflicted
+++ resolved
@@ -49,10 +49,7 @@
             <groupId>org.apache.maven</groupId>
             <artifactId>maven-core</artifactId>
             <version>${maven.version}</version>
-<<<<<<< HEAD
-=======
-            <scope>provided</scope>
->>>>>>> 20f085e8
+            <scope>provided</scope>
             <exclusions>
                 <exclusion>
                     <groupId>org.codehaus.plexus</groupId>
@@ -64,7 +61,6 @@
                 </exclusion>
                 <exclusion>
                     <groupId>org.codehaus.plexus</groupId>
-<<<<<<< HEAD
                     <artifactId>plexus-container-default</artifactId>
                 </exclusion>
                 <exclusion>
@@ -74,13 +70,6 @@
                 <exclusion>
                     <groupId>com.google.code.findbugs</groupId>
                     <artifactId>jsr305</artifactId>
-=======
-                    <artifactId>plexus-classworlds</artifactId>
-                </exclusion>
-                <exclusion>
-                    <groupId>org.slf4j</groupId>
-                    <artifactId>slf4j-api</artifactId>
->>>>>>> 20f085e8
                 </exclusion>
             </exclusions>
         </dependency>
@@ -94,16 +83,13 @@
             <groupId>org.apache.maven</groupId>
             <artifactId>maven-plugin-api</artifactId>
             <version>${maven.version}</version>
-<<<<<<< HEAD
+            <scope>provided</scope>
             <exclusions>
                 <exclusion>
                     <groupId>org.codehaus.plexus</groupId>
                     <artifactId>plexus-utils</artifactId>
                 </exclusion>
             </exclusions>
-=======
-            <scope>provided</scope>
->>>>>>> 20f085e8
         </dependency>
         <dependency>
             <groupId>org.apache.maven</groupId>
@@ -137,31 +123,11 @@
         <dependency>
             <groupId>org.codehaus.gmavenplus</groupId>
             <artifactId>gmavenplus-plugin</artifactId>
-<<<<<<< HEAD
             <version>${org.codehaus.gmavenplus.version}</version>
             <exclusions>
                 <exclusion>
                     <groupId>org.apache.maven.shared</groupId>
                     <artifactId>file-management</artifactId>
-=======
-            <version>1.13.1</version>
-            <exclusions>
-                <exclusion>
-                    <groupId>org.apache.maven.shared</groupId>
-                    <artifactId>maven-shared-utils</artifactId>
-                </exclusion>
-                <exclusion>
-                    <groupId>org.codehaus.plexus</groupId>
-                    <artifactId>plexus-utils</artifactId>
-                </exclusion>
-                <exclusion>
-                    <groupId>org.codehaus.plexus</groupId>
-                    <artifactId>plexus-interpolation</artifactId>
-                </exclusion>
-                <exclusion>
-                    <groupId>commons-io</groupId>
-                    <artifactId>commons-io</artifactId>
->>>>>>> 20f085e8
                 </exclusion>
                 <exclusion>
                     <groupId>org.apache.maven</groupId>
@@ -169,7 +135,6 @@
                 </exclusion>
                 <exclusion>
                     <groupId>org.apache.maven</groupId>
-<<<<<<< HEAD
                     <artifactId>maven-core</artifactId>
                 </exclusion>
                 <exclusion>
@@ -179,17 +144,6 @@
                 <exclusion>
                     <groupId>org.apache.maven</groupId>
                     <artifactId>maven-artifact</artifactId>
-=======
-                    <artifactId>maven-artifact</artifactId>
-                </exclusion>
-                <exclusion>
-                    <groupId>org.apache.maven</groupId>
-                    <artifactId>maven-core</artifactId>
-                </exclusion>
-                <exclusion>
-                    <groupId>org.apache.maven</groupId>
-                    <artifactId>maven-plugin-api</artifactId>
->>>>>>> 20f085e8
                 </exclusion>
             </exclusions>
         </dependency>
