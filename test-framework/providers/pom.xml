--- conflicted
+++ resolved
@@ -38,13 +38,9 @@
         <module>external</module>
         <module>grizzly2</module>
         <module>inmemory</module>
-<<<<<<< HEAD
-=======
+        <module>jdk-http</module>
         <module>jetty</module>
         <module>jetty-http2</module>
->>>>>>> 3381fe05
-        <module>jdk-http</module>
-        <module>jetty</module>
         <module>netty</module>
         <module>simple</module>
     </modules>
