--- conflicted
+++ resolved
@@ -1,121 +1,113 @@
-# Notice for Jersey 
-This content is produced and maintained by the Eclipse Jersey project.
-
-*  Project home: https://projects.eclipse.org/projects/ee4j.jersey
-
-## Trademarks
-Eclipse Jersey is a trademark of the Eclipse Foundation.
-
-## Copyright
-
-All content is the property of the respective authors or their employers. For
-more information regarding authorship of content, please consult the listed
-source code repository logs.
-
-## Declared Project Licenses
-
-This program and the accompanying materials are made available under the terms
-of the Eclipse Public License v. 2.0 which is available at
-http://www.eclipse.org/legal/epl-2.0. This Source Code may also be made
-available under the following Secondary Licenses when the conditions for such
-availability set forth in the Eclipse Public License v. 2.0 are satisfied: GNU
-General Public License, version 2 with the GNU Classpath Exception which is
-available at https://www.gnu.org/software/classpath/license.html.
-
-SPDX-License-Identifier: EPL-2.0 OR GPL-2.0 WITH Classpath-exception-2.0
-
-## Source Code
-The project maintains the following source code repositories:
-
-* https://github.com/eclipse-ee4j/jersey
-
-## Third-party Content
-
-Angular JS, v1.6.6
-* License MIT (http://www.opensource.org/licenses/mit-license.php)
-* Project: http://angularjs.org
-* Coyright: (c) 2010-2017 Google, Inc.
-
-aopalliance Version 1
-* License: all the source code provided by AOP Alliance is Public Domain.
-* Project: http://aopalliance.sourceforge.net
-* Copyright: Material in the public domain is not protected by copyright
-
-Bean Validation API 3.0.0
-* License: Apache License, 2.0
-* Project: http://beanvalidation.org/1.1/
-* Copyright: 2009, Red Hat, Inc. and/or its affiliates, and individual contributors
-* by the @authors tag.
-
-Hibernate Validator CDI, 7.0.0.Final
-* License: Apache License, 2.0
-* Project: https://beanvalidation.org/
-* Repackaged in org.glassfish.jersey.server.validation.internal.hibernate
-
-Bootstrap v3.3.7
-* License: MIT license (https://github.com/twbs/bootstrap/blob/master/LICENSE)
-* Project: http://getbootstrap.com
-* Copyright: 2011-2016 Twitter, Inc
-
-Google Guava Version 18.0
-* License: Apache License, 2.0
-* Copyright (C) 2009 The Guava Authors
-
-javax.inject Version: 1
-* License: Apache License, 2.0
-* Copyright (C) 2009 The JSR-330 Expert Group
-
-Javassist Version 3.25.0-GA
-* License: Apache License, 2.0
-* Project: http://www.javassist.org/
-* Copyright (C) 1999- Shigeru Chiba. All Rights Reserved.
-
-<<<<<<< HEAD
-Jackson JAX-RS Providers Version 2.11.3
-=======
-Jackson JAX-RS Providers Version 2.13.3
->>>>>>> bc70ab97
-* License: Apache License, 2.0
-* Project: https://github.com/FasterXML/jackson-jaxrs-providers
-* Copyright: (c) 2009-2022 FasterXML, LLC. All rights reserved unless otherwise indicated.
-
-jQuery v1.12.4
-* License: jquery.org/license
-* Project: jquery.org
-* Copyright: (c) jQuery Foundation
-
-jQuery Barcode plugin 0.3
-* License: MIT & GPL (http://www.opensource.org/licenses/mit-license.php & http://www.gnu.org/licenses/gpl.html)
-* Project:  http://www.pasella.it/projects/jQuery/barcode
-* Copyright: (c) 2009 Antonello Pasella antonello.pasella@gmail.com
-
-JSR-166 Extension - JEP 266
-* License: CC0
-* No copyright
-* Written by Doug Lea with assistance from members of JCP JSR-166 Expert Group and released to the public domain, as explained at http://creativecommons.org/publicdomain/zero/1.0/
-
-KineticJS, v4.7.1
-* License: MIT license (http://www.opensource.org/licenses/mit-license.php)
-* Project: http://www.kineticjs.com, https://github.com/ericdrowell/KineticJS
-* Copyright: Eric Rowell
-
-<<<<<<< HEAD
-org.objectweb.asm Version 9.0
-=======
-org.objectweb.asm Version 9.3
->>>>>>> bc70ab97
-* License: Modified BSD (https://asm.ow2.io/license.html)
-* Copyright (c) 2000-2011 INRIA, France Telecom. All rights reserved.
-
-org.osgi.core version 6.0.0
-* License: Apache License, 2.0
-* Copyright (c) OSGi Alliance (2005, 2008). All Rights Reserved.
-
-org.glassfish.jersey.server.internal.monitoring.core
-* License: Apache License, 2.0
-* Copyright (c) 2015-2018 Oracle and/or its affiliates. All rights reserved.
-* Copyright 2010-2013 Coda Hale and Yammer, Inc.
-
-W3.org documents
-* License: W3C License
-* Copyright: Copyright (c) 1994-2001 World Wide Web Consortium, (Massachusetts Institute of Technology, Institut National de Recherche en Informatique et en Automatique, Keio University). All Rights Reserved. http://www.w3.org/Consortium/Legal/
+# Notice for Jersey 
+This content is produced and maintained by the Eclipse Jersey project.
+
+*  Project home: https://projects.eclipse.org/projects/ee4j.jersey
+
+## Trademarks
+Eclipse Jersey is a trademark of the Eclipse Foundation.
+
+## Copyright
+
+All content is the property of the respective authors or their employers. For
+more information regarding authorship of content, please consult the listed
+source code repository logs.
+
+## Declared Project Licenses
+
+This program and the accompanying materials are made available under the terms
+of the Eclipse Public License v. 2.0 which is available at
+http://www.eclipse.org/legal/epl-2.0. This Source Code may also be made
+available under the following Secondary Licenses when the conditions for such
+availability set forth in the Eclipse Public License v. 2.0 are satisfied: GNU
+General Public License, version 2 with the GNU Classpath Exception which is
+available at https://www.gnu.org/software/classpath/license.html.
+
+SPDX-License-Identifier: EPL-2.0 OR GPL-2.0 WITH Classpath-exception-2.0
+
+## Source Code
+The project maintains the following source code repositories:
+
+* https://github.com/eclipse-ee4j/jersey
+
+## Third-party Content
+
+Angular JS, v1.6.6
+* License MIT (http://www.opensource.org/licenses/mit-license.php)
+* Project: http://angularjs.org
+* Coyright: (c) 2010-2017 Google, Inc.
+
+aopalliance Version 1
+* License: all the source code provided by AOP Alliance is Public Domain.
+* Project: http://aopalliance.sourceforge.net
+* Copyright: Material in the public domain is not protected by copyright
+
+Bean Validation API 3.0.0
+* License: Apache License, 2.0
+* Project: http://beanvalidation.org/1.1/
+* Copyright: 2009, Red Hat, Inc. and/or its affiliates, and individual contributors
+* by the @authors tag.
+
+Hibernate Validator CDI, 7.0.0.Final
+* License: Apache License, 2.0
+* Project: https://beanvalidation.org/
+* Repackaged in org.glassfish.jersey.server.validation.internal.hibernate
+
+Bootstrap v3.3.7
+* License: MIT license (https://github.com/twbs/bootstrap/blob/master/LICENSE)
+* Project: http://getbootstrap.com
+* Copyright: 2011-2016 Twitter, Inc
+
+Google Guava Version 18.0
+* License: Apache License, 2.0
+* Copyright (C) 2009 The Guava Authors
+
+javax.inject Version: 1
+* License: Apache License, 2.0
+* Copyright (C) 2009 The JSR-330 Expert Group
+
+Javassist Version 3.25.0-GA
+* License: Apache License, 2.0
+* Project: http://www.javassist.org/
+* Copyright (C) 1999- Shigeru Chiba. All Rights Reserved.
+
+Jackson JAX-RS Providers Version 2.13.3
+* License: Apache License, 2.0
+* Project: https://github.com/FasterXML/jackson-jaxrs-providers
+* Copyright: (c) 2009-2022 FasterXML, LLC. All rights reserved unless otherwise indicated.
+
+jQuery v1.12.4
+* License: jquery.org/license
+* Project: jquery.org
+* Copyright: (c) jQuery Foundation
+
+jQuery Barcode plugin 0.3
+* License: MIT & GPL (http://www.opensource.org/licenses/mit-license.php & http://www.gnu.org/licenses/gpl.html)
+* Project:  http://www.pasella.it/projects/jQuery/barcode
+* Copyright: (c) 2009 Antonello Pasella antonello.pasella@gmail.com
+
+JSR-166 Extension - JEP 266
+* License: CC0
+* No copyright
+* Written by Doug Lea with assistance from members of JCP JSR-166 Expert Group and released to the public domain, as explained at http://creativecommons.org/publicdomain/zero/1.0/
+
+KineticJS, v4.7.1
+* License: MIT license (http://www.opensource.org/licenses/mit-license.php)
+* Project: http://www.kineticjs.com, https://github.com/ericdrowell/KineticJS
+* Copyright: Eric Rowell
+
+org.objectweb.asm Version 9.3
+* License: Modified BSD (https://asm.ow2.io/license.html)
+* Copyright (c) 2000-2011 INRIA, France Telecom. All rights reserved.
+
+org.osgi.core version 6.0.0
+* License: Apache License, 2.0
+* Copyright (c) OSGi Alliance (2005, 2008). All Rights Reserved.
+
+org.glassfish.jersey.server.internal.monitoring.core
+* License: Apache License, 2.0
+* Copyright (c) 2015-2018 Oracle and/or its affiliates. All rights reserved.
+* Copyright 2010-2013 Coda Hale and Yammer, Inc.
+
+W3.org documents
+* License: W3C License
+* Copyright: Copyright (c) 1994-2001 World Wide Web Consortium, (Massachusetts Institute of Technology, Institut National de Recherche en Informatique et en Automatique, Keio University). All Rights Reserved. http://www.w3.org/Consortium/Legal/