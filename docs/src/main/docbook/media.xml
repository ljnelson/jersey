--- conflicted
+++ resolved
@@ -1935,7 +1935,25 @@
                 </tip>
             </section>
         </section>
-<<<<<<< HEAD
+        <section xml:id="multipart.configuration">
+            <title>Properties for configuring the Multipart</title>
+            <para>
+                There are multiple options that can be used when configuring
+                the multipart. See &jersey.media.multipart.MultiPartProperties; or <xref linkend="appendix-properties-multipart"/>
+                for the possibilities.
+            </para>
+            <para>
+                The options can set in a configuration file specified by the
+                &jersey.media.multipart.MultiPartProperties.MULTI_PART_CONFIG_RESOURCE; property.
+                That is the standard Java properties file.
+            </para>
+            <para>
+                Or the options can be set programmatically,
+                by registering <literal>ContextResolver&lt;MultiPartProperties&gt;</literal>. For instance:
+            </para>
+            <programlisting language="java">ResourceConfig resourceConfig = new ResourceConfig();
+resourceConfig.register(new MultiPartProperties().bufferThreshold(65535).maxParts(2).resolver());</programlisting>
+        </section>
         <section xml:id="multipart.server.rest">
                 <title>Server using Jakarta REST API</title>
                 <para>
@@ -1991,26 +2009,5 @@
             </example>
         </section>
     </section>
-=======
-        <section xml:id="multipart.configuration">
-            <title>Properties for configuring the Multipart</title>
-            <para>
-                There are multiple options that can be used when configuring
-                the multipart. See &jersey.media.multipart.MultiPartProperties; or <xref linkend="appendix-properties-multipart"/>
-                for the possibilities.
-            </para>
-            <para>
-                The options can set in a configuration file specified by the
-                &jersey.media.multipart.MultiPartProperties.MULTI_PART_CONFIG_RESOURCE; property.
-                That is the standard Java properties file.
-            </para>
-            <para>
-                Or the options can be set programmatically,
-                by registering <literal>ContextResolver&lt;MultiPartProperties&gt;</literal>. For instance:
-            </para>
-            <programlisting language="java">ResourceConfig resourceConfig = new ResourceConfig();
-resourceConfig.register(new MultiPartProperties().bufferThreshold(65535).maxParts(2).resolver());</programlisting>
-        </section>
->>>>>>> 47716d02
     </section>
 </chapter>