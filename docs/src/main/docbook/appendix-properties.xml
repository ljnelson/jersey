<?xml version="1.0"?>
<!--

    Copyright (c) 2013, 2024 Oracle and/or its affiliates. All rights reserved.

    This program and the accompanying materials are made available under the
    terms of the Eclipse Public License v. 2.0, which is available at
    http://www.eclipse.org/legal/epl-2.0.

    This Source Code may also be made available under the following Secondary
    Licenses when the conditions for such availability set forth in the
    Eclipse Public License v. 2.0 are satisfied: GNU General Public License,
    version 2 with the GNU Classpath Exception, which is available at
    https://www.gnu.org/software/classpath/license.html.

    SPDX-License-Identifier: EPL-2.0 OR GPL-2.0 WITH Classpath-exception-2.0

-->

<!DOCTYPE appendix [<!ENTITY % ents SYSTEM "jersey.ent" > %ents; ]>
<appendix xmlns="http://docbook.org/ns/docbook"
          version="5.0"
          xml:lang="en"
          xmlns:xsi="http://www.w3.org/2001/XMLSchema-instance"
          xmlns:xlink="http://www.w3.org/1999/xlink"
          xsi:schemaLocation="http://docbook.org/ns/docbook http://docbook.org/xml/5.0/xsd/docbook.xsd
                             http://www.w3.org/1999/xlink http://www.w3.org/1999/xlink.xsd"
          xml:id="appendix-properties">

    <title>Configuration Properties</title>

    <section xml:id="appendix-properties-common">
        <title>Common (client/server) configuration properties</title>

        <para>
            List of common configuration properties that can be found in &jersey.common.CommonProperties; class. All of these properties
            can be overridden by their server/client counterparts.
        </para>

        <table>
            <title>List of common configuration properties</title>
            <tgroup cols="3">
                <thead>
                    <row>
                        <entry>Constant</entry>
                        <entry>Value</entry>
                        <entry>Description</entry>
                    </row>
                </thead>
                <tbody>
                    <row>
                        <entry>&jersey.common.CommonProperties.ALLOW_SYSTEM_PROPERTIES_PROVIDER;</entry>
                        <entry><literal>jersey.config.allowSystemPropertiesProvider</literal></entry>
                        <entry>
                            <para>
                                Property which allows (if true) default System properties configuration provider.
                                Default value is <literal>true</literal>.
                            </para>
                        </entry>
                    </row>
                    <row>
                        <entry>&jersey.common.CommonProperties.FEATURE_AUTO_DISCOVERY_DISABLE; /
                            &jersey.common.CommonProperties.FEATURE_AUTO_DISCOVERY_DISABLE_CLIENT; /
                            &jersey.common.CommonProperties.FEATURE_AUTO_DISCOVERY_DISABLE_SERVER;</entry>
                        <entry><literal>jersey.config.disableAutoDiscovery</literal>/
                            <literal>jersey.config.client.disableAutoDiscovery</literal>/
                            <literal>jersey.config.server.disableAutoDiscovery</literal></entry>
                        <entry>
                            <para>
                                Disables feature auto discovery globally on client/server. Default value is <literal>false</literal>.
                            </para>
                        </entry>
                    </row>
                    <row>
                        <entry>&jersey.common.CommonProperties.JSON_PROCESSING_FEATURE_DISABLE; /
                            &jersey.common.CommonProperties.JSON_PROCESSING_FEATURE_DISABLE_CLIENT; /
                            &jersey.common.CommonProperties.JSON_PROCESSING_FEATURE_DISABLE_SERVER;</entry>
                        <entry><literal>jersey.config.disableJsonProcessing</literal> /
                            <literal>jersey.config.client.disableJsonProcessing</literal> /
                            <literal>jersey.config.server.disableJsonProcessing</literal></entry>
                        <entry>
                            <para>
                                Disables configuration of Json Processing (JSR-353) feature. Default value is <literal>false</literal>.
                            </para>
                        </entry>
                    </row>
                    <row>
                        <entry>&jersey.common.CommonProperties.METAINF_SERVICES_LOOKUP_DISABLE; /
                            &jersey.common.CommonProperties.METAINF_SERVICES_LOOKUP_DISABLE_CLIENT; /
                            &jersey.common.CommonProperties.METAINF_SERVICES_LOOKUP_DISABLE_SERVER;</entry>
                        <entry><literal>jersey.config.disableMetainfServicesLookup</literal> /
                            <literal>jersey.config.client.disableMetainfServicesLookup</literal> /
                            <literal>jersey.config.server.disableMetainfServicesLookup</literal></entry>
                        <entry>
                            <para>
                                Disables META-INF/services lookup globally on client/server. Default value is <literal>false</literal>.
                            </para>
                        </entry>
                    </row>
                    <row>
                        <entry>&jersey.common.CommonProperties.MOXY_JSON_FEATURE_DISABLE; /
                            &jersey.common.CommonProperties.MOXY_JSON_FEATURE_DISABLE_CLIENT; /
                            &jersey.common.CommonProperties.MOXY_JSON_FEATURE_DISABLE_SERVER;</entry>
                        <entry><literal>jersey.config.disableMoxyJson</literal> /
                            <literal>jersey.config.client.disableMoxyJson</literal> /
                            <literal>jersey.config.server.disableMoxyJson</literal></entry>
                        <entry>
                            <para>
                                Disables configuration of MOXy Json feature. Default value is <literal>false</literal>.
                            </para>
                        </entry>
                    </row>
                    <row>
                        <entry>&jersey.common.CommonProperties.OUTBOUND_CONTENT_LENGTH_BUFFER; /
                            &jersey.common.CommonProperties.OUTBOUND_CONTENT_LENGTH_BUFFER_CLIENT; /
                            &jersey.common.CommonProperties.OUTBOUND_CONTENT_LENGTH_BUFFER_SERVER;</entry>
                        <entry><literal>jersey.config.contentLength.buffer</literal> /
                            <literal>jersey.config.client.contentLength.buffer</literal> /
                            <literal>jersey.config.server.contentLength.buffer</literal></entry>
                        <entry>
                            <para>
                                An integer value that defines the buffer size used to buffer the outbound message entity in order to
                                determine its size and set the value of HTTP <literal>Content-Length</literal> header. Default
                                value is <literal>8192</literal>.
                            </para>
                        </entry>
                    </row>
                    <row>
                        <entry>&jersey.common.CommonProperties.PROVIDER_DEFAULT_DISABLE;
                        </entry>
                        <entry>
                            <literal>jersey.config.disableDefaultProvider</literal>
                        </entry>
                        <entry>
                             Disable some of the default providers from being loaded. The following providers extend application footprint
                             by XML dependencies, which is too heavy for native image, or by AWT which may possibly be not available by JDK 11 desktop:

                                 <simplelist><member>java.awt.image.RenderedImage</member>
                                 <member>javax.xml.transform.Source</member>
                                 <member>javax.xml.transform.dom.DOMSource</member>
                                 <member>javax.xml.transform.sax.SAXSource</member>
                                 <member>javax.xml.transform.stream.StreamSource</member></simplelist>

                             The following are the options to disable the provides: {@code DOMSOURCE, RENDEREDIMAGE, SAXSOURCE, SOURCE, STREAMSOURCE},
                             or to disable all: {@code ALL}. Multiple options can be disabled by adding multiple comma separated values.
                             Default value is <literal>NULL</literal>
                             @since 2.30
                        </entry>
                    </row>
                    <row>
                        <entry>&jersey.common.CommonProperties.JSON_JACKSON_ENABLED_MODULES; /
                                &jersey.common.CommonProperties.JSON_JACKSON_ENABLED_MODULES_CLIENT; /
                                &jersey.common.CommonProperties.JSON_JACKSON_ENABLED_MODULES_SERVER;
                        </entry>
                        <entry>
                            <literal>jersey.config.json.jackson.enabled.modules</literal>
                            <literal>jersey.config.client.json.jackson.enabled.modules</literal>
                            <literal>jersey.config.server.json.jackson.enabled.modules</literal>
                        </entry>
                        <entry>
                            Comma separated list of jackson modules which shall be used for json-jackson provider.
                            If set, only those modules will be used for JSON processing.

                            Default value is <literal>NULL</literal>
                            @since 2.36
                        </entry>
                    </row>
                    <row>
                        <entry>&jersey.common.CommonProperties.JSON_JACKSON_DISABLED_MODULES; /
                            &jersey.common.CommonProperties.JSON_JACKSON_DISABLED_MODULES_CLIENT; /
                            &jersey.common.CommonProperties.JSON_JACKSON_DISABLED_MODULES_SERVER;
                        </entry>
                        <entry>
                            <literal>jersey.config.json.jackson.disabled.modules</literal>
                            <literal>jersey.config.client.json.jackson.disabled.modules</literal>
                            <literal>jersey.config.server.json.jackson.disabled.modules</literal>
                        </entry>
                        <entry>
                            Comma separated list of jackson modules which shall be excluded from json-jackson provider.
                            If set, those modules will be excluded from JSON processing.

                            Default value is <literal>NULL</literal>
                            @since 2.36
                        </entry>
                    </row>
                    <row>
                        <entry>&jersey.common.CommonProperties.PARAM_CONVERTERS_THROW_IAE;(Jersey 2.40 or later)
                        </entry>
                        <entry>
                            <literal>jersey.config.paramconverters.throw.iae</literal>
                        </entry>
                        <entry>
                            <para>
                                Force the &jaxrs.ext.ParamConverter; to throw <literal>IllegalArgumentException
                            </literal> as mandated in javadoc.
                                Must be convertible to &lit.jdk6.Boolean; value.
                            </para>
                            <para>
                                Internally the <literal>Exception</literal> is caught by Jersey and usually converted to
                                <literal>null</literal>
                                Therefore, the default value is set to &lit.false; to speed up the conversion.
                            </para>
                        </entry>
                    </row>
                    <row>
                        <entry>&jersey.logging.LoggingFeature.LOGGING_FEATURE_LOGGER_NAME;
                        </entry>
                        <entry>
                            <literal>jersey.config.logging.logger.name</literal>
                        </entry>
                        <entry>
                            Logger name of the logging filter.
                            See <link linkend="logging.xml">logging</link> chapter for more information.
                            The default value is <literal>org.glassfish.jersey.logging.LoggingFeature</literal>
                        </entry>
                    </row>
                    <row>
                        <entry>&jersey.logging.LoggingFeature.LOGGING_FEATURE_LOGGER_LEVEL;
                        </entry>
                        <entry>
                            <literal>jersey.config.logging.logger.level</literal>
                        </entry>
                        <entry>
                            Level of logging filter's logger at which the messages will be logged.
                            See <link linkend="logging.xml">logging</link> chapter for more information.
                        </entry>
                    </row>
                    <row>
                        <entry>&jersey.logging.LoggingFeature.LOGGING_FEATURE_VERBOSITY;
                        </entry>
                        <entry>
                            <literal>jersey.config.logging.verbosity</literal>
                        </entry>
                        <entry>
                            Verbosity of logging filter describes how verbose the logging filter will be.
                            There are 3 possible values &lit.jersey.logging.LoggingFeature.Verbosity.HEADERS_ONLY;,
                            &lit.jersey.logging.LoggingFeature.Verbosity.PAYLOAD_TEXT; or
                            &lit.jersey.logging.LoggingFeature.Verbosity.PAYLOAD_ANY;.
                            See <link linkend="logging.xml">logging</link> chapter for more information.
                        </entry>
                    </row>
                    <row>
                        <entry>&jersey.logging.LoggingFeature.LOGGING_FEATURE_MAX_ENTITY_SIZE;
                        </entry>
                        <entry>
                            <literal>jersey.config.logging.entity.maxSize</literal>
                        </entry>
                        <entry>
                            The maximum number of bytes of the entity which will be logged.
                            See <link linkend="logging.xml">logging</link> chapter for more information.
                        </entry>
                    </row>
                    <row>
                        <entry>&jersey.logging.LoggingFeature.LOGGING_FEATURE_SEPARATOR;
                        </entry>
                        <entry>
                            <literal>jersey.config.logging.entity.separator</literal>
                        </entry>
                        <entry>
                            Custom logging delimiter for new lines separation.
                            See <link linkend="logging.xml">logging</link> chapter for more information.
                        </entry>
                    </row>
                    <row>
                        <entry>&jersey.logging.LoggingFeature.LOGGING_FEATURE_REDACT_HEADERS;
                        </entry>
                        <entry>
                            <literal>jersey.config.logging.headers.redact</literal>
                        </entry>
                        <entry>
                            The HTTP headers (semicolon separated) to be redacted when logging.
                            See <link linkend="logging_chapter">logging</link> chapter for more information.
                        </entry>
                    </row>
                </tbody>
            </tgroup>
        </table>
    </section>

    <section xml:id="appendix-properties-server">
        <title>Server configuration properties</title>

        <para>
            List of server configuration properties that can be found in &jersey.server.ServerProperties; class.
        </para>

        <table>
            <title>List of server configuration properties</title>
            <tgroup cols="3">
                <thead>
                    <row>
                        <entry>Constant</entry>
                        <entry>Value</entry>
                        <entry>Description</entry>
                    </row>
                </thead>
                <tbody>
                    <row>
                        <entry>&jersey.server.ServerProperties.APPLICATION_NAME;</entry>
                        <entry><literal>jersey.config.server.application.name</literal></entry>
                        <entry>
                            <para>
                                Defines the application name. The name is an arbitrary user defined name which is used to
                                distinguish between Jersey applications in the case that more applications are deployed on
                                the same runtime (container). The name can be used for example for purposes of monitoring
                                by JMX when name identifies to which application deployed MBeans belong to. The name should
                                be unique in the runtime. The property does not have a default value.
                            </para>
                        </entry>
                    </row>
                    <row>
                        <entry>&jersey.server.ServerProperties.BV_FEATURE_DISABLE;</entry>
                        <entry><literal>jersey.config.beanValidation.disable.server</literal></entry>
                        <entry>
                            <para>
                                Disables Bean Validation support. Default value is <literal>false</literal>.
                            </para>
                        </entry>
                    </row>
                    <row>
                        <entry><link xlink:href='&jersey.javadoc.uri.prefix;/server/ServerProperties.html#BV_DISABLE_VALIDATE_ON_EXECUTABLE_OVERRIDE_CHECK'>ServerProperties
                            .BV_DISABLE_VALIDATE_ON_EXECUTABLE_OVERRIDE_CHECK</link></entry>
                        <entry><literal>jersey.config.beanValidation
                            .disable.validateOnExecutableCheck.server</literal></entry>
                        <entry>
                            <para>
                                Disables &lit.bv.ValidateOnExecution; check. Default value is <literal>false</literal>.
                            </para>
                        </entry>
                    </row>
                    <row>
                        <entry>&jersey.server.ServerProperties.BV_SEND_ERROR_IN_RESPONSE;</entry>
                        <entry><literal>jersey.config.beanValidation
                            .enableOutputValidationErrorEntity.server</literal></entry>
                        <entry>
                            <para>
                                Enables sending validation error information to the client. Default value is <literal>false</literal>.
                            </para>
                        </entry>
                    </row>
                    <row>
                        <entry>&jersey.server.ServerProperties.EMPTY_REQUEST_MEDIA_TYPE_MATCHES_ANY_CONSUMES;</entry>
                        <entry><literal>jersey.config.server.empty.request.media.matches.any.consumes</literal></entry>
                        <entry>
                            <para>
                                Jakarta RESTful WebServices provides <literal>@Consumes</literal> annotation to accept only HTTP
                                requests with compatible HTTP <literal>Content-Type</literal> header. However, when the header
                                is missing a wildcard media type is used to match the <literal>@Consumes</literal> annotation.
                            </para>
                            <para>
                                HTTP/1.1 RFC recommends that missing HTTP <literal>Content-Type</literal> header MAY default to
                                <literal>application/octet-stream</literal>. This property makes Jersey consider the missing HTTP
                                <literal>Content-Type</literal> header to be <literal>application/octet-stream</literal> rather
                                than a wildcard media type. However, for a resource method without an entity argument, such as
                                for HTTP GET, a wildcard media type is still considered to accept the HTTP request for
                                the missing HTTP <literal>Content-Type</literal> header.
                            </para>
                            <para>
                                Set this property to <literal>false</literal>, if the empty request media type should not to match
                                applied <literal>@Consumes</literal> annotation on a resource method with an entity argument. The
                                default is <literal>true</literal>.
                            </para>
                        </entry>
                    </row>
                    <row>
                        <entry>&jersey.server.ServerProperties.FEATURE_AUTO_DISCOVERY_DISABLE;</entry>
                        <entry><literal>jersey.config.server.disableAutoDiscovery</literal></entry>
                        <entry>
                            <para>
                                Disables feature auto discovery on server. Default value is <literal>false</literal>.
                            </para>
                        </entry>
                    </row>
                    <row>
                        <entry>&jersey.server.ServerProperties.HTTP_METHOD_OVERRIDE;</entry>
                        <entry><literal>jersey.config.server.httpMethodOverride</literal></entry>
                        <entry>
                            <para>
                                Defines configuration of HTTP method overriding.
                                This property is used by &jersey.server.HttpMethodOverrideFilter; to determine
                                where it should look for method override information (e.g. request header or query parameters).
                            </para>
                        </entry>
                    </row>
                    <row>
                        <entry>&jersey.server.ServerProperties.JSON_PROCESSING_FEATURE_DISABLE;</entry>
                        <entry><literal>jersey.config.server.disableJsonProcessing</literal></entry>
                        <entry>
                            <para>
                                Disables configuration of Json Processing (JSR-353) feature. Default value is <literal>false</literal>.
                            </para>
                        </entry>
                    </row>
                    <row>
                        <entry>&jersey.server.ServerProperties.LANGUAGE_MAPPINGS;</entry>
                        <entry><literal>jersey.config.server.languageMappings</literal></entry>
                        <entry>
                            <para>
                                Defines mapping of URI extensions to languages. The property is used by &jersey.server.UriConnegFilter;.
                            </para>
                        </entry>
                    </row>
                    <row>
                        <entry>&jersey.server.ServerProperties.MEDIA_TYPE_MAPPINGS;</entry>
                        <entry><literal>jersey.config.server.mediaTypeMappings</literal></entry>
                        <entry>
                            <para>
                                Defines mapping of URI extensions to media types. The property is used by &jersey.server.UriConnegFilter;.
                            </para>
                        </entry>
                    </row>
                    <row>
                        <entry>&jersey.server.ServerProperties.METAINF_SERVICES_LOOKUP_DISABLE;</entry>
                        <entry><literal>jersey.config.server.disableMetainfServicesLookup</literal></entry>
                        <entry>
                            <para>
                                Disables META-INF/services lookup on server. Default value is <literal>false</literal>.
                            </para>
                        </entry>
                    </row>
                    <row>
                        <entry>&jersey.server.ServerProperties.MOXY_JSON_FEATURE_DISABLE;</entry>
                        <entry><literal>jersey.config.server.disableMoxyJson</literal></entry>
                        <entry>
                            <para>
                                Disables configuration of MOXy Json feature. Default value is <literal>false</literal>.
                            </para>
                        </entry>
                    </row>
                    <row>
                        <entry>&jersey.server.ServerProperties.MONITORING_ENABLED; (Jersey 2.12 or later)</entry>
                        <entry><literal>jersey.config.server
                            .monitoring.statistics.enabled</literal></entry>
                        <entry>
                            <para>
                                If &lit.true;, then application monitoring will be enabled. This will enable the possibility
                                of injecting &jersey.server.monitoring.ApplicationInfo; into resource and providers.
                                Default value is &lit.false;.
                            </para>
                        </entry>
                    </row>
                    <row>
                        <entry>&jersey.server.ServerProperties.MONITORING_STATISTICS_ENABLED;</entry>
                        <entry><literal>jersey.config.server
                            .monitoring.enabled</literal></entry>
                        <entry>
                            <para>
                                If &lit.true;, the calculation of monitoring statistics will be enabled. This will enable the
                                possibility of injecting &jersey.server.monitoring.MonitoringStatistics; into resource and
                                providers and also the registered listeners implementing
                                &jersey.server.monitoring.MonitoringStatisticsListener; will be called when statistics are
                                available for processing.
                                Monitoring statistics extends basic monitoring feature. Therefore when enabled,
                                the monitoring gets automatically enabled too (the same result as setting the property
                                &jersey.server.ServerProperties.MONITORING_ENABLED; to &lit.true;).
                                Note that enabling statistics may have a negative performance impact
                                and therefore should be enabled only when needed. Default value is &lit.false;.
                            </para>
                        </entry>
                    </row>
                    <row>
                        <entry>&jersey.server.ServerProperties.MONITORING_STATISTICS_MBEANS_ENABLED;</entry>
                        <entry><literal>jersey.config.server
                            .monitoring.statistics.mbeans.enabled</literal></entry>
                        <entry>
                            <para>
                                If &lit.true; then Jersey will expose MBeans for the collected monitoring statistics. Exposed
                                JMX MBeans are based on &jersey.server.monitoring.MonitoringStatistics; data and therefore when
                                enabled, the calculation of monitoring statistics gets automatically enabled too (the same result
                                as setting the property &jersey.server.ServerProperties.MONITORING_STATISTICS_ENABLED; to
                                &lit.true;). Note that enabling MBeans for monitoring statistics may have a negative performance
                                impact and therefore should be enabled only when needed. Default value is &lit.false;.
                            </para>
                        </entry>
                    </row>
                    <row>
                        <entry>&jersey.server.ServerProperties.MONITORING_STATISTICS_REFRESH_INTERVAL; (Jersey 2.10 or later)</entry>
                        <entry><literal>jersey.config.server
                            .monitoring.statistics.refresh.interval</literal></entry>
                        <entry>
                            <para>
                                Interval (in <literal>ms</literal>}) indicating how often will be monitoring statistics refreshed
                                (<literal>onStatistics</literal> method called). Default value is <literal>500</literal>.
                            </para>
                        </entry>
                    </row>
                    <row>
                        <entry>&jersey.server.ServerProperties.OUTBOUND_CONTENT_LENGTH_BUFFER;
                            (Jersey 2.2 or later)</entry>
                        <entry><literal>jersey.config.contentLength.server.buffer</literal></entry>
                        <entry>
                            <para>
                                An integer value that defines the buffer size used to buffer the outbound message entity in order to
                                determine its size and set the value of HTTP <literal>Content-Length</literal> header. Default
                                value is <literal>8192</literal>.
                            </para>
                        </entry>
                    </row>
                    <row>
                        <entry>&jersey.server.ServerProperties.PROVIDER_CLASSNAMES;</entry>
                        <entry><literal>jersey.config.server.provider.classnames</literal></entry>
                        <entry>
                            <para>
                                Defines one or more class names that implement application-specific resources
                                and providers. If the property is set, the specified classes will be instantiated
                                and registered as either application JAX-RS root resources or providers.
                            </para>
                        </entry>
                    </row>
                    <row>
                        <entry>&jersey.server.ServerProperties.PROVIDER_CLASSPATH;</entry>
                        <entry><literal>jersey.config.server.provider.classpath</literal></entry>
                        <entry>
                            <para>
                                Defines class-path that contains application-specific resources and
                                providers. If the property is set, the specified packages will be scanned for
                                JAX-RS root resources and providers.
                            </para>
                        </entry>
                    </row>
                    <row>
                        <entry>&jersey.server.ServerProperties.PROVIDER_PACKAGES;</entry>
                        <entry><literal>jersey.config.server.provider.packages</literal></entry>
                        <entry>
                            <para>
                                Defines one or more packages that contain application-specific resources and
                                providers. If the property is set, the specified packages will be scanned for
                                JAX-RS root resources and providers.
                            </para>
                        </entry>
                    </row>
                    <row>
                        <entry>&jersey.server.ServerProperties.PROVIDER_SCANNING_RECURSIVE;</entry>
                        <entry><literal>jersey.config.server
                            .provider.scanning.recursive</literal></entry>
                        <entry>
                            <para>
                                Sets the recursion strategy for package scanning. Default value is <literal>true</literal>.
                            </para>
                        </entry>
                    </row>
                    <row>
                        <entry>&jersey.server.ServerProperties.REDUCE_CONTEXT_PATH_SLASHES_ENABLED;</entry>
                        <entry><literal>jersey.config.server.reduceContextPathSlashes.enabled</literal></entry>
                        <entry>
                            <para>
                                Ignores multiple slashes between a port and a context path and will resolve it
                                as URI with only one slash. Default value is <literal>false</literal>.
                            </para>
                        </entry>
                    </row>
                    <row>
                        <entry>&jersey.server.ServerProperties.RESOURCE_VALIDATION_DISABLE;</entry>
                        <entry><literal>jersey.config.server
                            .resource.validation.disable</literal></entry>
                        <entry>
                            <para>
                                Disables <literal>Resource</literal> validation. Default value is <literal>false</literal>.
                            </para>
                        </entry>
                    </row>
                    <row>
                        <entry>&jersey.server.ServerProperties.RESOURCE_VALIDATION_IGNORE_ERRORS;</entry>
                        <entry><literal>jersey.config.server
                            .resource.validation.ignoreErrors</literal></entry>
                        <entry>
                            <para>
                                Determines whether validation of application resource models should fail even in case of a fatal
                                validation errors. Default value is <literal>false</literal>.
                            </para>
                        </entry>
                    </row>
                    <row>
                        <entry>&jersey.server.ServerProperties.WADL_FEATURE_DISABLE;</entry>
                        <entry><literal>jersey.config.server.wadl.disableWadl</literal></entry>
                        <entry>
                            <para>
                                Disables WADL generation. Default value is <literal>false</literal>.
                            </para>
                        </entry>
                    </row>
                    <row>
                        <entry>&jersey.server.ServerProperties.WADL_GENERATOR_CONFIG;</entry>
                        <entry><literal>jersey.config.server.wadl.generatorConfig</literal></entry>
                        <entry>
                            <para>
                                Defines the wadl generator configuration that provides a &jersey.server.WadlGenerator;.
                            </para>
                        </entry>
                    </row>
                    <row>
                        <entry>&jersey.server.ServerProperties.RESPONSE_SET_STATUS_OVER_SEND_ERROR;</entry>
                        <entry><literal>jersey.config.server.response.setStatusOverSendError</literal></entry>
                        <entry>
                            <para>
                                Whenever response status is <literal>4xx</literal> or <literal>5xx</literal> it is
                                possible to choose between <literal>sendError</literal> or <literal>setStatus</literal>
                                on container specific <literal>Response</literal> implementation. E.g. on servlet
                                container Jersey can call <literal>HttpServletResponse.setStatus(...)</literal> or
                                <literal>HttpServletResponse.sendError(...)</literal>.

                                Calling <literal>sendError(...)</literal> method usually resets entity, response headers
                                and provide error page for specified status code (e.g. servlet
                                <literal>error-page</literal> configuration).
                                However if you want to post-process response (e.g. by servlet filter) the only
                                way to do it is calling <literal>setStatus(...)</literal> on container Response object.

                                If property value is &lit.true; the method <literal>Response.setStatus(...)</literal> is
                                used over default <literal>Response.sendError(...)</literal>.

                                Type of the property value is <literal>boolean</literal>.
                                The default value is &lit.false;.
                            </para>
                        </entry>
                    </row>
                    <row>
                        <entry>&jersey.server.ServerProperties.TRACING;</entry>
                        <entry><literal>jersey.config.server.tracing.type</literal></entry>
                        <entry>
                            <para>
                                Enables/disables tracing support. Possible values are <literal>OFF</literal> (default),
                                <literal>ON_DEMAND</literal> and <literal>ALL</literal>.
                                See <xref linkend="tracing.configuration" /> for more detail.
                            </para>
                        </entry>
                    </row>
                    <row>
                        <entry>&jersey.server.ServerProperties.TRACING_THRESHOLD;</entry>
                        <entry><literal>jersey.config.server.tracing.threshold</literal></entry>
                        <entry>
                            <para>
                                Sets the amount of detail provided by tracing. Possible values are <literal>SUMMARY</literal>,
                                <literal>TRACE</literal> and <literal>VERBOSE</literal>.
                                See <xref linkend="tracing.configuration" /> to learn more about the levels.
                            </para>
                        </entry>
                    </row>
                    <row>
                        <entry>&jersey.server.ServerProperties.PROCESSING_RESPONSE_ERRORS_ENABLED;</entry>
                        <entry><literal>jersey.config.server.exception.processResponseErrors</literal></entry>
                        <entry>
                            <para>
                                If property value is <literal>true</literal> then the errors raised during response processing are
                                tried to be handled using available response error mappers.
                            </para>
                        </entry>
                    </row>
                    <row>
                        <entry>&jersey.server.ServerProperties.SUBRESOURCE_LOCATOR_CACHE_SIZE;</entry>
                        <entry><literal>jersey.config.server.subresource.cache.size</literal></entry>
                        <entry>
                            <para>
                                An integer value that defines the size of cache for sub-resource locator models. The cache is used
                                to provide better performance for application that uses JAX-RS sub-resource locators.
                            </para>
                        </entry>
                    </row>
                    <row>
                        <entry>&jersey.server.ServerProperties.SUBRESOURCE_LOCATOR_CACHE_AGE;</entry>
                        <entry><literal>jersey.config.server.subresource.cache.age</literal></entry>
                        <entry>
                            <para>
                                An integer value that defines the maximum age (in seconds) for cached for sub-resource locator
                                models. The age of an cache entry is defined as the time since the last access (read) to the entry
                                in the cache. Entry aging is not enabled by default.
                            </para>
                        </entry>
                    </row>
                    <row>
                        <entry>&jersey.server.ServerProperties.SUBRESOURCE_LOCATOR_CACHE_JERSEY_RESOURCE_ENABLED;</entry>
                        <entry><literal>jersey.config.server.subresource.cache.jersey.resource.enabled</literal></entry>
                        <entry>
                            <para>
                                If <literal>true</literal> then Jersey will cache Jersey resources in addition to caching
                                sub-resource locator classes and instances (which are cached by default). To make sure the caching
                                is effective in this case you need to return same Jersey Resource instances for same input
                                parameters from resource method. This means that generating new Jersey Resource instances for same
                                input parameters would not have any performance effect and it would only fill-up the cache.
                            </para>
                        </entry>
                    </row>
                    <row>
                        <entry>&jersey.server.ServerProperties.LOCATION_HEADER_RELATIVE_URI_RESOLUTION_RFC7231;</entry>
                        <entry><literal>jersey.config.server.headers.location.relative.resolution.rfc7231</literal></entry>
                        <entry>
                            <para>
                                If <literal>true</literal> then Jersey will resolve relative URIs in the
                                <literal>Location</literal> http header against the request URI according to <literal>RFC7231</literal>
                                (new HTTP Specification)
                            </para>
                        </entry>
                    </row>
                    <row>
                        <entry>&jersey.server.ServerProperties.LOCATION_HEADER_RELATIVE_URI_RESOLUTION_DISABLED;</entry>
                        <entry><literal>jersey.config.server.headers.location.relative.resolution.disabled</literal></entry>
                        <entry>
                            <para>
                                If <literal>true</literal>, Jersey will not resolve relative URIs in the <literal>Location</literal>
                                http header.
                            </para>
                        </entry>
                    </row>
                    <row>
                        <entry>&jersey.server.ServerProperties.UNWRAP_COMPLETION_STAGE_IN_WRITER_ENABLE;</entry>
                        <entry><literal>jersey.config.server.unwrap.completion.stage.writer.enable</literal></entry>
                        <entry>
                            <para>
                                If <literal>true</literal> or not set, message body writer will not use
                                <literal>CompletionStage</literal> as a generic type. The <literal>CompletionStage</literal>
                                value will be unwrapped and the message body writer will be invoked with the unwrapped type.
                            </para>
                        </entry>
                    </row>
                    <row>
                        <entry>&jersey.logging.LoggingFeature.LOGGING_FEATURE_LOGGER_NAME_SERVER;
                        </entry>
                        <entry>
                            <literal>jersey.config.server.logging.logger.name</literal>
                        </entry>
                        <entry>
                            Logger name of the logging filter.
                            See <link linkend="logging.xml">logging</link> chapter for more information.
                            The default value is <literal>org.glassfish.jersey.logging.LoggingFeature</literal>
                        </entry>
                    </row>
                    <row>
                        <entry>&jersey.logging.LoggingFeature.LOGGING_FEATURE_LOGGER_LEVEL_SERVER;
                        </entry>
                        <entry>
                            <literal>jersey.config.server.logging.logger.level</literal>
                        </entry>
                        <entry>
                            Level of logging filter's logger at which the messages will be logged.
                            See <link linkend="logging.xml">logging</link> chapter for more information.
                        </entry>
                    </row>
                    <row>
                        <entry>&jersey.logging.LoggingFeature.LOGGING_FEATURE_VERBOSITY_SERVER;
                        </entry>
                        <entry>
                            <literal>jersey.config.server.logging.verbosity</literal>
                        </entry>
                        <entry>
                            Verbosity of logging filter describes how verbose the logging filter will be.
                            There are 3 possible values &lit.jersey.logging.LoggingFeature.Verbosity.HEADERS_ONLY;,
                            &lit.jersey.logging.LoggingFeature.Verbosity.PAYLOAD_TEXT; or
                            &lit.jersey.logging.LoggingFeature.Verbosity.PAYLOAD_ANY;.
                            See <link linkend="logging.xml">logging</link> chapter for more information.
                        </entry>
                    </row>
                    <row>
                        <entry>&jersey.logging.LoggingFeature.LOGGING_FEATURE_MAX_ENTITY_SIZE_SERVER;
                        </entry>
                        <entry>
                            <literal>jersey.config.server.logging.entity.maxSize</literal>
                        </entry>
                        <entry>
                            The maximum number of bytes of the entity which will be logged.
                            See <link linkend="logging.xml">logging</link> chapter for more information.
                        </entry>
                    </row>
                    <row>
                        <entry>&jersey.logging.LoggingFeature.LOGGING_FEATURE_SEPARATOR_SERVER;
                        </entry>
                        <entry>
                            <literal>jersey.config.server.logging.entity.separator</literal>
                        </entry>
                        <entry>
                            Custom delimiter for new lines separation.
                            See <link linkend="logging.xml">logging</link> chapter for more information.
                        </entry>
                    </row>
                    <row>
                        <entry>&jersey.logging.LoggingFeature.LOGGING_FEATURE_REDACT_HEADERS_SERVER;
                        </entry>
                        <entry>
                            <literal>jersey.config.server.logging.headers.redact</literal>
                        </entry>
                        <entry>
                            The HTTP headers (semicolon separated) to be redacted when logging.
                            See <link linkend="logging_chapter">logging</link> chapter for more information.
                        </entry>
                    </row>
                </tbody>
            </tgroup>
        </table>
    </section>

    <section xml:id="appendix-properties-webserver">
        <title>SeBootstrap and WebServer related configuration properties</title>

        <para>
            List of SeBootstrap configuration properties that can be found in &jersey.server.ServerProperties; class.
        </para>

        <table>
        <title>List of SeBootstrap and WebServer configuration properties</title>
        <tgroup cols="3">
        <thead>
            <row>
                <entry>Constant</entry>
                <entry>Value</entry>
                <entry>Description</entry>
            </row>
        </thead>
        <tbody>
            <row>
                <entry>&jersey.server.ServerProperties.WEBSERVER_ALLOW_PRIVILEGED_PORTS;</entry>
                <entry><literal>jersey.config.server.bootstrap.webserver.allow.privileged.ports</literal></entry>
                <entry>
                    <para>
                        Defines whether to allow privileged ports (0-1023) to be used to start the
                        &lit.jersey.server.spi.WebServer; implementation to be chosen from the unused ports when the
                        &lit.jaxrs.SeBootstrap.Configuration; PORT is set to <literal>-1</literal> or unset.
                    </para>
                    <para>
                        The default ports are 80 for HTTP and 443 for HTTPS when
                        <literal>WEBSERVER_ALLOW_PRIVILEGED_PORTS</literal> is &lit.true; or 8080 for HTTP and 8443 for HTTPS when
                        <literal>WEBSERVER_ALLOW_PRIVILEGED_PORTS</literal> is &lit.false;.
                    </para>
                    <para>
                        If &lit.jaxrs.SeBootstrap.Configuration; PORT is set to <literal>0</literal>, the implementation scans for
                        random port (0-65535) when <literal>WEBSERVER_ALLOW_PRIVILEGED_PORTS</literal> is &lit.true;, or
                        (1024-65535) when <literal>WEBSERVER_ALLOW_PRIVILEGED_PORTS</literal> is &lit.false;.
                    </para>
                    <para>
                        The default this is &lit.false;. Use &lit.true; to allow a restricted port number.
                    </para>
                </entry>
            </row>
            <row>
                <entry>&jersey.server.ServerProperties.WEBSERVER_AUTO_START;</entry>
                <entry><literal>jersey.config.server.bootstrap.webserver.autostart</literal></entry>
                <entry>
                    <para>
                        Whether to automatically startup <literal>WebServer</literal> at bootstrap.
                    </para>
                    <para>
                        By default, servers are immediately listening to connections after bootstrap,
                        so no explicit invocation of <literal>WebServer#start()</literal> is needed.
                    </para>
                </entry>
            </row>
            <row>
                <entry>&jersey.server.ServerProperties.WEBSERVER_CLASS;</entry>
                <entry><literal>jersey.config.server.bootstrap.webserver.class</literal></entry>
                <entry>
                    <para>
                        Defines the implementation of <literal>WebServer</literal> to bootstrap.
                    </para>
                    <para>
                        By default auto-selects the first server provider found.
                    </para>
                </entry>
            </row>
        </tbody>
        </tgroup>
        </table>
    </section>

    <section xml:id="appendix-properties-servlet">
        <title>Servlet configuration properties</title>

        <para>
            List of servlet configuration properties that can be found in &jersey.servlet.ServletProperties; class.
        </para>

        <table>
            <title>List of servlet configuration properties</title>
            <tgroup cols="3">
                <thead>
                    <row>
                        <entry>Constant</entry>
                        <entry>Value</entry>
                        <entry>Description</entry>
                    </row>
                </thead>
                <tbody>
                    <row>
                        <entry>&jersey.servlet.ServletProperties.FILTER_CONTEXT_PATH;</entry>
                        <entry><literal>jersey.config.servlet.filter.contextPath</literal></entry>
                        <entry>
                            <para>
                                If set, indicates the URL pattern of the Jersey servlet filter context path.
                            </para>
                        </entry>
                    </row>
                    <row>
                        <entry>&jersey.servlet.ServletProperties.FILTER_FORWARD_ON_404;</entry>
                        <entry><literal>jersey.config.servlet.filter.forwardOn404</literal></entry>
                        <entry>
                            <para>
                                If set to <literal>true</literal> and a 404 response with no entity body is returned from either
                                the runtime or the application then the runtime forwards the request to the next filter in the
                                filter chain. This enables another filter or the underlying servlet engine to process the request.
                                Before the request is forwarded the response status is set to 200.
                            </para>
                        </entry>
                    </row>
                    <row>
                        <entry>&jersey.servlet.ServletProperties.FILTER_STATIC_CONTENT_REGEX;</entry>
                        <entry><literal>jersey.config.servlet.filter.staticContentRegex</literal></entry>
                        <entry>
                            <para>
                                If set the regular expression is used to match an incoming servlet path URI to some web page
                                content such as static resources or JSPs to be handled by the underlying servlet engine.
                            </para>
                        </entry>
                    </row>
                    <row>
                        <entry>&jersey.servlet.ServletProperties.JAXRS_APPLICATION_CLASS;</entry>
                        <entry><literal>jakarta.ws.rs.Application</literal></entry>
                        <entry>
                            <para>
                                Application configuration initialization property whose value is a fully qualified class name of a
                                class that implements JAX-RS Application.
                            </para>
                        </entry>
                    </row>
                    <row>
                        <entry>&jersey.servlet.ServletProperties.PROVIDER_WEB_APP;</entry>
                        <entry><literal>jersey.config.servlet.provider.webapp</literal></entry>
                        <entry>
                            <para>
                                Indicates that Jersey should scan the whole web app for application-specific resources and
                                providers.
                            </para>
                        </entry>
                    </row>
                    <row>
                        <entry>&jersey.servlet.ServletProperties.QUERY_PARAMS_AS_FORM_PARAMS_DISABLED;</entry>
                        <entry><literal>jersey.config.servlet.form.queryParams.disabled</literal></entry>
                        <entry>
                            <para>
                                If <literal>true</literal> then query parameters will not be treated as form parameters
                                (e.g. injectable using @FormParam) in case a Form request is processed by server.
                            </para>
                        </entry>
                    </row>
                    <row>
                        <entry>&jersey.servlet.ServletProperties.SERVICE_LOCATOR;</entry>
                        <entry><literal>jersey.config.servlet.context.serviceLocator</literal></entry>
                        <entry>
                            <para>
                                Identifies the object that will be used as a parent ServiceLocator in the Jersey WebComponent.
                            </para>
                        </entry>
                    </row>
                </tbody>
            </tgroup>
        </table>
    </section>

    <section xml:id="appendix-properties-client">
        <title>Client configuration properties</title>

        <para>
            List of client configuration properties that can be found in &jersey.client.ClientProperties; class.
        </para>

        <table>
            <title>List of client configuration properties</title>
            <tgroup cols="3">
                <thead>
                    <row>
                        <entry>Constant</entry>
                        <entry>Value</entry>
                        <entry>Description</entry>
                    </row>
                </thead>
                <tbody>
                    <row>
                        <entry>&jersey.client.ClientProperties.ASYNC_THREADPOOL_SIZE;</entry>
                        <entry><literal>jersey.config.client.async.threadPoolSize</literal></entry>
                        <entry>
                            <para>
                                Asynchronous thread pool size. Default value is not set.
                                <emphasis>Supported with &jersey.grizzly.GrizzlyConnectorProvider; only.</emphasis>.
                            </para>
                        </entry>
                    </row>
                    <row>
                        <entry>&jersey.client.ClientProperties.BACKGROUND_SCHEDULER_THREADPOOL_SIZE;</entry>
                        <entry><literal>jersey.config.client.backgroundScheduler.threadPoolSize</literal></entry>
                        <entry>
                            <para>
                                Scheduler thread pool size. Default value is not set.
                                <emphasis>Support is undefined</emphasis>.
                            </para>
                        </entry>
                    </row>
                    <row>
                        <entry>&jersey.client.ClientProperties.CHUNKED_ENCODING_SIZE;</entry>
                        <entry><literal>jersey.config.client.chunkedEncodingSize</literal></entry>
                        <entry>
                            <para>
                                Chunked encoding size. Default value is  <literal>4096</literal>.
                            </para>
                        </entry>
                    </row>
                    <row>
                        <entry>&jersey.client.ClientProperties.CONNECT_TIMEOUT;</entry>
                        <entry><literal>jersey.config.client.connectTimeout</literal></entry>
                        <entry>
                            <para>
                                Read timeout interval, in milliseconds. Default value is <literal>0</literal> (infinity).
                            </para>
                        </entry>
                    </row>
                    <row>
                        <entry>&jersey.client.ClientProperties.CONNECTOR_PROVIDER;(Jersey 2.40 or later)</entry>
                        <entry><literal>jersey.config.client.connector.provider</literal></entry>
                        <entry>
                            <para>
                                Sets the &jersey.client.ConnectorProvider; class. Overrides the value from META-INF/services.
                            </para>
                            <para>
                                The value MUST be an instance of &lit.jdk6.String;.
                            </para>
                            <para>
                                The property is recognized by &lit.jaxrs.client.ClientBuilder;.
                            </para>
                        </entry>
                    </row>
                    <row>
                        <entry>&jersey.client.ClientProperties.DIGESTAUTH_URI_CACHE_SIZELIMIT;</entry>
                        <entry><literal>jersey.config.client.digestAuthUriCacheSizeLimit</literal></entry>
                        <entry>
                            <para>
                                The property defines a URI of a HTTP proxy the client connector should use.
                            </para>
                        </entry>
                    </row>
                    <row>
                        <entry>&jersey.client.ClientProperties.EXPECT_100_CONTINUE;</entry>
                        <entry><literal>jersey.config.client.request.expect.100.continue.processing</literal></entry>
                        <entry>
                            <para>
                                Allows for HTTP Expect:100-Continue being handled by the HttpUrlConnector (default Jersey
                                connector). <literal>Since 2.32</literal>
                            </para>
                        </entry>
                    </row>
                    <row>
                        <entry>&jersey.client.ClientProperties.EXPECT_100_CONTINUE_THRESHOLD_SIZE;</entry>
                        <entry><literal>jersey.config.client.request.expect.100.continue.threshold.size</literal></entry>
                        <entry>
                            <para>
                                Property for threshold size for content length after which Expect:100-Continue header would be applied
                                before the main request.
                                Default threshold size (64kb) after which Expect:100-Continue header would be applied before
                                the main request.
                                <literal>Since 2.32</literal>
                            </para>
                        </entry>
                    </row>
                    <row>
                        <entry>&jersey.client.ClientProperties.FEATURE_AUTO_DISCOVERY_DISABLE;</entry>
                        <entry><literal>jersey.config.client.disableAutoDiscovery</literal></entry>
                        <entry>
                            <para>
                                Disables feature auto discovery on client. Default value is <literal>false</literal>.
                            </para>
                        </entry>
                    </row>
                    <row>
                        <entry>&jersey.client.ClientProperties.FOLLOW_REDIRECTS;</entry>
                        <entry><literal>jersey.config.client.followRedirects</literal></entry>
                        <entry>
                            <para>
                                Declares that the client will automatically redirect to the URI declared in 3xx responses. Default value is <literal>true</literal>.
                            </para>
                        </entry>
                    </row>
                    <row>
                        <entry>&jersey.client.ClientProperties.JSON_PROCESSING_FEATURE_DISABLE;</entry>
                        <entry><literal>jersey.config.client.disableJsonProcessing</literal></entry>
                        <entry>
                            <para>
                                Disables configuration of Json Processing (JSR-353) feature. Default value is <literal>false</literal>.
                            </para>
                        </entry>
                    </row>
                    <row>
                        <entry>&jersey.client.ClientProperties.METAINF_SERVICES_LOOKUP_DISABLE;</entry>
                        <entry><literal>jersey.config.disableMetainfServicesLookup.client</literal></entry>
                        <entry>
                            <para>
                                Disables META-INF/services lookup on client. Default value is <literal>false</literal>.
                            </para>
                        </entry>
                    </row>
                    <row>
                        <entry>&jersey.client.ClientProperties.MOXY_JSON_FEATURE_DISABLE;</entry>
                        <entry><literal>jersey.config.client.disableMoxyJson</literal></entry>
                        <entry>
                            <para>
                                Disables configuration of MOXy Json feature. Default value is <literal>false</literal>.
                            </para>
                        </entry>
                    </row>
                    <row>
                        <entry>&jersey.client.ClientProperties.OUTBOUND_CONTENT_LENGTH_BUFFER;
                            (Jersey 2.2 or later)</entry>
                        <entry><literal>jersey.config.client.contentLength.buffer</literal></entry>
                        <entry>
                            <para>
                                An integer value that defines the buffer size used to buffer the outbound message entity in order to
                                determine its size and set the value of HTTP <literal>Content-Length</literal> header. Default
                                value is <literal>8192</literal>.
                            </para>
                        </entry>
                    </row>
                    <row>
                        <entry>&jersey.client.ClientProperties.PROXY_URI;</entry>
                        <entry><literal>jersey.config.client.proxy.uri</literal></entry>
                        <entry>
                            <para>
                                URI of a HTTP proxy the client connector should use. Default value is not set.
                                <emphasis>Currently supported with &jersey.apache.ApacheConnectorProvider;,
                                    &jersey.apache5.Apache5ConnectorProvider;,
                                    &jersey.grizzly.GrizzlyConnectorProvider;,
                                    &jersey.helidon.HelidonConnectorProvider;,
                                    &jersey.netty.NettyConnectorProvider;,
                                    &jersey.jetty11.Jetty11ConnectorProvider;, and
                                    &jersey.jetty.JettyConnectorProvider; only.</emphasis>
                            </para>
                        </entry>
                    </row>
                    <row>
                        <entry>&jersey.client.ClientProperties.PROXY_USERNAME; (Jersey 2.5 or later)</entry>
                        <entry><literal>jersey.config.client.proxy.username</literal></entry>
                        <entry>
                            <para>
                                User name which will be used for HTTP proxy authentication. Default value is not set.
                                <emphasis>Currently supported with &jersey.apache.ApacheConnectorProvider; and
                                    &jersey.jetty.JettyConnectorProvider; only.</emphasis>
                            </para>
                        </entry>
                    </row>
                    <row>
                        <entry>&jersey.client.ClientProperties.PROXY_PASSWORD; (Jersey 2.5 or later)</entry>
                        <entry><literal>jersey.config.client.proxy.password</literal></entry>
                        <entry>
                            <para>
                                Password which will be used for HTTP proxy authentication. Default value is not set.
                                <emphasis>Currently supported with &jersey.apache.ApacheConnectorProvider; and
                                    &jersey.jetty.JettyConnectorProvider; only.</emphasis>
                            </para>
                        </entry>
                    </row>
                    <row>
                        <entry>&jersey.client.ClientProperties.READ_TIMEOUT; (Jersey 2.5 or later)</entry>
                        <entry><literal>jersey.config.client.readTimeout</literal></entry>
                        <entry>
                            <para>
                                Read timeout interval, in milliseconds. Default value is <literal>0</literal> (infinity).
                            </para>
                        </entry>
                    </row>
                    <row>
                        <entry>&jersey.client.ClientProperties.REQUEST_ENTITY_PROCESSING; (Jersey 2.5 or later)</entry>
                        <entry><literal>jersey.config.client.request.entity.processing</literal></entry>
                        <entry>
                            <para>
                                Defines whether the request entity should be serialized using internal buffer to
                                evaluate content length or chunk encoding should be used. Possible values are
                                <literal>BUFFERED</literal> or <literal>CHUNKED</literal>. Default value is
                                <literal>BUFFERED</literal>.
                            </para>
                        </entry>
                    </row>
                    <row>
                        <entry>&jersey.client.ClientProperties.SNI_HOST_NAME; (Jersey 2.43 or later)</entry>
                        <entry><literal>jersey.config.client.snihostname</literal></entry>
                        <entry>
                            <para>
                                Sets the host name to be used for calculating the <literal>javax.net.ssl.SNIHostName</literal>
                                during the HTTPS request. Takes precedence over the HTTP HOST header, if set.
                            </para>
                            <para>
                                By default, the <literal>SNIHostName</literal> is set when the HOST HTTP header differs from
                                the HTTP request host. When the property value host name matches the HTTPS request host,
                                the <literal>SNIHostName</literal> is not set, and the HTTP HOST header is not used for
                                setting the <literal>SNIHostName</literal>. This allows for Domain Fronting.
                            </para>
                        </entry>
                    </row>
                    <row>
                        <entry>&jersey.client.ClientProperties.SUPPRESS_HTTP_COMPLIANCE_VALIDATION;
                            (Jersey 2.2 or later)</entry>
                        <entry><literal>jersey.config.client.suppressHttpComplianceValidation</literal></entry>
                        <entry>
                            <para>
                                If &lit.true;, the strict validation of HTTP specification compliance for client-side
                                requests will be suppressed. When compliance checks are suppressed, any violations will
                                be merely logged as warnings, rather than causing exceptions being raised in Jersey
                                runtime. Default value is &lit.false;.
                            </para>
                        </entry>
                    </row>
                    <row>
                        <entry>&jersey.client.ClientProperties.SSL_CONTEXT_SUPPLIER;</entry>
                        <entry><literal>jersey.config.client.ssl.context.supplier</literal></entry>
                        <entry>
                            <para>
                                The <literal>javax.net.ssl.SSLContext java.util.function.Supplier</literal> to be used to set ssl
                                context in the current HTTP request. Has precedence over the
                                <literal>Client#getSslContext()</literal>.
                            </para>
                            <para>
                                Currently supported by the default <literal>HttpUrlConnector</literal> and by
                                <literal>NettyConnector</literal> only.
                            </para>
                        </entry>
                    </row>
                    <row>
                        <entry>&jersey.client.ClientProperties.USE_ENCODING;</entry>
                        <entry><literal>jersey.config.client.useEncoding</literal></entry>
                        <entry>
                            <para>
                                Indicates the value of <literal>Content-Encoding</literal> property the
                                &jersey.client.EncodingFilter; should be adding. Default value is not set.
                            </para>
                        </entry>
                    </row>
                    <row>
                        <entry>&jersey.client.ClientProperties.SNI_HOST_NAME;</entry>
                        <entry><literal>jersey.config.client.sniHostName</literal></entry>
                        <entry>
                            <para>
                                Most connectors support HOST header value to be used as an SNIHostName. However, the HOST header is restricted in JDK.
                                <literal>HttpUrlConnector</literal> and <literal>JavaNetHttpConnector</literal> need
                                an extra System Property set to allow HOST header.
                                As an option to HOST header, this property allows the HOST name to be pre-set on a Client and does not need to
                                be set on each request.
                                <literal>Since 3.1.2</literal>
                            </para>
                            <para>
                                The value MUST be an instance of &lit.jdk6.String;
                            </para>
                        </entry>
                    </row>
                    <row>
                        <entry>&jersey.logging.LoggingFeature.LOGGING_FEATURE_LOGGER_NAME_CLIENT;
                        </entry>
                        <entry>
                            <literal>jersey.config.client.logging.logger.name</literal>
                        </entry>
                        <entry>
                            Logger name of the logging filter.
                            See <link linkend="logging.xml">logging</link> chapter for more information.
                            The default value is <literal>org.glassfish.jersey.logging.LoggingFeature</literal>
                        </entry>
                    </row>
                    <row>
                        <entry>&jersey.logging.LoggingFeature.LOGGING_FEATURE_LOGGER_LEVEL_CLIENT;
                        </entry>
                        <entry>
                            <literal>jersey.config.client.logging.logger.level</literal>
                        </entry>
                        <entry>
                            Level of logging filter's logger at which the messages will be logged.
                            See <link linkend="logging_chapter">logging</link> chapter for more information.
                        </entry>
                    </row>
                    <row>
                        <entry>&jersey.logging.LoggingFeature.LOGGING_FEATURE_VERBOSITY_CLIENT;
                        </entry>
                        <entry>
                            <literal>jersey.config.client.logging.verbosity</literal>
                        </entry>
                        <entry>
                            Verbosity of logging filter describes how verbose the logging filter will be.
                            There are 3 possible values &lit.jersey.logging.LoggingFeature.Verbosity.HEADERS_ONLY;,
                            &lit.jersey.logging.LoggingFeature.Verbosity.PAYLOAD_TEXT; or
                            &lit.jersey.logging.LoggingFeature.Verbosity.PAYLOAD_ANY;.
                            See <link linkend="logging_chapter">logging</link> chapter for more information.
                        </entry>
                    </row>
                    <row>
                        <entry>&jersey.logging.LoggingFeature.LOGGING_FEATURE_MAX_ENTITY_SIZE_CLIENT;
                        </entry>
                        <entry>
                            <literal>jersey.config.client.logging.entity.maxSize</literal>
                        </entry>
                        <entry>
                            The maximum number of bytes of the entity which will be logged.
                            See <link linkend="logging_chapter">logging</link> chapter for more information.
                        </entry>
                    </row>
                    <row>
                        <entry>&jersey.logging.LoggingFeature.LOGGING_FEATURE_SEPARATOR_CLIENT;
                        </entry>
                        <entry>
                            <literal>jersey.config.client.logging.entity.separator</literal>
                        </entry>
                        <entry>
                            New line delimiter property (client side).
                            See <link linkend="logging_chapter">logging</link> chapter for more information.
                        </entry>
                    </row>
                    <row>
                        <entry>&jersey.logging.LoggingFeature.LOGGING_FEATURE_REDACT_HEADERS_CLIENT;
                        </entry>
                        <entry>
                            <literal>jersey.config.client.logging.headers.redact</literal>
                        </entry>
                        <entry>
                            The HTTP headers (semicolon separated) to be redacted when logging.
                            See <link linkend="logging_chapter">logging</link> chapter for more information.
                        </entry>
                    </row>
                </tbody>
            </tgroup>
        </table>
    </section>
    <section xml:id="appendix-properties-message">
        <title>Jersey configuration properties for message &amp; entity processing</title>

        <para>
            List of client configuration properties that can be found in &jersey.message.MessageProperties; class.
        </para>

        <table>
            <title>List of Apache HTTP client configuration properties</title>
            <tgroup cols="3">
                <thead>
                    <row>
                        <entry>Constant</entry>
                        <entry>Value</entry>
                        <entry>Description</entry>
                    </row>
                </thead>
                <tbody>
                    <row>
                        <entry>&jersey.message.MessageProperties.DEFLATE_WITHOUT_ZLIB;</entry>
                        <entry><literal>jersey.config.deflate.nozlib</literal></entry>
                        <entry>
                            <para>
                                If set to &lit.true;, <literal>DeflateEncoder deflate encoding interceptor</literal> will use non-standard version
                                of the deflate content encoding, skipping the zlib wrapper. Unfortunately, deflate encoding
                                implementations in some products use this non-compliant version, hence the switch.
                            </para>
                            <para>
                                The default value is &lit.false;.
                            </para>
                        </entry>
                    </row>
                    <row>
                        <entry>&jersey.message.MessageProperties.IO_BUFFER_SIZE;</entry>
                        <entry><literal>jersey.config.io.bufferSize</literal></entry>
                        <entry>
                            <para>
                                Value of the property indicates the buffer size to be used for I/O operations
                                on byte and character streams. The property value is expected to be a positive
                                integer otherwise it will be ignored.
                            </para>
                            <para>
                                The default value is value of &jersey.message.MessageProperties.IO_DEFAULT_BUFFER_SIZE;.
                            </para>
                        </entry>
                    </row>
                    <row>
                        <entry>&jersey.message.MessageProperties.JAXB_PROCESS_XML_ROOT_ELEMENT;</entry>
                        <entry><literal>jersey.config.jaxb.collections.processXmlRootElement</literal></entry>
                        <entry>
                            <para>
                                If set to &lit.true; then XML root element tag name for collections will
                                be derived from <literal>jakarta.xml.bind.annotation.XmlRootElement</literal>
                                annotation value and won't be de-capitalized.
                            </para>
                            <para>
                                The default value is &lit.false;.
                            </para>
                        </entry>
                    </row>
                    <row>
                        <entry>&jersey.message.MessageProperties.JSON_MAX_STRING_LENGTH;</entry>
                        <entry><literal>jersey.config.json.string.length</literal></entry>
                        <entry>
                            <para>
                                The default value is not set and the JSON provider default maximum value is used.
                            </para>
                            <para>
                                If supported by Jackson provider, the default value can differ for each Jackson version. For instance,
                                Jackson 2.14 does not support this setting and the default value is <literal>Integer#MAX_VALUE</literal>,
                                Jackson 2.15.0 has the default value 5_000_000, Jackson 2.15.2 has the default value 20_000_000.
                            </para>
                        </entry>
                    </row>
                    <row>
                        <entry>&jersey.message.MessageProperties.XML_SECURITY_DISABLE;</entry>
                        <entry><literal>jersey.config.xml.security.disable</literal></entry>
                        <entry>
                            <para>
                                If set to &lit.true; XML security features when parsing XML documents will be
                                disabled.
                            </para>
                            <para>
                                The default value is &lit.false;.
                            </para>
                        </entry>
                    </row>
                    <row>
                        <entry>&jersey.message.MessageProperties.XML_FORMAT_OUTPUT;</entry>
                        <entry><literal>jersey.config.xml.formatOutput</literal></entry>
                        <entry>
                            <para>
                                If set to &lit.true; indicates that produced XML output should be formatted
                                if possible.
                            </para>
                            <para>
                                A XML message entity written by a &jaxrs.ext.MessageBodyWriter;
                                may be formatted for the purposes of human readability provided the respective
                                &jaxrs.ext.MessageBodyWriter; supports XML output formatting. All JAXB-based message
                                body writers support this property.
                            </para>
                            <para>
                                The default value is &lit.false;.
                            </para>
                        </entry>
                    </row>
                </tbody>
            </tgroup>
        </table>


    </section>
    <section xml:id="appendix-properties-client-default">
        <title>The default HttpUrlConnector properties</title>
        <para>
            List of properties defined in &jersey.client.HttpUrlConnectorProvider; class.
        </para>

        <table>
            <title>List of the default &jersey.client.HttpUrlConnectorProvider; properites</title>
            <tgroup cols="3">
                <thead>
                    <row>
                        <entry>Constant</entry>
                        <entry>Value</entry>
                        <entry>Description</entry>
                    </row>
                </thead>
                <tbody>
                    <row>
                        <entry>&jersey.client.HttpUrlConnectorProvider.SET_METHOD_WORKAROUND;</entry>
                        <entry><literal>jersey.config.client.httpUrlConnection.setMethodWorkaround</literal></entry>
                        <entry>
                            <para>
                                A value of &lit.true; declares that the client will try to set
                                unsupported HTTP method to <literal>java.net.HttpURLConnection</literal> via
                                reflection as a workaround for a missing HTTP method.
                            </para>
                            <para>
                                NOTE: Enabling this property may cause security related warnings/errors
                                and it may break when other JDK implementation is used. <emphasis>Use only
                                when you know what you are doing.</emphasis>
                            </para>
                            <para>
                                The value MUST be an instance of &lit.jdk6.Boolean;. The default value is &lit.false;.
                            </para>
                            <para>Since JDK 16 the JDK internal classes are not opened for reflection and the workaround method
                                does not work, unless <literal>--add-opens java.base/java.net=ALL-UNNAMED</literal> for HTTP
                                requests and additional <literal>--add-opens java.base/sun.net.www.protocol.https=ALL-UNNAMED</literal>
                                for HTTPS (<literal>javax.net.ssl.HttpsUrlConnection</literal>) options are set.
                            </para>
                        </entry>
                    </row>
                    <row>
                        <entry>&jersey.client.HttpUrlConnectorProvider.USE_FIXED_LENGTH_STREAMING;</entry>
                        <entry><literal>jersey.config.client.httpUrlConnector.useFixedLengthStreaming</literal></entry>
                        <entry>
                            <para>
                                If &lit.true;, the &lit.jersey.client.HttpUrlConnector; (if used) will assume the content length
                                from the value of <literal>jakarta.ws.rs.core.HttpHeaders#CONTENT_LENGTH</literal> request
                                header (if present).
                            </para>
                            <para>
                                When this property is enabled and the request has a valid non-zero content length
                                value specified in its <literal>jakarta.ws.rs.core.HttpHeaders#CONTENT_LENGTH</literal> request
                                header, that this value will be used as an input to the
                                <literal>java.net.HttpURLConnection#setFixedLengthStreamingMode(int)</literal> method call
                                invoked on the underlying <literal>java.net.HttpURLConnection</literal>.
                                This will also suppress the entity buffering in the <literal>HttpURLConnection</literal>,
                                which is undesirable in certain scenarios, e.g. when streaming large entities.
                            </para>
                            <para>
                                Note that the content length value defined in the request header must exactly match
                                the real size of the entity. If the <literal>jakarta.ws.rs.core.HttpHeaders#CONTENT_LENGTH</literal>
                                header is explicitly specified in a request, this property will be ignored and the
                                request entity will be still buffered by the underlying <literal>HttpURLConnection</literal> infrastructure.
                            </para>
                            <para>
                                This property also overrides the behaviour enabled by the &jersey.client.ClientProperties.CHUNKED_ENCODING_SIZE;
                                property. Chunked encoding will only be used, if the size is not specified in the header of the request.
                            </para>
                            <para>
                                Note that this property only applies to client run-times that are configured to use the default
                                &lit.jersey.client.HttpUrlConnector; as the client connector. The property is ignored by other connectors.
                            </para>
                            <para>
                                The default value is &lit.false;.
                            </para>
                        </entry>
                    </row>
                </tbody>
            </tgroup>
        </table>
    </section>
    <section xml:id="appendix-properties-client-apache">
        <title>Apache HTTP client configuration properties</title>

        <para>
            List of client configuration properties that can be found in &jersey.apache.ApacheClientProperties; class.
        </para>

        <table>
            <title>List of Apache HTTP client configuration properties</title>
            <tgroup cols="3">
                <thead>
                    <row>
                        <entry>Constant</entry>
                        <entry>Value</entry>
                        <entry>Description</entry>
                    </row>
                </thead>
                <tbody>
                    <row>
                        <entry>&jersey.apache.ApacheClientProperties.CONNECTION_CLOSING_STRATEGY;</entry>
                        <entry><literal>jersey.config.apache.client.connectionClosingStrategy</literal></entry>
                        <entry>
                            <para>
                                Strategy that closes the Apache Connection.
                                Accepts an instance of &jersey.apache.ApacheConnectionClosingStrategy;.
                            </para>
                        </entry>
                    </row>
                    <row>
                        <entry>&jersey.apache.ApacheClientProperties.CONNECTION_MANAGER;</entry>
                        <entry><literal>jersey.config.apache.client.connectionManager</literal></entry>
                        <entry>
                            <para>
                                Connection Manager which will be used to create
                                <literal>org.apache.http.client.HttpClient</literal>.
                            </para>
                            <para>
                                The value MUST be an instance of <literal>org.apache.http.conn.HttpClientConnectionManager</literal>
                            </para>
                            <para>
                                If the property is absent a default Connection Manager will be used
                                <literal>org.apache.http.impl.conn.BasicHttpClientConnectionManager</literal>.
                                If you want to use this client in multi-threaded environment, be sure you override default value with
                                <literal>org.apache.http.impl.conn.PoolingHttpClientConnectionManager</literal> instance.
                            </para>
                        </entry>
                    </row>
                    <row>
                        <entry>&jersey.apache.ApacheClientProperties.CONNECTION_MANAGER_SHARED;</entry>
                        <entry><literal>jersey.config.apache.client.connectionManagerShared</literal></entry>
                        <entry>
                            <para>
                                A value of &lit.true; indicates that configured connection manager should be shared
                                among multiple Jersey client runtime instances. It means that closing
                                a particular client runtime instance does not shut down the underlying
                                connection manager automatically. In such case, the connection manager life-cycle
                                should be fully managed by the application code. To release all allocated resources,
                                caller code should especially ensure
                                <literal>org.apache.http.conn.HttpClientConnectionManager#shutdown()</literal> gets
                                invoked eventually.
                            </para>
                            <para>
                                This property may only be set prior to constructing Apache connector using
                                &jersey.apache.ApacheConnectorProvider;
                            </para>
                            <para>
                                The value MUST be an instance of <literal>java.lang.Boolean</literal>.
                            </para>
                            <para>
                                The default value is &lit.false;.
                            </para>
                        </entry>
                    </row>
                    <row>
                        <entry>&jersey.apache.ApacheClientProperties.CREDENTIALS_PROVIDER;</entry>
                        <entry><literal>jersey.config.apache.client.credentialsProvider</literal></entry>
                        <entry>
                            <para>
                                The credential provider that should be used to retrieve
                                credentials from a user. Credentials needed for proxy authentication
                                are stored here as well.
                            </para>
                            <para>
                                The value MUST be an instance of <literal>org.apache.http.client.CredentialsProvider</literal>.
                            </para>
                            <para>
                                If the property is absent a default provider will be used.
                            </para>
                        </entry>
                    </row>
                    <row>
                        <entry>&jersey.apache.ApacheClientProperties.DISABLE_COOKIES;</entry>
                        <entry><literal>jersey.config.apache.client.handleCookies</literal></entry>
                        <entry>
                            <para>
                                A value of &lit.false; indicates the client should handle cookies
                                automatically using HttpClient's default cookie policy. A value
                                of &lit.true; will cause the client to ignore all cookies.
                            </para>
                            <para>
                                The value MUST be an instance of <literal>java.lang.Boolean</literal>.
                            </para>
                            <para>
                                The default value is &lit.false;.
                            </para>
                        </entry>
                    </row>
                    <row>
                        <entry>&jersey.apache.ApacheClientProperties.KEEPALIVE_STRATEGY;</entry>
                        <entry><literal>jersey.config.apache.client.keepAliveStrategy</literal></entry>
                        <entry>
                            <para>
                                Apache <literal>ConnectionKeepAliveStrategy</literal> for the
                                <literal>org.apache.http.client.HttpClient</literal>.
                            </para>
                            <para>
                                The value MUST be an instance of <literal>org.apache.http.conn.ConnectionKeepAliveStrategy</literal>.
                            </para>
                            <para>
                                If the property is absent the default keepalive strategy of the Apache HTTP library will be used.
                            </para>
                        </entry>
                    </row>
                    <row>
                        <entry>&jersey.apache.ApacheClientProperties.PREEMPTIVE_BASIC_AUTHENTICATION;</entry>
                        <entry><literal>jersey.config.apache.client.preemptiveBasicAuthentication</literal></entry>
                        <entry>
                            <para>
                                A value of &lit.true; indicates that a client should send an
                                authentication request even before the server gives a 401
                                response.
                            </para>
                            <para>
                                This property may only be set prior to constructing Apache connector using
                                &jersey.apache.ApacheConnectorProvider;.
                            </para>
                            <para>
                                The value MUST be an instance of <literal>java.lang.Boolean</literal>.
                            </para>
                            <para>
                                The default value is &lit.false;.
                            </para>
                        </entry>
                    </row>
                    <row>
                        <entry>&jersey.apache.ApacheClientProperties.REQUEST_CONFIG;</entry>
                        <entry><literal>jersey.config.apache.client.requestConfig</literal></entry>
                        <entry>
                            <para>
                                Request configuration for the <literal>org.apache.http.client.HttpClient</literal>.
                                Http parameters which will be used to create <literal>org.apache.http.client.HttpClient</literal>.
                            </para>
                            <para>
                                The value MUST be an instance of <literal>org.apache.http.client.config.RequestConfig</literal>.
                            </para>
                            <para>
                                If the property is absent the default request configuration will be used.
                            </para>
                        </entry>
                    </row>
                    <row>
                        <entry>&jersey.apache.ApacheClientProperties.RETRY_HANDLER;</entry>
                        <entry><literal>jersey.config.apache.client.retryHandler</literal></entry>
                        <entry>
                            <para>
                                Apache <literal>HttpRequestRetryHandler</literal> which will be used to create
                                <literal>org.apache.http.client.HttpClient</literal>.
                            </para>
                            <para>
                                The value MUST be an instance of <literal>org.apache.http.client.HttpRequestRetryHandler</literal>.
                            </para>
                            <para>
                                If the property is absent a default retry handler will be used
                                (<literal>org.apache.http.impl.client.DefaultHttpRequestRetryHandler</literal>).
                            </para>
                        </entry>
                    </row>
                    <row>
                        <entry>&jersey.apache.ApacheClientProperties.REUSE_STRATEGY;</entry>
                        <entry><literal>jersey.config.apache.client.reuseStrategy</literal></entry>
                        <entry>
                            <para>
                               Apache <literal>ConnectionReuseStrategy</literal> for the
                                <literal>org.apache.http.client.HttpClient</literal>.
                            </para>
                            <para>
                                The value MUST be an instance of <literal>org.apache.http.ConnectionReuseStrategy</literal>.
                            </para>
                            <para>
                                If the property is absent the default reuse strategy of the Apache HTTP library will be used.
                            </para>
                        </entry>
                    </row>
                    <row>
                        <entry>&jersey.apache.ApacheClientProperties.USE_SYSTEM_PROPERTIES;</entry>
                        <entry><literal>jersey.config.apache.client.useSystemProperties</literal></entry>
                        <entry>
                            <para>
                                A value of &lit.false; indicates the client will use default Apache &lit.jersey.client.Connector;
                                params. A value of &lit.true; will cause the client to take into account the system properties
                                <literal>https.protocols</literal>, <literal>https.cipherSuites</literal>,
                                <literal>http.keepAlive</literal>, <literal>http.maxConnections</literal>.
                            </para>
                            <para>
                                The value MUST be an instance of &lit.jdk6.Boolean;
                            </para>
                            <para>
                                The default value is &lit.false;.
                            </para>
                        </entry>
                    </row>
                </tbody>
            </tgroup>
        </table>
    </section>
    <section xml:id="appendix-properties-client-apache5">
        <title>Apache 5 HTTP client configuration properties</title>

        <para>
            List of client configuration properties that can be found in &jersey.apache5.Apache5ClientProperties; class.
        </para>

        <table>
            <title>List of Apache 5 HTTP client configuration properties</title>
            <tgroup cols="3">
                <thead>
                    <row>
                        <entry>Constant</entry>
                        <entry>Value</entry>
                        <entry>Description</entry>
                    </row>
                </thead>
                <tbody>
                    <row>
                        <entry>&jersey.apache5.Apache5ClientProperties.CONNECTION_CLOSING_STRATEGY;</entry>
                        <entry><literal>jersey.config.apache5.client.connectionClosingStrategy</literal></entry>
                        <entry>
                            <para>
                                Strategy that closes the Apache Connection.
                                Accepts an instance of &jersey.apache5.Apache5ConnectionClosingStrategy;.
                            </para>
                        </entry>
                    </row>
                    <row>
                        <entry>&jersey.apache5.Apache5ClientProperties.CONNECTION_MANAGER;</entry>
                        <entry><literal>jersey.config.apache5.client.connectionManager</literal></entry>
                        <entry>
                            <para>
                                Connection Manager which will be used to create
                                <literal>org.apache.hc.client5.http.classic.HttpClient</literal>.
                            </para>
                            <para>
                                The value MUST be an instance of <literal>org.apache.hc.client5.http.io.HttpClientConnectionManager</literal>
                            </para>
                            <para>
                                If the property is absent a default Connection Manager will be used
                                <literal>org.apache.hc.client5.http.impl.io.BasicHttpClientConnectionManager</literal>.
                                If you want to use this client in multi-threaded environment, be sure you override default value with
                                <literal>org.apache.hc.client5.http.impl.io.PoolingHttpClientConnectionManager</literal> instance.
                            </para>
                        </entry>
                    </row>
                    <row>
                        <entry>&jersey.apache5.Apache5ClientProperties.CONNECTION_MANAGER_SHARED;</entry>
                        <entry><literal>jersey.config.apache5.client.connectionManagerShared</literal></entry>
                        <entry>
                            <para>
                                A value of &lit.true; indicates that configured connection manager should be shared
                                among multiple Jersey client runtime instances. It means that closing
                                a particular client runtime instance does not shut down the underlying
                                connection manager automatically. In such case, the connection manager life-cycle
                                should be fully managed by the application code. To release all allocated resources,
                                caller code should especially ensure
                                <literal>org.apache.hc.client5.http.io.HttpClientConnectionManager#close()</literal> gets
                                invoked eventually.
                            </para>
                            <para>
                                This property may only be set prior to constructing Apache connector using
                                &jersey.apache5.Apache5ConnectorProvider;
                            </para>
                            <para>
                                The value MUST be an instance of <literal>java.lang.Boolean</literal>.
                            </para>
                            <para>
                                The default value is &lit.false;.
                            </para>
                        </entry>
                    </row>
                    <row>
                        <entry>&jersey.apache5.Apache5ClientProperties.CREDENTIALS_PROVIDER;</entry>
                        <entry><literal>jersey.config.apache5.client.credentialsProvider</literal></entry>
                        <entry>
                            <para>
                                The credential provider that should be used to retrieve
                                credentials from a user. Credentials needed for proxy authentication
                                are stored here as well.
                            </para>
                            <para>
                                The value MUST be an instance of <literal>org.apache.hc.client5.http.auth.CredentialsProvider</literal>.
                            </para>
                            <para>
                                If the property is absent a default provider will be used.
                            </para>
                        </entry>
                    </row>
                    <row>
                        <entry>&jersey.apache5.Apache5ClientProperties.DISABLE_COOKIES;</entry>
                        <entry><literal>jersey.config.apache5.client.handleCookies</literal></entry>
                        <entry>
                            <para>
                                A value of &lit.false; indicates the client should handle cookies
                                automatically using HttpClient's default cookie policy. A value
                                of &lit.true; will cause the client to ignore all cookies.
                            </para>
                            <para>
                                The value MUST be an instance of <literal>java.lang.Boolean</literal>.
                            </para>
                            <para>
                                The default value is &lit.false;.
                            </para>
                        </entry>
                    </row>
                    <row>
                        <entry>&jersey.apache5.Apache5ClientProperties.KEEPALIVE_STRATEGY;</entry>
                        <entry><literal>jersey.config.apache5.client.keepAliveStrategy</literal></entry>
                        <entry>
                            <para>
                                Apache <literal>ConnectionKeepAliveStrategy</literal> for the
                                <literal>org.apache.hc.client5.http.classic.HttpClient</literal>.
                            </para>
                            <para>
                                The value MUST be an instance of <literal>org.apache.hc.client5.http.ConnectionKeepAliveStrategy</literal>.
                            </para>
                            <para>
                                If the property is absent the default keepalive strategy of the Apache HTTP library will be used.
                            </para>
                        </entry>
                    </row>
                    <row>
                        <entry>&jersey.apache5.Apache5ClientProperties.PREEMPTIVE_BASIC_AUTHENTICATION;</entry>
                        <entry><literal>jersey.config.apache5.client.preemptiveBasicAuthentication</literal></entry>
                        <entry>
                            <para>
                                A value of &lit.true; indicates that a client should send an
                                authentication request even before the server gives a 401
                                response.
                            </para>
                            <para>
                                This property may only be set prior to constructing Apache connector using
                                &jersey.apache5.Apache5ConnectorProvider;.
                            </para>
                            <para>
                                The value MUST be an instance of <literal>java.lang.Boolean</literal>.
                            </para>
                            <para>
                                The default value is &lit.false;.
                            </para>
                        </entry>
                    </row>
                    <row>
                        <entry>&jersey.apache5.Apache5ClientProperties.REQUEST_CONFIG;</entry>
                        <entry><literal>jersey.config.apache5.client.requestConfig</literal></entry>
                        <entry>
                            <para>
                                Request configuration for the <literal>org.apache.hc.client5.http.classic.HttpClient</literal>.
                                Http parameters which will be used to create <literal>org.apache.hc.client5.http.classic.HttpClient</literal>.
                            </para>
                            <para>
                                The value MUST be an instance of <literal>org.apache.hc.client5.http.config.RequestConfig</literal>.
                            </para>
                            <para>
                                If the property is absent the default request configuration will be used.
                            </para>
                        </entry>
                    </row>
                    <row>
                        <entry>&jersey.apache5.Apache5ClientProperties.RETRY_STRATEGY;</entry>
                        <entry><literal>jersey.config.apache5.client.retryStrategy</literal></entry>
                        <entry>
                            <para>
                                Apache <literal>HttpRequestRetryStrategy</literal> which will be used to create
                                <literal>org.apache.hc.client5.http.classic.HttpClient</literal>.
                            </para>
                            <para>
                                The value MUST be an instance of <literal>org.apache.hc.client5.http.HttpRequestRetryStrategy</literal>.
                            </para>
                            <para>
                                If the property is absent a default retry handler will be used
                                (<literal>org.apache.hc.client5.http.impl.DefaultHttpRequestRetryStrategy</literal>).
                            </para>
                        </entry>
                    </row>
                    <row>
                        <entry>&jersey.apache5.Apache5ClientProperties.REUSE_STRATEGY;</entry>
                        <entry><literal>jersey.config.apache5.client.reuseStrategy</literal></entry>
                        <entry>
                            <para>
                                Apache <literal>ConnectionReuseStrategy</literal> for the
                                <literal>org.apache.hc.client5.http.classic.HttpClient</literal>.
                            </para>
                            <para>
                                The value MUST be an instance of <literal>org.apache.hc.core5.http.ConnectionReuseStrategy</literal>.
                            </para>
                            <para>
                                If the property is absent the default reuse strategy of the Apache HTTP library will be used.
                            </para>
                        </entry>
                    </row>
                    <row>
                        <entry>&jersey.apache5.Apache5ClientProperties.USE_SYSTEM_PROPERTIES;</entry>
                        <entry><literal>jersey.config.apache5.client.useSystemProperties</literal></entry>
                        <entry>
                            <para>
                                A value of &lit.false; indicates the client will use default Apache &lit.jersey.client.Connector;
                                params. A value of &lit.true; will cause the client to take into account the system properties
                                <literal>https.protocols</literal>, <literal>https.cipherSuites</literal>,
                                <literal>http.keepAlive</literal>, <literal>http.maxConnections</literal>.
                            </para>
                            <para>
                                The value MUST be an instance of &lit.jdk6.Boolean;
                            </para>
                            <para>
                                The default value is &lit.false;.
                            </para>
                        </entry>
                    </row>
                </tbody>
            </tgroup>
        </table>
    </section>
    <section xml:id="appendix-properties-client-helidon">
        <title>Helidon HTTP client configuration properties</title>

        <para>
            List of client configuration properties that can be found in &jersey.helidon.HelidonClientProperties; class.
        </para>

        <table>
            <title>List of Helidon HTTP client configuration properties</title>
            <tgroup cols="3">
                <thead>
                    <row>
                        <entry>Constant</entry>
                        <entry>Value</entry>
                        <entry>Description</entry>
                    </row>
                </thead>
                <tbody>
                    <row>
                        <entry>&jersey.helidon.HelidonClientProperties.CONFIG;</entry>
                        <entry><literal>jersey.connector.helidon.config</literal></entry>
                        <entry>
                            <para>
                                A Helidon <literal>io.helidon.Config</literal> instance that is passed to
                                <literal>io.helidon.webclient.WebClient.Builder#config(Config)</literal> if available.
                            </para>
                        </entry>
                    </row>
                </tbody>
            </tgroup>
        </table>
    </section>
    <section xml:id="appendix-properties-client-jdk">
        <title>JDK HTTP client configuration properties</title>

        <para>
            List of client configuration properties that can be found in &jersey.jdk.JdkClientProperties; class.
        </para>

        <table>
            <title>List of Jdk HTTP client configuration properties</title>
            <tgroup cols="3">
                <thead>
                    <row>
                        <entry>Constant</entry>
                        <entry>Value</entry>
                        <entry>Description</entry>
                    </row>
                </thead>
                <tbody>
                    <row>
                        <entry>&jersey.jdk.JdkClientProperties.CONTAINER_IDLE_TIMEOUT;</entry>
                        <entry><literal>jersey.config.client.JdkConnectorProvider.containerIdleTimeout</literal></entry>
                        <entry>
                            <para>
                                Container idle timeout in milliseconds <literal>Integer</literal> value).
                            </para>
                            <para>
                                The default value is <literal>java.net.CookiePolicy#ACCEPT_ORIGINAL_SERVER</literal>.
                            </para>
                        </entry>
                    </row>
                    <row>
                        <entry>&jersey.jdk.JdkClientProperties.COOKIE_POLICY;</entry>
                        <entry><literal>jersey.config.client.JdkConnectorProvider.cookiePolicy</literal></entry>
                        <entry>
                            <para>
                                To set the cookie policy of this cookie manager.
                            </para>
                            <para>
                                When the timeout elapses, the shared thread pool will be destroyed.
                            </para>
                            <para>
                                The default value is &jersey.jdk.JdkClientProperties.DEFAULT_CONNECTION_CLOSE_WAIT;.
                            </para>
                        </entry>
                    </row>
                    <row>
                        <entry>&jersey.jdk.JdkClientProperties.CONNECTION_IDLE_TIMEOUT;</entry>
                        <entry><literal>jersey.config.client.JdkConnectorProvider.connectionIdleTimeout</literal></entry>
                        <entry>
                            <para>
                                An amount of time in milliseconds (<literal>Integer</literal> value) during which an idle
                                connection will be kept open.
                            </para>
                            <para>
                                The default value is &jersey.jdk.JdkClientProperties.DEFAULT_CONNECTION_IDLE_TIMEOUT;.
                            </para>
                        </entry>
                    </row>
                    <row>
                        <entry>&jersey.jdk.JdkClientProperties.MAX_CONNECTIONS_PER_DESTINATION;</entry>
                        <entry><literal>jersey.config.client.JdkConnectorProvider.maxConnectionsPerDestination</literal></entry>
                        <entry>
                            <para>
                                A maximum number of open connections per each destination. A destination is determined by the
                                following triple: <literal>host</literal>, <literal>port</literal>,
                                <literal>protocol (HTTP/HTTPS)</literal>.
                            </para>
                            <para>
                                The default value is &jersey.jdk.JdkClientProperties.DEFAULT_MAX_CONNECTIONS_PER_DESTINATION;.
                            </para>
                        </entry>
                    </row>
                    <row>
                        <entry>&jersey.jdk.JdkClientProperties.MAX_HEADER_SIZE;</entry>
                        <entry><literal>jersey.config.client.JdkConnectorProvider.maxHeaderSize</literal></entry>
                        <entry>
                            <para>
                                A configurable property of HTTP parser. It defines the maximal acceptable size of HTTP response
                                initial line, each header and chunk header.
                            </para>
                            <para>
                                The default value is &jersey.jdk.JdkClientProperties.DEFAULT_MAX_HEADER_SIZE;.
                            </para>
                        </entry>
                    </row>
                    <row>
                        <entry>&jersey.jdk.JdkClientProperties.MAX_REDIRECTS;</entry>
                        <entry><literal>jersey.config.client.JdkConnectorProvider.maxRedirects</literal></entry>
                        <entry>
                            <para>
                                The maximal number of redirects during single request.
                            </para>
                            <para>
                                Value is expected to be positive <literal>Integer</literal>. The default value is
                                &jersey.jdk.JdkClientProperties.DEFAULT_MAX_REDIRECTS;.
                            </para>
                            <para>
                                HTTP redirection must be enabled by property &jersey.client.ClientProperties.FOLLOW_REDIRECTS;,
                                otherwise &jersey.jdk.JdkClientProperties.MAX_REDIRECTS; is not applied.
                            </para>
                        </entry>
                    </row>
                    <row>
                        <entry>&jersey.jdk.JdkClientProperties.WORKER_THREAD_POOL_CONFIG;</entry>
                        <entry><literal>jersey.config.client.JdkConnectorProvider.workerThreadPoolConfig</literal></entry>
                        <entry>
                            <para>
                                Configuration of the connector thread pool.
                            </para>
                            <para>
                                An instance of <literal>org.glassfish.jersey.jdk.connector.internal.ThreadPoolConfig</literal>
                                is expected.
                            </para>
                        </entry>
                    </row>
                </tbody>
            </tgroup>
        </table>
    </section>
    <section xml:id="appendix-properties-client-jetty">
        <title>Jetty HTTP client configuration properties</title>

        <para>
            List of client configuration properties that can be found in &jersey.jetty.JettyClientProperties; class.
        </para>

        <table>
            <title>List of Jetty HTTP client configuration properties</title>
            <tgroup cols="3">
                <thead>
                    <row>
                        <entry>Constant</entry>
                        <entry>Value</entry>
                        <entry>Description</entry>
                    </row>
                </thead>
                <tbody>
                    <row>
                        <entry>&jersey.jetty.JettyClientProperties.DISABLE_COOKIES;</entry>
                        <entry><literal>jersey.config.jetty.client.disableCookies</literal></entry>
                        <entry>
                            <para>
                                A value of &lit.false; indicates the client should handle cookies
                                automatically using HttpClient's default cookie policy. A value
                                of &lit.false; will cause the client to ignore all cookies.
                            </para>
                            <para>
                                The value MUST be an instance of &lit.jdk6.Boolean;.
                                If the property is absent the default value is &lit.false;.
                            </para>
                        </entry>
                    </row>
                    <row>
                        <entry>&jersey.jetty.JettyClientProperties.ENABLE_SSL_HOSTNAME_VERIFICATION;</entry>
                        <entry><literal>jersey.config.jetty.client.disableCookies</literal></entry>
                        <entry>
                            <para>
                                A value of &lit.false; indicates the client disable a hostname verification
                                during SSL Handshake. A client will ignore CN value defined in a certificate
                                that is stored in a truststore.
                            </para>
                            <para>
                                The value MUST be an instance of &lit.jdk6.Boolean;.
                                If the property is absent the default value is &lit.true;.
                            </para>
                        </entry>
                    </row>
                    <row>
                        <entry>&jersey.jetty.JettyClientProperties.PREEMPTIVE_BASIC_AUTHENTICATION;</entry>
                        <entry><literal>jersey.config.jetty.client.preemptiveBasicAuthentication</literal></entry>
                        <entry>
                            <para>
                                The credential provider that should be used to retrieve
                                credentials from a user.
                            </para>
                            <para>
                                If an <literal>org.eclipse.jetty.client.api.Authentication</literal> mechanism is found,
                                it is then used for the given request, returning an
                                <literal>org.eclipse.jetty.client.api.Authentication.Result</literal>,
                                which is then stored in the <literal>org.eclipse.jetty.client.api.AuthenticationStore</literal>
                                so that subsequent requests can be preemptively authenticated.
                            </para>
                            <para>
                                The value MUST be an instance of <literal>org.eclipse.jetty.client.util.BasicAuthentication</literal>.
                                If the property is absent a default provider will be used.
                            </para>
                        </entry>
                    </row>
                    <row>
                        <entry>&jersey.jetty.JettyClientProperties.SYNC_LISTENER_RESPONSE_MAX_SIZE;</entry>
                        <entry><literal>jersey.config.jetty.client.syncListenerResponseMaxSize</literal></entry>
                        <entry>
                            <para>
                                Overrides the default Jetty synchronous listener response max buffer size.
                                In practise, this allows you to read larger responses.
                                Size in bytes.
                            </para>
                            <para>
                                If the property is absent, the value is such as specified by Jetty (currently 2MiB).
                            </para>
                        </entry>
                    </row>
                    <row>
                        <entry>&jersey.jetty.JettyClientProperties.TOTAL_TIMEOUT;</entry>
                        <entry><literal>jersey.config.jetty.client.totalTimeout</literal></entry>
                        <entry>
                            <para>
                                Total timeout interval for request/response conversation, in milliseconds.
                                Opposed to &jersey.client.ClientProperties.READ_TIMEOUT;.
                            </para>
                            <para>
                                The value MUST be an instance convertible to <literal>Integer</literal>.
                                The value of zero <literal>0</literal> is equivalent to an interval of infinity.
                            </para>
                            <para>
                                The default value is <literal>0</literal> (infinity).
                            </para>
                        </entry>
                    </row>
                </tbody>
            </tgroup>
        </table>
    </section>
    <section xml:id="appendix-properties-client-netty">
        <title>Netty HTTP client configuration properties</title>

        <para>
            List of client configuration properties that can be found in &jersey.netty.NettyClientProperties; class.
        </para>

        <table>
            <title>List of Netty HTTP client configuration properties</title>
            <tgroup cols="3">
                <thead>
                    <row>
                        <entry>Constant</entry>
                        <entry>Value</entry>
                        <entry>Description</entry>
                    </row>
                </thead>
                <tbody>
                    <row>
                        <entry>&jersey.netty.NettyClientProperties.FILTER_HEADERS_FOR_PROXY;</entry>
                        <entry><literal>jersey.config.client.filter.headers.proxy</literal></entry>
                        <entry>
                            <para>
                                Filter the HTTP headers for requests (CONNECT) towards the proxy except for
                                <literal>PROXY</literal>-prefixed and <literal>HOST</literal> headers when &lit.true;.
                            </para>
                            <para>
                                The default value is &lit.true; and the headers are filtered out.
                            </para>
                        </entry>
                    </row>
                    <row>
                        <entry>&jersey.netty.NettyClientProperties.IDLE_CONNECTION_PRUNE_TIMEOUT;</entry>
                        <entry><literal>jersey.config.client.idleConnectionPruneTimeout</literal></entry>
                        <entry>
                            <para>
                                This property determines the number of seconds the idle connections are kept in the pool before pruned.
                                The default is 60. Specify 0 to disable.
                            </para>
                        </entry>
                    </row>
                    <row>
                        <entry>&jersey.netty.NettyClientProperties.MAX_CONNECTIONS;</entry>
                        <entry><literal>jersey.config.client.maxConnections</literal></entry>
                        <entry>
                            <para>
                                This property determines the maximum number of idle connections that will be simultaneously kept
                                alive, per destination. The default is 5.
                            </para>
                            <para>
                                This property is a Jersey alternative to System property <literal>http.maxConnections</literal>.
                                The Jersey property takes precedence over the system property.
                            </para>
                        </entry>
                    </row>
                    <row>
                        <entry>&jersey.netty.NettyClientProperties.MAX_CONNECTIONS_TOTAL;</entry>
                        <entry><literal>jersey.config.client.maxTotalConnections</literal></entry>
                        <entry>
                            <para>
                                This property determines the maximum number of idle connections that will be simultaneously kept alive
                                in total, rather than per destination. The default is 60. Specify 0 to disable.
                            </para>
                        </entry>
                    </row>
                    <row>
                        <entry>&jersey.netty.NettyClientProperties.MAX_REDIRECTS;</entry>
                        <entry><literal>jersey.config.client.NettyConnectorProvider.maxRedirect</literal></entry>
                        <entry>
                            <para>
                                This property determines the maximal number of redirects during single request. Value is expected to be
                                positive number. Default value is 5.
                                HTTP redirection must be enabled by property org.glassfish.jersey.client.ClientProperties.FOLLOW_REDIRECTS
                                otherwise &jersey.netty.NettyClientProperties.MAX_REDIRECTS; is not applied.
                            </para>
                        </entry>
                    </row>
                    <row>
                        <entry>&jersey.netty.NettyClientProperties.PRESERVE_METHOD_ON_REDIRECT;</entry>
                        <entry><literal>jersey.config.client.redirect.preserve.method</literal></entry>
                        <entry>
                            <para>
                                Sets the HTTP POST method to be preserved on HTTP status 301 (MOVED PERMANENTLY) or status 302 (FOUND)
                                when &lit.true; or redirected as GET when &lit.false;.
                            </para>
                            <para>
                                The default value is &lit.true; and the HTTP POST request is not redirected as GET.
                            </para>
                        </entry>
                    </row>
                    <row>
                        <entry>&jersey.netty.NettyClientProperties.EXPECT_100_CONTINUE_TIMEOUT;</entry>
                        <entry><literal>jersey.config.client.request.expect.100.continue.timeout</literal></entry>
                        <entry>
                            <para>
                                This timeout is used for waiting for 100-Continue response when 100-Continue
                                is sent by the client.
                                Default timeout value is 500 ms after which Expect:100-Continue feature is ignored.
                                <literal>Since 2.41</literal>
                            </para>
                        </entry>
                    </row>
                </tbody>
            </tgroup>
        </table>
    </section>
<<<<<<< HEAD
    <section xml:id="appendix-properties-client-jnh">
        <title>Java Net HTTP client configuration properties</title>

        <para>
            List of client configuration properties that can be found in &jersey.jnh.JavaNetHttpClientProperties; class.
        </para>

        <table>
            <title>List of Java Net HTTP client configuration properties</title>
=======
    <section xml:id="appendix-properties-multipart">
        <title>Multipart configuration properties</title>

        <para>
            List of multipart configuration properties that can be found in &jersey.media.multipart.MultiPartProperties; class.
        </para>

        <table>
            <title>
                List of multipart configuration properties settable in the
                &jersey.media.multipart.MultiPartProperties.MULTI_PART_CONFIG_RESOURCE; configuration file.
            </title>
>>>>>>> 47716d02
            <tgroup cols="3">
                <thead>
                    <row>
                        <entry>Constant</entry>
                        <entry>Value</entry>
                        <entry>Description</entry>
                    </row>
                </thead>
                <tbody>
                    <row>
<<<<<<< HEAD
                        <entry>&jersey.jnh.JavaNetHttpClientProperties.COOKIE_HANDLER;</entry>
                        <entry><literal>jersey.config.jnh.client.cookieHandler</literal></entry>
                        <entry>
                            <para>
                                Configuration of the <literal>java.net.CookieHandler</literal> that should be used by the
                                <literal>java.net.http.HttpClient</literal>. If this option is not set,
                                <literal>java.net.http.HttpClient#cookieHandler()</literal> will return an empty
                                <literal>java.util.Optional</literal> and therefore no cookie handler will be used.
                            </para>
                            <para>
                                A provided value to this option has to be of type <literal>java.net.CookieHandler</literal>.
=======
                        <entry>&jersey.media.multipart.MultiPartProperties.BUFFER_THRESHOLD;</entry>
                        <entry><literal>jersey.config.multipart.bufferThreshold</literal></entry>
                        <entry>
                            <para>
                                Name of the resource property for the threshold size (in bytes) above which a
                                body part entity will be buffered to disk instead of being held in memory.
                            </para>
                            <para>
                                The default value is &jersey.message.MessageProperties.IO_DEFAULT_BUFFER_SIZE;
>>>>>>> 47716d02
                            </para>
                        </entry>
                    </row>
                    <row>
<<<<<<< HEAD
                        <entry>&jersey.jnh.JavaNetHttpClientProperties.SSL_PARAMETERS;</entry>
                        <entry><literal>jersey.config.jnh.client.sslParameters</literal></entry>
                        <entry>
                            <para>
                                Configuration of SSL parameters used by the <literal>java.net.http.HttpClient</literal>.
                                If this option is not set, then the <literal>java.net.http.HttpClient</literal> will use
                                <it>implementation specific</it> default values.
                            </para>
                            <para>
                                A provided value to this option has to be of type <literal>javax.net.ssl.SSLParameters</literal>.
=======
                        <entry>&jersey.media.multipart.MultiPartProperties.MAX_PARTS;</entry>
                        <entry><literal>jersey.config.multipart.maxParts</literal></entry>
                        <entry>
                            <para>
                                Limit the maximum number of parts the multipart entity can have. If the limit is over,
                                the error response status <literal>413 - REQUEST_ENTITY_TOO_LARGE</literal>
                                is returned.
                            </para>
                            <para>
                                By default, the number is unlimited.
>>>>>>> 47716d02
                            </para>
                        </entry>
                    </row>
                    <row>
<<<<<<< HEAD
                        <entry>&jersey.jnh.JavaNetHttpClientProperties.PREEMPTIVE_BASIC_AUTHENTICATION;</entry>
                        <entry><literal>jersey.config.jnh.client.preemptiveBasicAuthentication</literal></entry>
                        <entry>
                            <para>
                                An instance of the Authenticator class which represents an object that knows how to
                                obtain authentication for a network connection should be used.
                            </para>
                            <para>
                                If an <literal>java.net.Authenticator</literal> instance is found,
                                it is then used for the given request.
                            </para>
                            <para>
                                The value MUST be an instance of <literal>java.net.Authenticator</literal>.
                                If the property is absent, no authentication is used.
                            </para>
                        </entry>
                    </row>
                    <row>
                        <entry>&jersey.jnh.JavaNetHttpClientProperties.DISABLE_COOKIES;</entry>
                        <entry><literal>jersey.config.jnh.client.disableCookies</literal></entry>
                        <entry>
                            <para>
                                A value of &lit.false; indicates the client should handle cookies
                                automatically using HttpClient's default cookie policy. A value
                                of &lit.true; will cause the client to ignore all cookies.
                            </para>
                            <para>
                                The value MUST be an instance of <literal>java.lang.Boolean</literal>.
                            </para>
                            <para>
                                The default value is &lit.false;.
=======
                        <entry>&jersey.media.multipart.MultiPartProperties.MULTI_PART_CONFIG_RESOURCE;</entry>
                        <entry><literal>jersey-multipart-config.properties</literal></entry>
                        <entry>
                            <para>
                                Name of a properties resource that (if found in the classpath
                                for this application) will be used to configure the settings returned
                                by our getter methods.
>>>>>>> 47716d02
                            </para>
                        </entry>
                    </row>
                    <row>
<<<<<<< HEAD
                        <entry>&jersey.jnh.JavaNetHttpClientProperties.HTTP_VERSION;</entry>
                        <entry><literal>jersey.config.jnh.client.httpVersion</literal></entry>
                        <entry>
                            <para>
                                HTTP version - if null or instance of HttpClient.Version.HTTP_1_1
                                the version will be set to HTTP_1_1. If version is HttpClient.Version.HTTP_2
                                the client will attempt to perform each request using HTTP_2 protocol
                                but if not supported by server, the protocol will be still HTTP_1_1
                            </para>
                            <para>
                                The value MUST be an instance of <literal>java.net.http.HttpClient.Version</literal>.
                            </para>
                            <para>
                                The default value is &lit.null;.
=======
                        <entry>&jersey.media.multipart.MultiPartProperties.TEMP_DIRECTORY;</entry>
                        <entry><literal>jersey.config.multipart.tempDir</literal></entry>
                        <entry>
                            <para>
                                Name of the resource property for the directory to store temporary files containing body parts
                                of multipart message that extends allowed memory threshold.
                            </para>
                            <para>
                                The default value is not set (will be taken from <literal>java.io.tmpdir</literal> system property).
>>>>>>> 47716d02
                            </para>
                        </entry>
                    </row>
                </tbody>
            </tgroup>
        </table>
    </section>
</appendix><|MERGE_RESOLUTION|>--- conflicted
+++ resolved
@@ -2300,7 +2300,6 @@
             </tgroup>
         </table>
     </section>
-<<<<<<< HEAD
     <section xml:id="appendix-properties-client-jnh">
         <title>Java Net HTTP client configuration properties</title>
 
@@ -2310,7 +2309,101 @@
 
         <table>
             <title>List of Java Net HTTP client configuration properties</title>
-=======
+            <tgroup cols="3">
+                <thead>
+                    <row>
+                        <entry>Constant</entry>
+                        <entry>Value</entry>
+                        <entry>Description</entry>
+                    </row>
+                </thead>
+                <tbody>
+                    <row>
+                        <entry>&jersey.jnh.JavaNetHttpClientProperties.COOKIE_HANDLER;</entry>
+                        <entry><literal>jersey.config.jnh.client.cookieHandler</literal></entry>
+                        <entry>
+                            <para>
+                                Configuration of the <literal>java.net.CookieHandler</literal> that should be used by the
+                                <literal>java.net.http.HttpClient</literal>. If this option is not set,
+                                <literal>java.net.http.HttpClient#cookieHandler()</literal> will return an empty
+                                <literal>java.util.Optional</literal> and therefore no cookie handler will be used.
+                            </para>
+                            <para>
+                                A provided value to this option has to be of type <literal>java.net.CookieHandler</literal>.
+                            </para>
+                        </entry>
+                    </row>
+                    <row>
+                        <entry>&jersey.jnh.JavaNetHttpClientProperties.SSL_PARAMETERS;</entry>
+                        <entry><literal>jersey.config.jnh.client.sslParameters</literal></entry>
+                        <entry>
+                            <para>
+                                Configuration of SSL parameters used by the <literal>java.net.http.HttpClient</literal>.
+                                If this option is not set, then the <literal>java.net.http.HttpClient</literal> will use
+                                <it>implementation specific</it> default values.
+                            </para>
+                            <para>
+                                A provided value to this option has to be of type <literal>javax.net.ssl.SSLParameters</literal>.
+                            </para>
+                        </entry>
+                    </row>
+                    <row>
+                        <entry>&jersey.jnh.JavaNetHttpClientProperties.PREEMPTIVE_BASIC_AUTHENTICATION;</entry>
+                        <entry><literal>jersey.config.jnh.client.preemptiveBasicAuthentication</literal></entry>
+                        <entry>
+                            <para>
+                                An instance of the Authenticator class which represents an object that knows how to
+                                obtain authentication for a network connection should be used.
+                            </para>
+                            <para>
+                                If an <literal>java.net.Authenticator</literal> instance is found,
+                                it is then used for the given request.
+                            </para>
+                            <para>
+                                The value MUST be an instance of <literal>java.net.Authenticator</literal>.
+                                If the property is absent, no authentication is used.
+                            </para>
+                        </entry>
+                    </row>
+                    <row>
+                        <entry>&jersey.jnh.JavaNetHttpClientProperties.DISABLE_COOKIES;</entry>
+                        <entry><literal>jersey.config.jnh.client.disableCookies</literal></entry>
+                        <entry>
+                            <para>
+                                A value of &lit.false; indicates the client should handle cookies
+                                automatically using HttpClient's default cookie policy. A value
+                                of &lit.true; will cause the client to ignore all cookies.
+                            </para>
+                            <para>
+                                The value MUST be an instance of <literal>java.lang.Boolean</literal>.
+                            </para>
+                            <para>
+                                The default value is &lit.false;.
+                            </para>
+                        </entry>
+                    </row>
+                    <row>
+                        <entry>&jersey.jnh.JavaNetHttpClientProperties.HTTP_VERSION;</entry>
+                        <entry><literal>jersey.config.jnh.client.httpVersion</literal></entry>
+                        <entry>
+                            <para>
+                                HTTP version - if null or instance of HttpClient.Version.HTTP_1_1
+                                the version will be set to HTTP_1_1. If version is HttpClient.Version.HTTP_2
+                                the client will attempt to perform each request using HTTP_2 protocol
+                                but if not supported by server, the protocol will be still HTTP_1_1
+                            </para>
+                            <para>
+                                The value MUST be an instance of <literal>java.net.http.HttpClient.Version</literal>.
+                            </para>
+                            <para>
+                                The default value is &lit.null;.
+                            </para>
+                        </entry>
+                    </row>
+                </tbody>
+            </tgroup>
+        </table>
+    </section>
     <section xml:id="appendix-properties-multipart">
         <title>Multipart configuration properties</title>
 
@@ -2323,7 +2416,6 @@
                 List of multipart configuration properties settable in the
                 &jersey.media.multipart.MultiPartProperties.MULTI_PART_CONFIG_RESOURCE; configuration file.
             </title>
->>>>>>> 47716d02
             <tgroup cols="3">
                 <thead>
                     <row>
@@ -2334,19 +2426,6 @@
                 </thead>
                 <tbody>
                     <row>
-<<<<<<< HEAD
-                        <entry>&jersey.jnh.JavaNetHttpClientProperties.COOKIE_HANDLER;</entry>
-                        <entry><literal>jersey.config.jnh.client.cookieHandler</literal></entry>
-                        <entry>
-                            <para>
-                                Configuration of the <literal>java.net.CookieHandler</literal> that should be used by the
-                                <literal>java.net.http.HttpClient</literal>. If this option is not set,
-                                <literal>java.net.http.HttpClient#cookieHandler()</literal> will return an empty
-                                <literal>java.util.Optional</literal> and therefore no cookie handler will be used.
-                            </para>
-                            <para>
-                                A provided value to this option has to be of type <literal>java.net.CookieHandler</literal>.
-=======
                         <entry>&jersey.media.multipart.MultiPartProperties.BUFFER_THRESHOLD;</entry>
                         <entry><literal>jersey.config.multipart.bufferThreshold</literal></entry>
                         <entry>
@@ -2356,23 +2435,10 @@
                             </para>
                             <para>
                                 The default value is &jersey.message.MessageProperties.IO_DEFAULT_BUFFER_SIZE;
->>>>>>> 47716d02
-                            </para>
-                        </entry>
-                    </row>
-                    <row>
-<<<<<<< HEAD
-                        <entry>&jersey.jnh.JavaNetHttpClientProperties.SSL_PARAMETERS;</entry>
-                        <entry><literal>jersey.config.jnh.client.sslParameters</literal></entry>
-                        <entry>
-                            <para>
-                                Configuration of SSL parameters used by the <literal>java.net.http.HttpClient</literal>.
-                                If this option is not set, then the <literal>java.net.http.HttpClient</literal> will use
-                                <it>implementation specific</it> default values.
-                            </para>
-                            <para>
-                                A provided value to this option has to be of type <literal>javax.net.ssl.SSLParameters</literal>.
-=======
+                            </para>
+                        </entry>
+                    </row>
+                    <row>
                         <entry>&jersey.media.multipart.MultiPartProperties.MAX_PARTS;</entry>
                         <entry><literal>jersey.config.multipart.maxParts</literal></entry>
                         <entry>
@@ -2383,44 +2449,10 @@
                             </para>
                             <para>
                                 By default, the number is unlimited.
->>>>>>> 47716d02
-                            </para>
-                        </entry>
-                    </row>
-                    <row>
-<<<<<<< HEAD
-                        <entry>&jersey.jnh.JavaNetHttpClientProperties.PREEMPTIVE_BASIC_AUTHENTICATION;</entry>
-                        <entry><literal>jersey.config.jnh.client.preemptiveBasicAuthentication</literal></entry>
-                        <entry>
-                            <para>
-                                An instance of the Authenticator class which represents an object that knows how to
-                                obtain authentication for a network connection should be used.
-                            </para>
-                            <para>
-                                If an <literal>java.net.Authenticator</literal> instance is found,
-                                it is then used for the given request.
-                            </para>
-                            <para>
-                                The value MUST be an instance of <literal>java.net.Authenticator</literal>.
-                                If the property is absent, no authentication is used.
-                            </para>
-                        </entry>
-                    </row>
-                    <row>
-                        <entry>&jersey.jnh.JavaNetHttpClientProperties.DISABLE_COOKIES;</entry>
-                        <entry><literal>jersey.config.jnh.client.disableCookies</literal></entry>
-                        <entry>
-                            <para>
-                                A value of &lit.false; indicates the client should handle cookies
-                                automatically using HttpClient's default cookie policy. A value
-                                of &lit.true; will cause the client to ignore all cookies.
-                            </para>
-                            <para>
-                                The value MUST be an instance of <literal>java.lang.Boolean</literal>.
-                            </para>
-                            <para>
-                                The default value is &lit.false;.
-=======
+                            </para>
+                        </entry>
+                    </row>
+                    <row>
                         <entry>&jersey.media.multipart.MultiPartProperties.MULTI_PART_CONFIG_RESOURCE;</entry>
                         <entry><literal>jersey-multipart-config.properties</literal></entry>
                         <entry>
@@ -2428,27 +2460,10 @@
                                 Name of a properties resource that (if found in the classpath
                                 for this application) will be used to configure the settings returned
                                 by our getter methods.
->>>>>>> 47716d02
-                            </para>
-                        </entry>
-                    </row>
-                    <row>
-<<<<<<< HEAD
-                        <entry>&jersey.jnh.JavaNetHttpClientProperties.HTTP_VERSION;</entry>
-                        <entry><literal>jersey.config.jnh.client.httpVersion</literal></entry>
-                        <entry>
-                            <para>
-                                HTTP version - if null or instance of HttpClient.Version.HTTP_1_1
-                                the version will be set to HTTP_1_1. If version is HttpClient.Version.HTTP_2
-                                the client will attempt to perform each request using HTTP_2 protocol
-                                but if not supported by server, the protocol will be still HTTP_1_1
-                            </para>
-                            <para>
-                                The value MUST be an instance of <literal>java.net.http.HttpClient.Version</literal>.
-                            </para>
-                            <para>
-                                The default value is &lit.null;.
-=======
+                            </para>
+                        </entry>
+                    </row>
+                    <row>
                         <entry>&jersey.media.multipart.MultiPartProperties.TEMP_DIRECTORY;</entry>
                         <entry><literal>jersey.config.multipart.tempDir</literal></entry>
                         <entry>
@@ -2458,7 +2473,6 @@
                             </para>
                             <para>
                                 The default value is not set (will be taken from <literal>java.io.tmpdir</literal> system property).
->>>>>>> 47716d02
                             </para>
                         </entry>
                     </row>
