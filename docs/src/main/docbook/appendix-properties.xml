--- conflicted
+++ resolved
@@ -1194,39 +1194,6 @@
                         </entry>
                     </row>
                     <row>
-<<<<<<< HEAD
-                        <entry>&jersey.client.ClientProperties.DIGESTAUTH_URI_CACHE_SIZELIMIT;</entry>
-                        <entry><literal>jersey.config.client.digestAuthUriCacheSizeLimit</literal></entry>
-                        <entry>
-                            <para>
-                                The property defines a URI of a HTTP proxy the client connector should use.
-                            </para>
-                        </entry>
-                    </row>
-                    <row>
-                        <entry>&jersey.client.ClientProperties.EXPECT_100_CONTINUE;</entry>
-                        <entry><literal>jersey.config.client.request.expect.100.continue.processing</literal></entry>
-                        <entry>
-                            <para>
-                                Allows for HTTP Expect:100-Continue being handled by the HttpUrlConnector (default Jersey
-                                connector). <literal>Since 2.32</literal>
-                            </para>
-                        </entry>
-                    </row>
-                    <row>
-                        <entry>&jersey.client.ClientProperties.EXPECT_100_CONTINUE_THRESHOLD_SIZE;</entry>
-                        <entry><literal>jersey.config.client.request.expect.100.continue.threshold.size</literal></entry>
-                        <entry>
-                            <para>
-                                Property for threshold size for content length after which Expect:100-Continue header would be applied
-                                before the main request.
-                                Default threshold size (64kb) after which Expect:100-Continue header would be applied before
-                                the main request.
-                                <literal>Since 2.32</literal>
-                            </para>
-                        </entry>
-                    </row>
-                    <row>
                         <entry>&jersey.client.ClientProperties.SNI_HOST_NAME;</entry>
                         <entry><literal>jersey.config.client.sniHostName</literal></entry>
                         <entry>
@@ -1244,8 +1211,6 @@
                         </entry>
                     </row>
                     <row>
-=======
->>>>>>> d06b5868
                         <entry>&jersey.logging.LoggingFeature.LOGGING_FEATURE_LOGGER_NAME_CLIENT;
                         </entry>
                         <entry>
