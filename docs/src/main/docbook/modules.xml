--- conflicted
+++ resolved
@@ -233,14 +233,14 @@
 <entry>Jersey Client Transport via Jetty (for JDK 11+)</entry>
 </row>
 <row>
-<entry>
-<link xlink:href="https://eclipse-ee4j.github.io/jersey.github.io/project-info/&version;/jersey/project/jersey-jetty-http2-connector/dependencies.html">
-    jersey-jetty-http2-connector
-</link>
-</entry>
-<entry>Jersey Client Transport via Jetty with HTTP/2 support</entry>
-</row>
-<row>
+    <row>
+        <entry>
+            <link xlink:href="https://eclipse-ee4j.github.io/jersey.github.io/project-info/&version;/jersey/project/jersey-jetty-http2-connector/dependencies.html">
+                jersey-jetty-http2-connector
+            </link>
+        </entry>
+        <entry>Jersey Client Transport via Jetty (for JDK 11+) with HTTP/2 support</entry>
+    </row>
 <entry>
 <link xlink:href="https://eclipse-ee4j.github.io/jersey.github.io/project-info/&version;/jersey/project/jersey-netty-connector/dependencies.html">
     jersey-netty-connector
@@ -518,33 +518,6 @@
 </row>
 <row>
 <entry>
-<<<<<<< HEAD
-=======
-<link xlink:href="https://eclipse-ee4j.github.io/jersey.github.io/project-info/&version;/jersey/project/jersey-servlet-portability/dependencies.html">
-    jersey-servlet-portability
-</link>
-</entry>
-<entry>Library that enables writing web applications that run with both Jersey 1.x and Jersey 2.x servlet containers.</entry>
-</row>
-<row>
-<entry>
-<link xlink:href="https://eclipse-ee4j.github.io/jersey.github.io/project-info/&version;/jersey/project/jersey-spring4/dependencies.html">
-    jersey-spring4
-</link>
-</entry>
-<entry>Jersey extension module providing support for Spring 4 integration.</entry>
-</row>
-<row>
-<entry>
-<link xlink:href="https://eclipse-ee4j.github.io/jersey.github.io/project-info/&version;/jersey/project/jersey-spring5/dependencies.html">
-    jersey-spring5
-</link>
-</entry>
-<entry>Jersey extension module providing support for Spring 5 integration.</entry>
-</row>
-<row>
-<entry>
->>>>>>> 275ec41a
 <link xlink:href="https://eclipse-ee4j.github.io/jersey.github.io/project-info/&version;/jersey/project/jersey-wadl-doclet/dependencies.html">
     jersey-wadl-doclet
 </link>
