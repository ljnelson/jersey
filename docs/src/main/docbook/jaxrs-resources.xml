<?xml version="1.0"?>
<!--

    Copyright (c) 2010, 2021 Oracle and/or its affiliates. All rights reserved.

    This program and the accompanying materials are made available under the
    terms of the Eclipse Public License v. 2.0, which is available at
    http://www.eclipse.org/legal/epl-2.0.

    This Source Code may also be made available under the following Secondary
    Licenses when the conditions for such availability set forth in the
    Eclipse Public License v. 2.0 are satisfied: GNU General Public License,
    version 2 with the GNU Classpath Exception, which is available at
    https://www.gnu.org/software/classpath/license.html.

    SPDX-License-Identifier: EPL-2.0 OR GPL-2.0 WITH Classpath-exception-2.0

-->

<!DOCTYPE chapter [<!ENTITY % ents SYSTEM "jersey.ent" > %ents; ]>
<chapter xmlns="http://docbook.org/ns/docbook"
         version="5.0"
         xml:lang="en"
         xmlns:xsi="http://www.w3.org/2001/XMLSchema-instance"
         xmlns:xi="http://www.w3.org/2001/XInclude"
         xmlns:xlink="http://www.w3.org/1999/xlink"
         xsi:schemaLocation="http://docbook.org/ns/docbook http://docbook.org/xml/5.0/xsd/docbook.xsd
                             http://www.w3.org/1999/xlink http://www.w3.org/1999/xlink.xsd"
         xml:id="jaxrs-resources">
    <title>JAX-RS Application, Resources and Sub-Resources</title>

    <para>This chapter presents an overview of the core JAX-RS concepts - resources and sub-resources.</para>

    <para>The JAX-RS &jax-rs.version; JavaDoc can be found online <link xlink:href="&jaxrs.release.uri;/apidocs/index.html">here</link>.
    </para>

    <para>The JAX-RS &jax-rs.version; specification draft can be found online <link
            xlink:href="https://jakarta.ee/specifications/restful-ws/3.0/jakarta-restful-ws-spec-3.0.pdf">here</link>.
    </para>

    <section>
        <title>Root Resource Classes</title>

        <para>
            <emphasis>Root resource classes</emphasis>
            are POJOs (Plain Old Java Objects) that are annotated with &jaxrs.Path;
            have at least one method annotated with &jaxrs.Path; or a resource method designator annotation such as &jaxrs.GET;,
            &jaxrs.PUT;, &jaxrs.POST;, &jaxrs.DELETE;. Resource methods are methods of a resource class annotated with a resource
            method designator. This section shows how to use Jersey to annotate Java objects to create RESTful web services.
        </para>

        <para>The following code example is a very simple example of a root
            resource class using JAX-RS annotations. The example code shown here is
            from one of the samples that ships with Jersey, the zip file of which can
            be found in the maven repository
            <link xlink:href="https://repo1.maven.org/maven2/org/glassfish/jersey/examples/helloworld/&version;/">here</link>.
        </para>
        <para>
            <example>
                <title>Simple hello world root resource class</title>
                <programlisting language="java" linenumbering="numbered">package org.glassfish.jersey.examples.helloworld;

import jakarta.ws.rs.GET;
import jakarta.ws.rs.Path;
import jakarta.ws.rs.Produces;

@Path("helloworld")
public class HelloWorldResource {
    public static final String CLICHED_MESSAGE = "Hello World!";

@GET
@Produces("text/plain")
    public String getHello() {
        return CLICHED_MESSAGE;
    }
}</programlisting>
            </example>
            Let's look at some of the JAX-RS annotations used in this example.
        </para>

        <section>
            <title>@Path</title>

            <para>The &jaxrs.Path; annotation's value is a relative URI path. In the example above, the Java class will be hosted at the URI path
                <literal>/helloworld</literal>. This is an extremely simple use of the &jaxrs.Path; annotation. What makes JAX-RS so useful is that you can embed variables in the URIs.
            </para>

            <para>
                <emphasis>URI path templates</emphasis>
                are URIs with variables embedded within the URI syntax. These variables are substituted at runtime in order
                for a resource to respond to a request based on the substituted URI. Variables are denoted by curly braces.
                For example, look at the following &jaxrs.Path; annotation:

                <programlisting language="java" linenumbering="unnumbered">@Path("/users/{username}")</programlisting>

                In this type of example, a user will be prompted to enter their name, and then a Jersey web service configured
                to respond to requests to this URI path template will respond. For example, if the user entered their username
                as "Galileo", the web service will respond to the following URL:
                <literal>http://example.com/users/Galileo</literal>
            </para>

            <para>To obtain the value of the username variable the &jaxrs.PathParam; may be used on method parameter of a
                request method, for example:
                <example>
                    <title>Specifying URI path parameter</title>
                    <programlisting language="java" linenumbering="numbered">@Path("/users/{username}")
public class UserResource {

    @GET
    @Produces("text/xml")
    public String getUser(@PathParam("username") String userName) {
        ...
    }
}</programlisting>
                </example>
                If it is required that a user name must only consist of
                lower and upper case numeric characters then it is possible to declare a
                particular regular expression, which overrides the default regular
                expression, "[^/]+", for example:
                <programlisting language="java">@Path("users/{username: [a-zA-Z][a-zA-Z_0-9]*}")</programlisting>
<<<<<<< HEAD
                In this type of example the username variable will only match user names that begin with one upper or lower
                case letter and zero or more alpha numeric characters and the underscore character. If a user name does not
                match that a 404 (Not Found) response will occur.
            </para>

            <para>A &jaxrs.Path; value may or may not begin with a '/', it makes no difference. Likewise, by default, a
                &jaxrs.Path; value may or may not end in a '/', it makes no difference, and thus request URLs that end or
                do not end in a '/' will both be matched.
=======
                In this type of example the username variable will only match user names that begin with one upper or
                lower case letter and zero or more alpha numeric characters and the underscore character. If a user name
                does not match that a 404 (Not Found) response will occur.
            </para>

            <para>A &jaxrs.Path; value may or may not begin with a '/', it makes no difference. Likewise, by default,
                a &jaxrs.Path; value may or may not end in a '/', it makes no difference, and thus request URLs that
                end or do not end in a '/' will both be matched.
>>>>>>> 274cf15e
            </para>
        </section>

        <section>
            <title>@GET, @PUT, @POST, @DELETE, ... (HTTP Methods)</title>

            <para>&jaxrs.GET;, &jaxrs.PUT;, &jaxrs.POST;, &jaxrs.DELETE; and &jaxrs.HEAD;
                are
                <emphasis>resource method designator</emphasis>
                annotations defined
                by JAX-RS and which correspond to the similarly named HTTP methods. In
                the example above, the annotated Java method will process HTTP GET
                requests. The behavior of a resource is determined by which of the HTTP
                methods the resource is responding to.
            </para>

            <para>The following example is an extract from the storage service
                sample that shows the use of the PUT method to create or update a
                storage container:
            </para>

            <para>
                <example>
                    <title>PUT method</title>
                    <programlisting language="java" linenumbering="numbered">@PUT
public Response putContainer() {
    System.out.println("PUT CONTAINER " + container);

    URI uri = uriInfo.getAbsolutePath();
    Container c = new Container(container, uri.toString());

    Response r;
    if (!MemoryStore.MS.hasContainer(c)) {
        r = Response.created(uri).build();
    } else {
        r = Response.noContent().build();
    }

    MemoryStore.MS.createContainer(c);
    return r;
}</programlisting>
                </example>
                By default the JAX-RS runtime will automatically support the methods HEAD and OPTIONS, if not explicitly
                implemented. For HEAD the runtime will invoke the implemented GET method (if present) and ignore the
                response entity (if set). A response returned for the OPTIONS method depends on the requested media type
                defined in the 'Accept' header. The OPTIONS method can return a response with a set of supported
                resource methods in the 'Allow' header or return
                a <link xlink:href="https://javaee.github.io/wadl/">WADL</link> document.
                See <link linkend="wadl">wadl section</link> for more information.
            </para>
        </section>

        <section>
            <title>@Produces</title>

            <para>
                The &jaxrs.Produces; annotation is used to specify the MIME media types of representations a resource can
                produce and send back to the client. In this example, the Java method will produce representations identified
                by the MIME media type "text/plain". &jaxrs.Produces; can be applied at both the class and method levels.
                Here's an example:
            </para>

            <para>
                <example>
                    <title>Specifying output MIME type</title>
                    <programlisting language="java" linenumbering="numbered">@Path("/myResource")
@Produces("text/plain")
public class SomeResource {
    @GET
    public String doGetAsPlainText() {
        ...
    }

    @GET
    @Produces("text/html")
    public String doGetAsHtml() {
        ...
    }
}</programlisting>
                </example>
                The
                <literal>doGetAsPlainText</literal>
                method defaults to the MIME type of the &jaxrs.Produces; annotation at the class level. The
                <literal>doGetAsHtml</literal>
                method's &jaxrs.Produces; annotation overrides the class-level &jaxrs.Produces; setting, and specifies that the
                method can produce HTML rather than plain text.
            </para>

            <para>If a resource class is capable of producing more that one MIME
                media type then the resource method chosen will correspond to the most
                acceptable media type as declared by the client. More specifically the
                Accept header of the HTTP request declares what is most acceptable. For
                example if the Accept header is "<literal>Accept: text/plain</literal>" then the
                <literal>doGetAsPlainText</literal>
                method will be invoked.
                Alternatively if the Accept header is "
                <literal>Accept: text/plain;q=0.9, text/html</literal>", which declares that the client can accept media types of
                "text/plain" and "text/html" but prefers the latter, then the
                <literal>doGetAsHtml</literal>
                method will be invoked.
            </para>

            <para>More than one media type may be declared in the same &jaxrs.Produces; declaration, for example:
            </para>

            <para>
                <example>
                    <title>Using multiple output MIME types</title>
                    <programlisting language="java" linenumbering="numbered">@GET
@Produces({"application/xml", "application/json"})
public String doGetAsXmlOrJson() {
    ...
}</programlisting>
                </example>
                The
                <literal>doGetAsXmlOrJson</literal>
                method will get
                invoked if either of the media types "application/xml" and
                "application/json" are acceptable. If both are equally acceptable then
                the former will be chosen because it occurs first.
            </para>

            <para>Optionally, server can also specify the quality factor for individual media types. These are
                considered if several are equally acceptable by the client. For example:</para>

            <para>
                <example>
                    <title>Server-side content negotiation</title>
                    <programlisting language="java" linenumbering="numbered">@GET
@Produces({"application/xml; qs=0.9", "application/json"})
public String doGetAsXmlOrJson() {
    ...
}</programlisting>
                </example>
                In the above sample, if client accepts both "application/xml" and "application/json" (equally),
                then a server always sends "application/json", since "application/xml" has a lower quality factor.
            </para>

            <para>The examples above refers explicitly to MIME media types for
                clarity. It is possible to refer to constant values, which may reduce
                typographical errors, see the constant field values of &jaxrs.core.MediaType;.
            </para>
        </section>

        <section>
            <title>@Consumes</title>
            <para>The &jaxrs.Consumes; annotation is used to specify the MIME media types of representations
                that can be consumed by a resource. The above example can be modified to set the cliched
                message as follows:
            </para>

            <para>
                <example>
                    <title>Specifying input MIME type</title>
                    <programlisting language="java" linenumbering="numbered">@POST
@Consumes("text/plain")
public void postClichedMessage(String message) {
    // Store the message
}</programlisting>
                </example>
            </para>

            <para>In this example, the Java method will consume representations
                identified by the MIME media type "text/plain". Notice that the resource
                method returns void. This means no representation is returned and
                response with a status code of 204 (No Content) will be returned to the client.
            </para>

            <para>&jaxrs.Consumes; can be applied at both the class and the method levels and more than one media type
                may be declared in the same &jaxrs.Consumes; declaration.
            </para>
        </section>
    </section>

    <section>
        <title>Parameter Annotations (@*Param)</title>

        <para>Parameters of a resource method may be annotated with parameter-based annotations to extract information
            from a request. One of the previous examples presented the use of &jaxrs.PathParam; to extract a path
            parameter from the path component of the request URL that matched the path declared in &jaxrs.Path;.
        </para>

        <para>&jaxrs.QueryParam; is used to extract query parameters from the Query component of the request URL.
            The following example is an extract from the sparklines sample:
        </para>

        <example>
            <title>Query parameters</title>
            <programlisting language="java" linenumbering="numbered">@Path("smooth")
@GET
public Response smooth(
    @DefaultValue("2") @QueryParam("step") int step,
    @DefaultValue("true") @QueryParam("min-m") boolean hasMin,
    @DefaultValue("true") @QueryParam("max-m") boolean hasMax,
    @DefaultValue("true") @QueryParam("last-m") boolean hasLast,
    @DefaultValue("blue") @QueryParam("min-color") ColorParam minColor,
    @DefaultValue("green") @QueryParam("max-color") ColorParam maxColor,
    @DefaultValue("red") @QueryParam("last-color") ColorParam lastColor) {
    ...
}</programlisting>
        </example>

        <para>If a query parameter "step" exists in the query component of the
            request URI then the "step" value will be extracted and parsed as a
            32 bit signed integer and assigned to the step method parameter. If "step"
            does not exist then a default value of 2, as declared in the &jaxrs.DefaultValue;
            annotation, will be assigned to the step method parameter. If the "step"
            value cannot be parsed as a 32 bit signed integer then a HTTP 404 (Not
            Found) response is returned. User defined Java types such as
            <literal>ColorParam</literal>
            may be used, which as implemented as
            follows:
        </para>

        <example>
            <title>Custom Java type for consuming request parameters</title>
            <programlisting language="java" linenumbering="numbered">public class ColorParam extends Color {

    public ColorParam(String s) {
        super(getRGB(s));
    }

    private static int getRGB(String s) {
        if (s.charAt(0) == '#') {
            try {
                Color c = Color.decode("0x" + s.substring(1));
                return c.getRGB();
            } catch (NumberFormatException e) {
                throw new WebApplicationException(400);
            }
        } else {
            try {
                Field f = Color.class.getField(s);
                return ((Color)f.get(null)).getRGB();
            } catch (Exception e) {
                throw new WebApplicationException(400);
            }
        }
    }
}</programlisting>
        </example>

        <para>In general the Java type of the method parameter may:</para>

        <orderedlist>
            <listitem>
                <para>Be a primitive type;</para>
            </listitem>

            <listitem>
                <para>Have a constructor that accepts a single
                    <literal>String</literal>
                    argument;
                </para>
            </listitem>

            <listitem>
                <para>Have a static method named
                    <literal>valueOf</literal>
                    or
                    <literal>fromString</literal>
                    that accepts a single
                    <literal>String</literal>
                    argument (see, for example,
                    <literal>Integer.valueOf(String)</literal>
                    and <literal>java.util.UUID.fromString(String)</literal>);
                </para>
            </listitem>
            <listitem>
                <para>Have a registered implementation of <literal>jakarta.ws.rs.ext.ParamConverterProvider</literal> JAX-RS
                    extension SPI that returns a <literal>jakarta.ws.rs.ext.ParamConverter</literal> instance capable of
                    a "from string" conversion for the type.
                     or
                </para>
            </listitem>

            <listitem>
                <para>Be <literal>List&lt;T&gt;</literal>,
                    <literal>Set&lt;T&gt;</literal>
                    or
                    <literal>SortedSet&lt;T&gt;</literal>, where
                    <literal>T</literal>
                    satisfies 2 or 3 above. The resulting collection is read-only.
                </para>
            </listitem>
        </orderedlist>

        <para>Sometimes parameters may contain more than one value for the same
            name. If this is the case then types in 5) may be used to obtain all
            values.
        </para>

        <para>If the &jaxrs.DefaultValue; is not used in conjunction with &jaxrs.QueryParam;
            and the query parameter is not present in the request then value will be
            an empty collection for<literal>List</literal>, <literal>Set</literal> or <literal>SortedSet</literal>,
            &lit.null; for other object types, and the Java-defined default for primitive types.
        </para>

        <para>The &jaxrs.PathParam; and the other parameter-based annotations, &jaxrs.MatrixParam;,
            &jaxrs.HeaderParam;, &jaxrs.CookieParam;, &jaxrs.FormParam; obey the same rules as &jaxrs.QueryParam;.
            &jaxrs.MatrixParam; extracts information from URL path segments. &jaxrs.HeaderParam; extracts information
            from the HTTP headers. &jaxrs.CookieParam; extracts information from the cookies declared in cookie related HTTP
            headers.
        </para>

        <para>&jaxrs.FormParam; is slightly special because it extracts information from a request representation that
            is of the MIME media type
            <literal>"application/x-www-form-urlencoded"</literal>
            and conforms to the encoding
            specified by HTML forms, as described here. This parameter is very useful for extracting information that is
            POSTed by HTML forms, for example the following extracts the form parameter named "name" from the POSTed form
            data:
        </para>

        <para>
            <example>
                <title>Processing POSTed HTML form</title>
                <programlisting language="java" linenumbering="numbered">@POST
@Consumes("application/x-www-form-urlencoded")
public void post(@FormParam("name") String name) {
    // Store the message
}</programlisting>
            </example>
        </para>

        <para>If it is necessary to obtain a general map of parameter name to
            values then, for query and path parameters it is possible to do the
            following:
        </para>

        <para>
            <example>
                <title>Obtaining general map of URI path and/or query parameters</title>
                <programlisting language="java" linenumbering="numbered">@GET
public String get(@Context UriInfo ui) {
    MultivaluedMap&lt;String, String&gt; queryParams = ui.getQueryParameters();
    MultivaluedMap&lt;String, String&gt; pathParams = ui.getPathParameters();
}</programlisting>
            </example>
        </para>

        <para>For header and cookie parameters the following:</para>

        <para>
            <example>
                <title>Obtaining general map of header parameters</title>
                <programlisting language="java" linenumbering="numbered">@GET
public String get(@Context HttpHeaders hh) {
    MultivaluedMap&lt;String, String&gt; headerParams = hh.getRequestHeaders();
    Map&lt;String, Cookie&gt; pathParams = hh.getCookies();
}</programlisting>
            </example>
        </para>

        <para>In general &jaxrs.core.Context; can be used to obtain contextual Java types related to the request or response.
        </para>

        <para>Because form parameters (unlike others) are part of the message entity, it is possible to do the following:</para>

        <para>
            <example>
                <title>Obtaining general map of form parameters</title>
                <programlisting language="java" linenumbering="numbered">@POST
@Consumes("application/x-www-form-urlencoded")
public void post(MultivaluedMap&lt;String, String&gt; formParams) {
    // Store the message
}</programlisting>
            </example>

            I.e. you don't need to use the &jaxrs.core.Context; annotation.
        </para>
        <para>Another kind of injection is the &jaxrs.BeanParam; which allows to inject the parameters described above into a
            single bean. A bean annotated with &jaxrs.BeanParam; containing any fields and appropriate
            <literal>*param</literal>
            annotation(like &jaxrs.PathParam;) will be initialized with corresponding request values in expected way as if these
            fields were in the resource class. Then instead of injecting request values like path param into a constructor parameters
            or class fields the &jaxrs.BeanParam; can be used to inject such a bean into a resource or resource method. The
            &jaxrs.BeanParam; is used this way to aggregate more request parameters into a single bean.
        </para>
        <example>
            <title>Example of the bean which will be used as &jaxrs.BeanParam;
            </title>
            <programlisting language="java" linenumbering="numbered">public class MyBeanParam {
    @PathParam("p")
    private String pathParam;

    @MatrixParam("m")
    @Encoded
    @DefaultValue("default")
    private String matrixParam;

    @HeaderParam("header")
    private String headerParam;

    private String queryParam;

    public MyBeanParam(@QueryParam("q") String queryParam) {
        this.queryParam = queryParam;
    }

    public String getPathParam() {
        return pathParam;
    }
    ...
}</programlisting>
        </example>
        <example>
            <title>Injection of MyBeanParam as a method parameter:</title>

            <programlisting language="java" linenumbering="numbered">@POST
public void post(@BeanParam MyBeanParam beanParam, String entity) {
    final String pathParam = beanParam.getPathParam(); // contains injected path parameter "p"
    ...
}</programlisting>
        </example>
        <para>The example shows aggregation of injections &jaxrs.PathParam;, &jaxrs.QueryParam; &jaxrs.MatrixParam;
            and &jaxrs.HeaderParam; into one single bean. The rules for injections inside the bean are the same as described above
            for these injections. The &jaxrs.DefaultValue; is used to define the default value for matrix parameter matrixParam.
            Also the &jaxrs.Encoded; annotation has the same behaviour as if it were used for injection in the resource method
            directly. Injecting the bean parameter into @Singleton resource class fields is not allowed (injections into method
            parameter must be used instead).
        </para>
        <para>&jaxrs.BeanParam; can contain all parameters injections
            (&jaxrs.PathParam;, &jaxrs.QueryParam;, &jaxrs.MatrixParam;, &jaxrs.HeaderParam;,
            &jaxrs.CookieParam;, &jaxrs.FormParam;). More
            beans can be injected into one resource or method parameters even if they inject the same request values. For example
            the following is possible:
        </para>
        <example>
            <title>Injection of more beans into one resource methods:</title>

            <programlisting language="java" linenumbering="numbered">@POST
public void post(@BeanParam MyBeanParam beanParam, @BeanParam AnotherBean anotherBean, @PathParam("p") pathParam,
String entity) {
    // beanParam.getPathParam() == pathParam
    ...
}</programlisting>
        </example>

    </section>

    <section>
        <title>Sub-resources</title>

        <para>&jaxrs.Path; may be used on classes and such classes are referred to as root resource classes. &jaxrs.Path;
            may also be used on methods of root resource classes. This enables common functionality for a number of resources
            to be grouped together and potentially reused.
        </para>

        <para>The first way &jaxrs.Path; may be used is on resource methods and such methods are referred to as
            <emphasis>sub-resource methods</emphasis>. The following example shows the method signatures for a root
            resource class from the jmaki-backend sample:
        </para>

        <para>
            <example>
                <title>Sub-resource methods</title>
                <programlisting language="java" linenumbering="numbered">@Singleton
@Path("/printers")
public class PrintersResource {

    @GET
    @Produces({"application/json", "application/xml"})
    public WebResourceList getMyResources() { ... }

    @GET @Path("/list")
    @Produces({"application/json", "application/xml"})
    public WebResourceList getListOfPrinters() { ... }

    @GET @Path("/jMakiTable")
    @Produces("application/json")
    public PrinterTableModel getTable() { ... }

    @GET @Path("/jMakiTree")
    @Produces("application/json")
    public TreeModel getTree() { ... }

    @GET @Path("/ids/{printerid}")
    @Produces({"application/json", "application/xml"})
    public Printer getPrinter(@PathParam("printerid") String printerId) { ... }

    @PUT @Path("/ids/{printerid}")
    @Consumes({"application/json", "application/xml"})
    public void putPrinter(@PathParam("printerid") String printerId, Printer printer) { ... }

    @DELETE @Path("/ids/{printerid}")
    public void deletePrinter(@PathParam("printerid") String printerId) { ... }
}</programlisting>
            </example>
        </para>

        <para>If the path of the request URL is "printers" then the resource methods not annotated with &jaxrs.Path;
            will be selected. If the request path of the request URL is "printers/list" then first the root resource class
            will be matched and then the sub-resource methods that match "list" will be selected, which in this case
            is the sub-resource method <literal>getListOfPrinters</literal>. So, in this example hierarchical matching
            on the path of the request URL is performed.
        </para>

        <para>The second way &jaxrs.Path; may be used is on methods
            <emphasis role="bold">not</emphasis>
            annotated
            with resource method designators such as &jaxrs.GET; or &jaxrs.POST;. Such methods are referred to as
            <emphasis>sub-resource locators</emphasis>. The following example shows the method signatures for
            a root resource class and a resource class from the optimistic-concurrency sample:
        </para>

        <para>
            <example>
                <title>Sub-resource locators</title>
                <programlisting language="java" linenumbering="numbered">@Path("/item")
public class ItemResource {
    @Context UriInfo uriInfo;

    @Path("content")
    public ItemContentResource getItemContentResource() {
        return new ItemContentResource();
    }

    @GET
    @Produces("application/xml")
        public Item get() { ... }
    }
}

public class ItemContentResource {

    @GET
    public Response get() { ... }

    @PUT
    @Path("{version}")
    public void put(@PathParam("version") int version,
                    @Context HttpHeaders headers,
                    byte[] in) {
        ...
    }
}</programlisting>
            </example>
        </para>

        <para>The root resource class
            <literal>ItemResource</literal>
            contains the
            sub-resource locator method
            <literal>getItemContentResource</literal>
            that
            returns a new resource class. If the path of the request URL is
            "item/content" then first of all the root resource will be matched, then
            the sub-resource locator will be matched and invoked, which returns an
            instance of the
            <literal>ItemContentResource</literal>
            resource class.
            Sub-resource locators enable reuse of resource classes. A method can be annotated with the
            &jaxrs.Path; annotation with empty path (<literal>@Path("/")</literal> or <literal>@Path("")</literal>) which
            means that the sub resource locator is matched for the path of the enclosing resource (without sub-resource path).
        </para>
        <para>
            <example>
                <title>Sub-resource locators with empty path</title>
                <programlisting language="java" linenumbering="numbered">@Path("/item")
public class ItemResource {

    @Path("/")
    public ItemContentResource getItemContentResource() {
        return new ItemContentResource();
    }
}</programlisting>
            </example>
        </para>

        <para>In the example above the sub-resource locator method <literal>getItemContentResource</literal>
            is matched for example for request path "/item/locator" or even for only "/item".
        </para>

        <para>In addition the processing of resource classes returned by
            sub-resource locators is performed at runtime thus it is possible to
            support polymorphism. A sub-resource locator may return different
            sub-types depending on the request (for example a sub-resource locator
            could return different sub-types dependent on the role of the principle
            that is authenticated). So for example the following sub resource locator is valid:
        </para>
        <para>
            <example>
                <title>Sub-resource locators returning sub-type</title>
                <programlisting language="java" linenumbering="numbered">@Path("/item")
public class ItemResource {

    @Path("/")
    public Object getItemContentResource() {
        return new AnyResource();
    }
}</programlisting>
            </example>
        </para>


        <para>Note that the runtime will not manage the life-cycle or perform any
            field injection onto instances returned from sub-resource locator methods.
            This is because the runtime does not know what the life-cycle of the
            instance is. If it is required that the runtime manages the sub-resources
            as standard resources the <literal>Class</literal> should be returned
            as shown in the following example:
        </para>
        <para>
            <example>
                <title>Sub-resource locators created from classes</title>
                <programlisting language="java" linenumbering="numbered">import jakarta.inject.Singleton;

@Path("/item")
public class ItemResource {
    @Path("content")
    public Class&lt;ItemContentSingletonResource&gt; getItemContentResource() {
        return ItemContentSingletonResource.class;
    }
}

@Singleton
public class ItemContentSingletonResource {
    // this class is managed in the singleton life cycle
}</programlisting>
            </example>
        </para>



        <para>JAX-RS resources are managed in per-request scope by default which means that
            new resource is created for each request.
            In this example the <literal>jakarta.inject.Singleton</literal> annotation says
            that the resource will be managed as singleton and not in request scope.
            The sub-resource locator method returns a class which means that the runtime
            will managed the resource instance and its life-cycle. If the method would return instance instead,
            the <literal>Singleton</literal> annotation would have no effect and the returned instance
            would be used.
        </para>

        <para>The sub resource locator can also return a <emphasis>programmatic resource model</emphasis>. See <link
                linkend="resource-builder">resource builder section</link> for information of how the programmatic resource
            model is constructed. The following example shows very simple resource returned from the sub-resource locator method.
        </para>


        <para>
            <example>
                <title>Sub-resource locators returning resource model</title>
                <programlisting language="java" linenumbering="numbered">import org.glassfish.jersey.server.model.Resource;

@Path("/item")
public class ItemResource {

    @Path("content")
    public Resource getItemContentResource() {
        return Resource.from(ItemContentSingletonResource.class);
    }
}</programlisting>
            </example>
        </para>
        <para>The code above has exactly the same effect as previous example. <literal>Resource</literal> is a resource
            simple resource constructed from <literal>ItemContentSingletonResource</literal>. More complex programmatic
            resource can be returned as long they are valid resources.
        </para>

    </section>


    <section>
        <title>Life-cycle of Root Resource Classes</title>

        <para>By default the life-cycle of root resource classes is per-request which,
            namely that a new instance of a root resource class is created every time
            the request URI path matches the root resource. This makes for a very
            natural programming model where constructors and fields can be utilized
            (as in the previous section showing the constructor of the
            <literal>SparklinesResource</literal>
            class) without concern for multiple
            concurrent requests to the same resource.
        </para>

        <para>In general this is unlikely to be a cause of performance issues.
            Class construction and garbage collection of JVMs has vastly improved over
            the years and many objects will be created and discarded to serve and
            process the HTTP request and return the HTTP response.
        </para>

        <para>Instances of singleton root resource classes can be declared by an instance of &jaxrs.core.Application;.
        </para>



        <para>Jersey supports two further life-cycles using Jersey specific annotations.</para>

        <table frame="all">
            <title>Resource scopes</title>
            <tgroup cols="4">
                <colspec colwidth="1*" />
                <colspec colwidth="1*" />
                <colspec colwidth="2*" />
                <colspec colwidth="5*" />
                <thead>
                    <row>
                        <entry>Scope</entry>
                        <entry>Annotation</entry>
                        <entry>Annotation full class name</entry>
                        <entry>Description</entry>
                    </row>
                </thead>
                <tbody>
                    <row><entry>Request scope</entry><entry>@RequestScoped (or none)</entry>
                        <entry>org.glassfish.jersey.process.internal.RequestScoped</entry>
                        <entry><emphasis>Default lifecycle </emphasis> (applied when no annotation is present). In this scope
                            the resource instance is created for each new request and used for processing of this request. If the
                            resource is used more than one time in the request processing, always the same instance will be used.
                            This can happen when a resource is a sub resource and is returned more times during the matching. In this
                            situation only one instance will serve the requests.</entry></row>
                    <row><entry>Per-lookup scope</entry><entry>@PerLookup</entry>
                        <entry>org.glassfish.hk2.api.PerLookup</entry>
                        <entry>In this scope
                            the resource instance is created every time it is needed for the processing even it handles
                            the same request.</entry></row>
                    <row><entry>Singleton</entry><entry>@Singleton</entry>
                        <entry>jakarta.inject.Singleton</entry>
                        <entry>In this scope there is only one instance per jax-rs application. Singleton resource can be either
                            annotated with @Singleton and its class can be registered using the instance of
                            &jaxrs.core.Application;. You can also create singletons by registering singleton instances
                            into &jaxrs.core.Application;.</entry></row>
                </tbody>
            </tgroup>
        </table>
    </section>

    <section>
        <title>Rules of Injection</title>

        <para>Previous sections have presented examples of annotated types, mostly
            annotated method parameters but also annotated fields of a class, for the
            injection of values onto those types.
        </para>

        <para>This section presents the rules of injection of values on annotated
            types. Injection can be performed on fields, constructor parameters,
            resource/sub-resource/sub-resource locator method parameters and bean
            setter methods. The following presents an example of all such injection
            cases:
        </para>

        <para>
            <example>
                <title>Injection</title>
                <programlisting language="java" linenumbering="numbered">@Path("{id:\\d+}")
public class InjectedResource {
    // Injection onto field
    @DefaultValue("q") @QueryParam("p")
    private String p;

    // Injection onto constructor parameter
    public InjectedResource(@PathParam("id") int id) { ... }

    // Injection onto resource method parameter
    @GET
    public String get(@Context UriInfo ui) { ... }

    // Injection onto sub-resource resource method parameter
    @Path("sub-id")
    @GET
    public String get(@PathParam("sub-id") String id) { ... }

    // Injection onto sub-resource locator method parameter
    @Path("sub-id")
    public SubResource getSubResource(@PathParam("sub-id") String id) { ... }

    // Injection using bean setter method
    @HeaderParam("X-header")
    public void setHeader(String header) { ... }
}</programlisting>
            </example>
        </para>

        <para>There are some restrictions when injecting on to resource classes
            with a life-cycle of singleton scope. In such cases the class fields or
            constructor parameters cannot be injected with request specific parameters. So, for example
            the following is not allowed.</para>

        <para>
            <example>
                <title>Wrong injection into a singleton scope</title>
                <programlisting language="java" linenumbering="numbered">@Path("resource")
@Singleton
public static class MySingletonResource {

    @QueryParam("query")
    String param; // WRONG: initialization of application will fail as you cannot
                  // inject request specific parameters into a singleton resource.

    @GET
    public String get() {
        return "query param: " + param;
    }
}</programlisting>
            </example>
        </para>
        <para>
            The example above will cause validation failure during application initialization as singleton
            resources cannot inject request specific parameters. The same example would fail if the query
            parameter would be injected into constructor parameter of such a singleton. In other words, if you
            wish one resource instance to server more requests (in the same time) it cannot be bound
            to a specific request parameter.
        </para>
        <para>
            The exception exists for specific request objects which can injected even into
            constructor or class fields. For these objects the runtime will inject proxies
            which are able to simultaneously server more request. These request objects are
            <literal>HttpHeaders</literal>, <literal>Request</literal>, <literal>UriInfo</literal>,
            <literal>SecurityContext</literal>. These proxies can be injected using the &jaxrs.core.Context;
            annotation. The following example shows injection of proxies into the singleton resource class.
        </para>

        <para>
            <example>
                <title>Injection of proxies into singleton</title>
                <programlisting language="java" linenumbering="numbered">@Path("resource")
@Singleton
public static class MySingletonResource {
    @Context
    Request request; // this is ok: the proxy of Request will be injected into this singleton

    public MySingletonResource(@Context SecurityContext securityContext) {
        // this is ok too: the proxy of SecurityContext will be injected
    }

    @GET
    public String get() {
        return "query param: " + param;
    }
}</programlisting>
            </example>
        </para>

        <para>
            To summarize the injection can be done into the following constructs:
        </para>
        <table frame="all">
            <title>Overview of injection types</title>
            <tgroup cols="2">
                <colspec colwidth="1*" />
                <colspec colwidth="5*" />
                <thead>
                    <row>
                        <entry>Java construct</entry>
                        <entry>Description</entry>
                    </row>
                </thead>
                <tbody>
                    <row>
                        <entry>Class fields</entry>
                        <entry>
                            Inject value directly into the field of the class. The field can be private
                            and must not be final. Cannot be used in Singleton scope except proxiable types mentioned above.
                        </entry>
                    </row>
                    <row>
                        <entry>Constructor parameters</entry>
                        <entry>
                            The constructor will be invoked with injected values. If more
                            constructors exists the one with the most injectable parameters will be invoked.
                            Cannot be used in Singleton scope except proxiable types mentioned above.
                        </entry>
                    </row>
                    <row>
                        <entry>Resource methods</entry>
                        <entry>
                            The resource methods (these annotated with @GET, @POST, ...) can contain
                            parameters that can be injected when the resource method is executed.
                            Can be used in any scope.
                        </entry>
                    </row>
                    <row>
                        <entry>Sub resource locators</entry>
                        <entry>
                            The sub resource locators (methods annotated with @Path but not @GET, @POST, ...)
                            can contain parameters that can be injected when the resource method is executed.
                            Can be used in any scope.
                        </entry>
                    </row>
                    <row>
                        <entry>Setter methods</entry>
                        <entry>
                            Instead of injecting values directly into field the value can be injected into the
                            setter method which will initialize the field. This injection can be used only with &jaxrs.core.Context;
                            annotation. This means
                            it cannot be used for example for injecting of query params but it can be used for injections of
                            request. The setters will be called after the object creation and
                            only once. The name of the method does not necessary have a setter pattern. Cannot be used
                            in Singleton scope except proxiable types mentioned above.
                        </entry>
                    </row>
                </tbody>
            </tgroup>
        </table>

        <para>
            The following example shows all possible java constructs into which the values can be injected.

            <example>
                <title>Example of possible injections</title>
                <programlisting language="java" linenumbering="numbered">@Path("resource")
public static class SummaryOfInjectionsResource {
    @QueryParam("query")
    String param; // injection into a class field


    @GET
    public String get(@QueryParam("query") String methodQueryParam) {
        // injection into a resource method parameter
        return "query param: " + param;
    }

    @Path("sub-resource-locator")
    public Class&lt;SubResource&gt; subResourceLocator(@QueryParam("query") String subResourceQueryParam) {
        // injection into a sub resource locator parameter
        return SubResource.class;
    }

    public SummaryOfInjectionsResource(@QueryParam("query") String constructorQueryParam) {
        // injection into a constructor parameter
    }


    @Context
    public void setRequest(Request request) {
        // injection into a setter method
        System.out.println(request != null);
    }
}

public static class SubResource {
    @GET
    public String get() {
        return "sub resource";
    }
}</programlisting>
            </example>
        </para>


        <para>The &jaxrs.FormParam; annotation is special and may only be utilized on resource and sub-resource methods.
            This is because it extracts information from a request entity.
        </para>
    </section>

    <section>
        <title>Use of @Context</title>

        <para>Previous sections have introduced the use of &jaxrs.core.Context;. Chapter "Context" in the JAX-RS
            specification presents all the standard JAX-RS Java types that may be used with &jaxrs.core.Context;.
        </para>

        <para>When deploying a JAX-RS application using servlet then
            <link xlink:href="https://jakarta.ee/specifications/servlet/5.0/apidocs/jakarta/servlet/ServletConfig.html">ServletConfig</link>,
            <link xlink:href="https://jakarta.ee/specifications/servlet/5.0/apidocs/jakarta/servlet/ServletContext.html">ServletContext</link>,
            <link xlink:href="https://jakarta.ee/specifications/servlet/5.0/apidocs/jakarta/servlet/http/HttpServletRequest.html">HttpServletRequest</link>
            and
            <link xlink:href="https://jakarta.ee/specifications/servlet/5.0/apidocs/jakarta/servlet/http/HttpServletResponse.html">HttpServletResponse</link>
            are available using &jaxrs.core.Context;.
        </para>
    </section>

    <section>
        <title>Programmatic resource model</title>

        <para>Resources can be constructed from classes or instances but also can be constructed from a programmatic resource
            model. Every resource created from resource classes can also
            be constructed using the programmatic resource builder api. See <link
                    linkend="resource-builder">resource builder section</link> for more information.
        </para>
    </section>

</chapter><|MERGE_RESOLUTION|>--- conflicted
+++ resolved
@@ -118,7 +118,6 @@
                 particular regular expression, which overrides the default regular
                 expression, "[^/]+", for example:
                 <programlisting language="java">@Path("users/{username: [a-zA-Z][a-zA-Z_0-9]*}")</programlisting>
-<<<<<<< HEAD
                 In this type of example the username variable will only match user names that begin with one upper or lower
                 case letter and zero or more alpha numeric characters and the underscore character. If a user name does not
                 match that a 404 (Not Found) response will occur.
@@ -127,16 +126,6 @@
             <para>A &jaxrs.Path; value may or may not begin with a '/', it makes no difference. Likewise, by default, a
                 &jaxrs.Path; value may or may not end in a '/', it makes no difference, and thus request URLs that end or
                 do not end in a '/' will both be matched.
-=======
-                In this type of example the username variable will only match user names that begin with one upper or
-                lower case letter and zero or more alpha numeric characters and the underscore character. If a user name
-                does not match that a 404 (Not Found) response will occur.
-            </para>
-
-            <para>A &jaxrs.Path; value may or may not begin with a '/', it makes no difference. Likewise, by default,
-                a &jaxrs.Path; value may or may not end in a '/', it makes no difference, and thus request URLs that
-                end or do not end in a '/' will both be matched.
->>>>>>> 274cf15e
             </para>
         </section>
 
