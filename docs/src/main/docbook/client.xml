--- conflicted
+++ resolved
@@ -661,15 +661,14 @@
                             <entry><literal>org.glassfish.jersey.connectors:jersey-jetty-connector</literal></entry>
                         </row>
                         <row>
-<<<<<<< HEAD
                             <entry>Jetty 11.x HTTP client</entry>
                             <entry>&jersey.jetty11.Jetty11ConnectorProvider;</entry>
                             <entry><literal>org.glassfish.jersey.connectors:jersey-jetty11-connector</literal></entry>
-=======
+                        </row>
+                        <row>
                             <entry>Jetty HTTP/2 client</entry>
                             <entry>&jersey.jetty.JettyHttp2ConnectorProvider;</entry>
                             <entry><literal>org.glassfish.jersey.connectors:jersey-jetty-http2-connector</literal></entry>
->>>>>>> 09318a40
                         </row>
                         <row>
                             <entry>Netty NIO framework</entry>
