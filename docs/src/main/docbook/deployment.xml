--- conflicted
+++ resolved
@@ -42,11 +42,7 @@
             <para>
                 This chapter is focused on server-side Jersey deployment models. The
                 <link linkend="client">Jersey client runtime</link> does
-<<<<<<< HEAD
                 not have any specific container requirements and runs in plain Java SE 8 or higher runtime.
-=======
-                not have any specific container requirements and runs in plain Java SE 1.8 or higher runtime.
->>>>>>> 274cf15e
             </para>
         </note>
     </section>
