--- conflicted
+++ resolved
@@ -8,7 +8,6 @@
     stages {
         stage('Jersey build') {
             parallel {
-<<<<<<< HEAD
 //                stage('JDK 17') {
 //                    agent {
 //                        label 'centos-7'
@@ -23,23 +22,6 @@
 //                            '''
 //                    }
 //                }
-=======
-                stage('JDK 11') {
-                    agent {
-                        label 'centos-7'
-                    }
-                    tools {
-                        jdk 'openjdk-jdk11-latest'
-                        maven 'apache-maven-latest'
-                    }
-                    steps {
-                        sh '''
-                                bash ${WORKSPACE}/etc/jenkins/jenkins_build.sh
-                                bash ${WORKSPACE}/etc/scripts/validation/dependency-convergence.sh
-                            '''
-                    }
-                }
->>>>>>> 55c57bf7
                 stage('JDK 21') {
                     agent {
                         label 'centos-7'
