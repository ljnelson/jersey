<?xml version="1.0" encoding="UTF-8"?>
<!--

    Copyright (c) 2012, 2023 Oracle and/or its affiliates. All rights reserved.

    This program and the accompanying materials are made available under the
    terms of the Eclipse Public License v. 2.0, which is available at
    http://www.eclipse.org/legal/epl-2.0.

    This Source Code may also be made available under the following Secondary
    Licenses when the conditions for such availability set forth in the
    Eclipse Public License v. 2.0 are satisfied: GNU General Public License,
    version 2 with the GNU Classpath Exception, which is available at
    https://www.gnu.org/software/classpath/license.html.

    SPDX-License-Identifier: EPL-2.0 OR GPL-2.0 WITH Classpath-exception-2.0

-->

<project xmlns="http://maven.apache.org/POM/4.0.0" xmlns:xsi="http://www.w3.org/2001/XMLSchema-instance" xsi:schemaLocation="http://maven.apache.org/POM/4.0.0 http://maven.apache.org/xsd/maven-4.0.0.xsd">
    <modelVersion>4.0.0</modelVersion>
    <parent>
        <groupId>org.glassfish.jersey.bundles</groupId>
        <artifactId>project</artifactId>
<<<<<<< HEAD
        <version>3.0.99-SNAPSHOT</version>
=======
        <version>2.41-SNAPSHOT</version>
>>>>>>> 9549df35
    </parent>

    <artifactId>jaxrs-ri</artifactId>
    <name>jersey-bundles-jaxrs-ri</name>
    <packaging>bundle</packaging>

    <description>
        A bundle project producing JAX-RS RI bundles. The primary artifact is an "all-in-one" OSGi-fied JAX-RS RI bundle
        (jaxrs-ri.jar).
        Attached to that are two compressed JAX-RS RI archives. The first archive (jaxrs-ri.zip) consists of binary RI bits and
        contains the API jar (under "api" directory), RI libraries (under "lib" directory) as well as all external
        RI dependencies (under "ext" directory). The secondary archive (jaxrs-ri-src.zip) contains buildable JAX-RS RI source
        bundle and contains the API jar (under "api" directory), RI sources (under "src" directory) as well as all external
        RI dependencies (under "ext" directory). The second archive also contains "build.xml" ANT script that builds the RI
        sources. To build the JAX-RS RI simply unzip the archive, cd to the created jaxrs-ri directory and invoke "ant" from
        the command line.
    </description>

    <dependencies>
        <!-- JAX-RS API Sources-->
        <dependency>
            <groupId>jakarta.ws.rs</groupId>
            <artifactId>jakarta.ws.rs-api</artifactId>
            <version>${jaxrs.api.impl.version}</version>
            <classifier>sources</classifier>
            <scope>provided</scope>
        </dependency>

        <!-- JAX-RS RI Binaries -->
        <dependency>
            <groupId>org.glassfish.jersey.inject</groupId>
            <artifactId>jersey-hk2</artifactId>
            <version>${project.version}</version>
        </dependency>
        <dependency>
            <groupId>org.glassfish.jersey.core</groupId>
            <artifactId>jersey-common</artifactId>
            <version>${project.version}</version>
        </dependency>
        <dependency>
            <groupId>org.glassfish.jersey.media</groupId>
            <artifactId>jersey-media-jaxb</artifactId>
            <version>${project.version}</version>
        </dependency>
        <dependency>
            <groupId>org.glassfish.jersey.media</groupId>
            <artifactId>jersey-media-json-binding</artifactId>
            <version>${project.version}</version>
        </dependency>
        <dependency>
            <groupId>org.glassfish.jersey.core</groupId>
            <artifactId>jersey-client</artifactId>
            <version>${project.version}</version>
        </dependency>
        <dependency>
            <groupId>org.glassfish.jersey.core</groupId>
            <artifactId>jersey-server</artifactId>
            <version>${project.version}</version>
        </dependency>
        <dependency>
            <groupId>org.glassfish.jersey.containers</groupId>
            <artifactId>jersey-container-servlet-core</artifactId>
            <version>${project.version}</version>
        </dependency>
        <dependency>
            <groupId>org.glassfish.jersey.containers</groupId>
            <artifactId>jersey-container-servlet</artifactId>
            <version>${project.version}</version>
        </dependency>
        <dependency>
            <groupId>org.glassfish.jersey.media</groupId>
            <artifactId>jersey-media-sse</artifactId>
            <version>${project.version}</version>
        </dependency>

        <!-- JAX-RS RI Sources -->
        <dependency>
            <groupId>org.glassfish.jersey.inject</groupId>
            <artifactId>jersey-hk2</artifactId>
            <version>${project.version}</version>
            <classifier>sources</classifier>
            <optional>true</optional>
        </dependency>
        <dependency>
            <groupId>org.glassfish.jersey.core</groupId>
            <artifactId>jersey-common</artifactId>
            <version>${project.version}</version>
            <classifier>sources</classifier>
            <optional>true</optional>
        </dependency>
        <dependency>
            <groupId>org.glassfish.jersey.media</groupId>
            <artifactId>jersey-media-jaxb</artifactId>
            <version>${project.version}</version>
            <classifier>sources</classifier>
            <optional>true</optional>
        </dependency>
        <dependency>
            <groupId>org.glassfish.jersey.core</groupId>
            <artifactId>jersey-client</artifactId>
            <version>${project.version}</version>
            <classifier>sources</classifier>
            <optional>true</optional>
        </dependency>
        <dependency>
            <groupId>org.glassfish.jersey.core</groupId>
            <artifactId>jersey-server</artifactId>
            <version>${project.version}</version>
            <classifier>sources</classifier>
            <optional>true</optional>
        </dependency>
        <dependency>
            <groupId>org.glassfish.jersey.containers</groupId>
            <artifactId>jersey-container-servlet-core</artifactId>
            <version>${project.version}</version>
            <classifier>sources</classifier>
            <optional>true</optional>
        </dependency>
        <dependency>
            <groupId>org.glassfish.jersey.containers</groupId>
            <artifactId>jersey-container-servlet</artifactId>
            <version>${project.version}</version>
            <classifier>sources</classifier>
            <optional>true</optional>
        </dependency>

        <!-- RI dependencies -->
        <dependency>
            <groupId>org.glassfish.hk2</groupId>
            <artifactId>hk2-api</artifactId>
            <scope>provided</scope>
        </dependency>
        <dependency>
            <groupId>org.glassfish.hk2</groupId>
            <artifactId>hk2-locator</artifactId>
            <scope>provided</scope>
        </dependency>
        <dependency>
            <groupId>org.osgi</groupId>
            <artifactId>org.osgi.core</artifactId>
            <scope>provided</scope>
        </dependency>
        <dependency>
            <groupId>jakarta.xml.bind</groupId>
            <artifactId>jakarta.xml.bind-api</artifactId>
        </dependency>
        <dependency>
            <groupId>jakarta.annotation</groupId>
            <artifactId>jakarta.annotation-api</artifactId>
            <scope>provided</scope>
        </dependency>
        <dependency>
            <groupId>jakarta.validation</groupId>
            <artifactId>jakarta.validation-api</artifactId>
            <scope>provided</scope>
        </dependency>
        <dependency>
            <groupId>jakarta.servlet</groupId>
            <artifactId>jakarta.servlet-api</artifactId>
            <version>${servlet5.version}</version>
            <scope>provided</scope>
        </dependency>
        <dependency>
            <groupId>jakarta.persistence</groupId>
            <artifactId>jakarta.persistence-api</artifactId>
            <scope>provided</scope>
        </dependency>
    </dependencies>

    <build>
        <finalName>jaxrs-ri</finalName>
        <resources>
            <resource>
                <directory>${generated.src.dir}</directory>
                <excludes>
                    <exclude>**/*.java</exclude>
                </excludes>
                <filtering>true</filtering>
            </resource>
        </resources>
        <plugins>
            <plugin>
                <groupId>org.apache.maven.plugins</groupId>
                <artifactId>maven-compiler-plugin</artifactId>
                <inherited>false</inherited>
                <configuration>
                    <source>${java.version}</source>
                    <target>${java.version}</target>
                    <compilerArguments>
                        <!-- Do not warn about using sun.misc.Unsafe -->
                        <XDignore.symbol.file />
                    </compilerArguments>
                    <showWarnings>false</showWarnings>
                    <fork>false</fork>
                    <excludes>
                        <exclude>module-info.java</exclude><exclude>META-INF/versions/11/**</exclude>
                    </excludes>
                </configuration>
            </plugin>
            <!-- producing single jar bundle -->
            <plugin>
                <groupId>org.codehaus.mojo</groupId>
                <artifactId>build-helper-maven-plugin</artifactId>
                <executions>
                    <execution>
                        <phase>generate-sources</phase>
                        <goals>
                            <goal>add-source</goal>
                        </goals>
                        <configuration>
                            <sources>
                                <source>${generated.src.dir}</source>
                            </sources>
                        </configuration>
                    </execution>
                </executions>
            </plugin>
            <plugin>
                <groupId>org.apache.maven.plugins</groupId>
                <artifactId>maven-dependency-plugin</artifactId>
                <executions>
                    <execution>
                        <id>unpack</id>
                        <phase>generate-sources</phase>
                        <goals>
                            <goal>unpack-dependencies</goal>
                        </goals>
                        <configuration>
                            <includeGroupIds>jakarta.ws.rs,org.glassfish.jersey.core,org.glassfish.jersey.containers,org.glassfish.jersey.jaxb,org.glassfish.jersey.inject</includeGroupIds>
                            <includeClassifiers>sources</includeClassifiers>
                            <outputDirectory>${generated.src.dir}</outputDirectory>
                            <excludes>**/NOTICE.md,**/NOTICE.markdown</excludes>
                        </configuration>
                    </execution>
                </executions>
            </plugin>
            <plugin>
                <groupId>org.apache.felix</groupId>
                <artifactId>maven-bundle-plugin</artifactId>
                <configuration>
                    <instructions>
                        <Bundle-Name>${project.artifactId}</Bundle-Name>
                        <Bundle-SymbolicName>${project.groupId}.${project.artifactId}</Bundle-SymbolicName>
                        <Specification-Version>${jaxrs.api.spec.version}</Specification-Version>
                        <Implementation-Version>
                            ${parsedVersion.majorVersion}.${parsedVersion.minorVersion}.${parsedVersion.qualifier}
                        </Implementation-Version>
                        <Extension-Name>${project.artifactId}</Extension-Name>
                        <Export-Package>
                            jakarta.ws.rs.*;version=${jaxrs.api.impl.version},
                            org.glassfish.jersey.*;version=${project.version},
                            com.sun.research.ws.wadl.*;version=${project.version},
                            jersey.repackaged.org.objectweb.asm.*;version=${project.version}
                        </Export-Package>
                        <Import-Package><![CDATA[
                            jakarta.servlet.annotation.*;resolution:=optional;version="[5.0,6.0)",
                            jakarta.servlet.descriptor.*;resolution:=optional;version="[5.0,6.0)",
                            jakarta.servlet.*;version="[5.0,6.0)",
                            ${jakarta.annotation.osgi.version},
                            jakarta.persistence.*;resolution:=optional,
                            jakarta.validation.*;resolution:=optional;version="[3,4)",
                            sun.misc.*;resolution:=optional,
                            jakarta.activation.*;version="!";resolution:=optional,
                            javax.imageio;resolution:=optional,
                            javax.imageio.spi;resolution:=optional,
                            javax.imageio.stream;resolution:=optional,
                            jakarta.xml.bind;version="!";resolution:=optional,
                            jakarta.xml.bind.annotation;version="!";resolution:=optional,
                            jakarta.xml.bind.annotation.adapters;version="!";resolution:=optional,
                            javax.xml.namespace;resolution:=optional,
                            javax.xml.parsers;resolution:=optional,
                            javax.xml.transform;resolution:=optional,
                            javax.xml.transform.dom;resolution:=optional,
                            javax.xml.transform.sax;resolution:=optional,
                            javax.xml.transform.stream;resolution:=optional,
                            org.w3c.dom;resolution:=optional,
                            org.xml.sax;resolution:=optional,
                            ${hk2.osgi.version},
                            *
                        ]]></Import-Package>
                        <Private-Package>
                            com.sun.research.ws.wadl
                        </Private-Package>
                        <Multi-Release>true</Multi-Release>
                    </instructions>
                    <unpackBundle>true</unpackBundle>
                    <excludeDependencies>*;scope=compile</excludeDependencies>
                </configuration>
            </plugin>
            <plugin>
                <groupId>org.apache.maven.plugins</groupId>
                <artifactId>maven-shade-plugin</artifactId>
                <version>3.2.4</version>
                <executions>
                    <execution>
                        <phase>package</phase>
                        <goals>
                            <goal>shade</goal>
                        </goals>
                        <configuration>
                            <filters>
                                <filter>
                                    <artifact>*:*</artifact> <!-- jersey artifacts -->
                                    <excludes>
                                        <exclude>META-INF/NOTICE.md</exclude>
                                        <exclude>META-INF/NOTICE.markdown</exclude>
                                    </excludes>
                                </filter>
                                <filter>
                                    <artifact>*:*</artifact> <!-- 3rd party artifacts -->
                                    <excludes>
                                        <exclude>META-INF/DEPENDENCIES.txt</exclude>
                                        <exclude>META-INF/LICENSE.md</exclude>
                                        <exclude>jakarta/annotation/**</exclude>
                                        <exclude>jakarta/decorator/**</exclude>
                                        <exclude>jakarta/el/**</exclude>
                                        <exclude>jakarta/enterprise/**</exclude>
                                        <exclude>jakarta/interceptor/**</exclude>
                                    </excludes>
                                </filter>
                            </filters>
                        </configuration>
                    </execution>
                </executions>
            </plugin>
            <!-- producing zipped archives -->
            <plugin>
                <groupId>org.apache.maven.plugins</groupId>
                <artifactId>maven-assembly-plugin</artifactId>
                <executions>
                    <execution>
                        <id>make-binary-archive</id>
                        <phase>package</phase>
                        <goals>
                            <goal>single</goal>
                        </goals>
                        <configuration>
                            <descriptors>
                                <descriptor>${project.basedir}/src/main/assembly/assembly-bin.xml</descriptor>
                            </descriptors>
                            <appendAssemblyId>false</appendAssemblyId>
                        </configuration>
                    </execution>
                    <execution>
                        <id>make-source-archive</id>
                        <phase>package</phase>
                        <goals>
                            <goal>single</goal>
                        </goals>
                        <configuration>
                            <descriptors>
                                <descriptor>${project.basedir}/src/main/assembly/assembly-src.xml</descriptor>
                            </descriptors>
                        </configuration>
                    </execution>
                </executions>
            </plugin>
            <plugin>
                <groupId>org.apache.maven.plugins</groupId>
                <artifactId>maven-antrun-plugin</artifactId>
                <executions>
                    <execution>
                        <id>xcopy</id>
                        <phase>package</phase>
                        <configuration>
                            <target>
                                <jar destfile="${project.build.directory}/${project.artifactId}.jar" update="true">
                                    <zipfileset dir="../.." includes="NOTICE.md" prefix="META-INF" />
                                </jar>
                                <jar destfile="${project.build.directory}/${project.artifactId}-sources.jar" update="true">
                                    <zipfileset dir="../.." includes="NOTICE.md" prefix="META-INF" />
                                </jar>
                            </target>
                        </configuration>
                        <goals>
                            <goal>run</goal>
                        </goals>
                    </execution>
                </executions>
            </plugin>
        </plugins>
    </build>

    <profiles>
        <profile>
            <id>licensee.src.bundle</id>
            <activation>
                <property>
                    <name>license.url</name>
                </property>
            </activation>
            <build>
                <plugins>
                    <plugin>
                        <groupId>org.codehaus.mojo</groupId>
                        <artifactId>wagon-maven-plugin</artifactId>
                        <version>1.0-beta-4</version>
                        <inherited>false</inherited>
                        <executions>
                            <execution>
                                <id>get-license</id>
                                <phase>package</phase>
                                <goals>
                                    <goal>download-single</goal>
                                </goals>
                                <configuration>
                                    <url>${license.url}</url>
                                    <fromFile>TLDA_SCSL_Licensees_License_Notice.txt</fromFile>
                                    <toDir>${project.build.directory}/license</toDir>
                                </configuration>
                            </execution>
                        </executions>
                    </plugin>
                    <plugin>
                        <groupId>org.apache.maven.plugins</groupId>
                        <artifactId>maven-assembly-plugin</artifactId>
                        <inherited>false</inherited>
                        <executions>
                            <execution>
                                <id>make-licensee-source-archive</id>
                                <phase>package</phase>
                                <goals>
                                    <goal>single</goal>
                                </goals>
                                <configuration>
                                    <finalName>jaxrs-ri-${project.version}-src-licensee</finalName>
                                    <attach>false</attach>
                                    <appendAssemblyId>false</appendAssemblyId>
                                    <descriptors>
                                        <descriptor>${project.basedir}/src/main/assembly/assembly-src-licensee.xml</descriptor>
                                    </descriptors>
                                </configuration>
                            </execution>
                        </executions>
                    </plugin>
                </plugins>
            </build>
        </profile>
    </profiles>

    <properties>
        <generated.src.dir>${basedir}/target/unpacked-src/main/java</generated.src.dir>
    </properties>
</project><|MERGE_RESOLUTION|>--- conflicted
+++ resolved
@@ -22,11 +22,7 @@
     <parent>
         <groupId>org.glassfish.jersey.bundles</groupId>
         <artifactId>project</artifactId>
-<<<<<<< HEAD
         <version>3.0.99-SNAPSHOT</version>
-=======
-        <version>2.41-SNAPSHOT</version>
->>>>>>> 9549df35
     </parent>
 
     <artifactId>jaxrs-ri</artifactId>
