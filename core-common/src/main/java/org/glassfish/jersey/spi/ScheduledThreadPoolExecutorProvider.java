/*
<<<<<<< HEAD
 * Copyright (c) 2015, 2020 Oracle and/or its affiliates. All rights reserved.
=======
 * Copyright (c) 2015, 2024 Oracle and/or its affiliates. All rights reserved.
>>>>>>> e2994ff6
 *
 * This program and the accompanying materials are made available under the
 * terms of the Eclipse Public License v. 2.0, which is available at
 * http://www.eclipse.org/legal/epl-2.0.
 *
 * This Source Code may also be made available under the following Secondary
 * Licenses when the conditions for such availability set forth in the
 * Eclipse Public License v. 2.0 are satisfied: GNU General Public License,
 * version 2 with the GNU Classpath Exception, which is available at
 * https://www.gnu.org/software/classpath/license.html.
 *
 * SPDX-License-Identifier: EPL-2.0 OR GPL-2.0 WITH Classpath-exception-2.0
 */

package org.glassfish.jersey.spi;

import java.util.concurrent.ExecutorService;
import java.util.concurrent.RejectedExecutionHandler;
import java.util.concurrent.ScheduledExecutorService;
import java.util.concurrent.ScheduledThreadPoolExecutor;
import java.util.concurrent.ThreadFactory;

<<<<<<< HEAD
import jakarta.annotation.PreDestroy;
=======
import javax.annotation.PreDestroy;
import javax.ws.rs.core.Configuration;
>>>>>>> e2994ff6

/**
 * Default implementation of the Jersey {@link org.glassfish.jersey.spi.ScheduledExecutorServiceProvider
 * scheduled executor service provider SPI}.
 * <p>
 * This provider creates and provisions a shared {@link java.util.concurrent.ScheduledThreadPoolExecutor} instance
 * using the customizable {@link #getCorePoolSize() core threads}, {@link #getBackingThreadFactory() backing thread factory}
 * and {@link #getRejectedExecutionHandler() rejected task handler} values. Subclasses may override the respective methods
 * to customize the parameters of the provisioned scheduler.
 * </p>
 * <p>
 * When Jersey runtime no longer requires the use of a provided executor service instance, it invokes the provider's
 * {@link #dispose} method to signal the provider that the executor service instance can be disposed of. In this method,
 * provider is free to implement the proper shut-down logic for the disposed executor service instance and perform other
 * necessary cleanup. Yet, some providers may wish to implement a shared executor service strategy. In such case,
 * it may not be desirable to shut down the released executor service in the {@link #dispose} method. Instead, to perform the
 * eventual shut-down procedure, the provider may either rely on an explicit invocation of it's specific clean-up method.
 * Since all Jersey providers operate in a <em>container</em> environment, a good clean-up strategy for a shared executor
 * service provider implementation is to expose a {@link jakarta.annotation.PreDestroy &#64;PreDestroy}-annotated method
 * that will be invoked for all instances managed by the container, before the container shuts down.
 * </p>
 * <p>
 * IMPORTANT: Please note that any pre-destroy methods may not be invoked for instances created outside of the container
 * and later registered within the container. Pre-destroy methods are only guaranteed to be invoked for those instances
 * that are created and managed by the container.
 * </p>
 *
 * @author Marek Potociar
 * @since 2.18
 */
public class ScheduledThreadPoolExecutorProvider extends AbstractThreadPoolProvider<ScheduledThreadPoolExecutor>
        implements ScheduledExecutorServiceProvider {

    /**
     * Create a new instance of the scheduled thread pool executor provider.
     *
     * @param name provider name. The name will be used to name the threads created & used by the
     *             provisioned scheduled thread pool executor.
     */
    public ScheduledThreadPoolExecutorProvider(final String name) {
        super(name);
    }

    /**
     * Create a new instance of the scheduled thread pool executor provider.
     *
     * @param name provider name. The name will be used to name the threads created & used by the
     *             provisioned scheduled thread pool executor.
     * @@param configuration {@link Configuration} properties.
     */
    public ScheduledThreadPoolExecutorProvider(final String name, Configuration configuration) {
        super(name, configuration);
    }

    @Override
    public ScheduledExecutorService getExecutorService() {
        return super.getExecutor();
    }

    @Override
    protected ScheduledThreadPoolExecutor createExecutor(
            final int corePoolSize, final ThreadFactory threadFactory, final RejectedExecutionHandler handler) {
        return new ScheduledThreadPoolExecutor(corePoolSize, threadFactory, handler);
    }

    @Override
    public void dispose(final ExecutorService executorService) {
        // NO-OP.
    }

    /**
     * Container pre-destroy handler method.
     * <p>
     * Invoking the method {@link #close() closes} this provider.
     * </p>
     */
    @PreDestroy
    public void preDestroy() {
        close();
    }

}<|MERGE_RESOLUTION|>--- conflicted
+++ resolved
@@ -1,9 +1,5 @@
 /*
-<<<<<<< HEAD
- * Copyright (c) 2015, 2020 Oracle and/or its affiliates. All rights reserved.
-=======
  * Copyright (c) 2015, 2024 Oracle and/or its affiliates. All rights reserved.
->>>>>>> e2994ff6
  *
  * This program and the accompanying materials are made available under the
  * terms of the Eclipse Public License v. 2.0, which is available at
@@ -26,12 +22,8 @@
 import java.util.concurrent.ScheduledThreadPoolExecutor;
 import java.util.concurrent.ThreadFactory;
 
-<<<<<<< HEAD
 import jakarta.annotation.PreDestroy;
-=======
-import javax.annotation.PreDestroy;
-import javax.ws.rs.core.Configuration;
->>>>>>> e2994ff6
+import jakarta.ws.rs.core.Configuration;
 
 /**
  * Default implementation of the Jersey {@link org.glassfish.jersey.spi.ScheduledExecutorServiceProvider
