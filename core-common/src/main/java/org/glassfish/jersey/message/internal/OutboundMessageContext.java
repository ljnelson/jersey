/*
 * Copyright (c) 2012, 2024 Oracle and/or its affiliates. All rights reserved.
 *
 * This program and the accompanying materials are made available under the
 * terms of the Eclipse Public License v. 2.0, which is available at
 * http://www.eclipse.org/legal/epl-2.0.
 *
 * This Source Code may also be made available under the following Secondary
 * Licenses when the conditions for such availability set forth in the
 * Eclipse Public License v. 2.0 are satisfied: GNU General Public License,
 * version 2 with the GNU Classpath Exception, which is available at
 * https://www.gnu.org/software/classpath/license.html.
 *
 * SPDX-License-Identifier: EPL-2.0 OR GPL-2.0 WITH Classpath-exception-2.0
 */

package org.glassfish.jersey.message.internal;

import java.io.IOException;
import java.io.OutputStream;
import java.lang.annotation.Annotation;
import java.lang.reflect.Type;
import java.net.URI;
import java.text.ParseException;
import java.util.ArrayList;
import java.util.Collections;
import java.util.Date;
import java.util.HashMap;
import java.util.HashSet;
import java.util.List;
import java.util.Locale;
import java.util.Map;
import java.util.Set;
import java.util.function.Function;
import java.util.logging.Level;
import java.util.logging.Logger;
import java.util.stream.Collectors;

import jakarta.ws.rs.ProcessingException;
import jakarta.ws.rs.core.Configuration;
import jakarta.ws.rs.core.Cookie;
import jakarta.ws.rs.core.EntityTag;
import jakarta.ws.rs.core.GenericEntity;
import jakarta.ws.rs.core.GenericType;
import jakarta.ws.rs.core.HttpHeaders;
import jakarta.ws.rs.core.Link;
import jakarta.ws.rs.core.MediaType;
import jakarta.ws.rs.core.MultivaluedMap;
import jakarta.ws.rs.core.NewCookie;
import jakarta.ws.rs.ext.RuntimeDelegate;

import org.glassfish.jersey.CommonProperties;
import org.glassfish.jersey.internal.RuntimeDelegateDecorator;
import org.glassfish.jersey.internal.LocalizationMessages;
import org.glassfish.jersey.internal.util.ReflectionHelper;
import org.glassfish.jersey.internal.util.collection.GuardianStringKeyMultivaluedMap;
import org.glassfish.jersey.internal.util.collection.LazyValue;
import org.glassfish.jersey.internal.util.collection.Value;
import org.glassfish.jersey.internal.util.collection.Values;

/**
 * Base outbound message context implementation.
 *
 * @author Marek Potociar
 */
public class OutboundMessageContext extends MessageHeaderMethods {
    private static final Annotation[] EMPTY_ANNOTATIONS = new Annotation[0];
    private static final List<MediaType> WILDCARD_ACCEPTABLE_TYPE_SINGLETON_LIST =
            Collections.<MediaType>singletonList(MediaTypes.WILDCARD_ACCEPTABLE_TYPE);

    private final GuardianStringKeyMultivaluedMap<Object> headers;
    private final CommittingOutputStream committingOutputStream;
    private Configuration configuration;
    private LazyValue<MediaType> mediaTypeCache;

    private Object entity;
    private GenericType<?> entityType;
    private Annotation[] entityAnnotations = EMPTY_ANNOTATIONS;
    private OutputStream entityStream;



    /**
     * The callback interface which is used to get the terminal output stream into which the entity should be
     * written and to inform the implementation about the entity size.
     */
    public static interface StreamProvider {
        /**
         * Get the output stream. This method will be called after all the
         * {@link jakarta.ws.rs.ext.WriterInterceptor writer interceptors} are called and written entity is buffered
         * into the buffer or the buffer exceeds.
         *
         * @param contentLength the size of the buffered entity or -1 if the entity exceeded the maximum buffer
         *                      size or if the buffering is disabled.
         * @return the adapted output stream into which the serialized entity should be written. May return null
         * which will cause ignoring the written entity (in that case the entity will
         * still be written by {@link jakarta.ws.rs.ext.MessageBodyWriter message body writers}
         * but the output will be ignored).
         * @throws java.io.IOException in case of an IO error.
         */
        public OutputStream getOutputStream(int contentLength) throws IOException;
    }

    /**
     * Create new outbound message context.
     * @param configuration the client/server {@link Configuration}. If {@code null}, the default behaviour is expected.
     */
    public OutboundMessageContext(Configuration configuration) {
        super(configuration);
        this.configuration = configuration;
        this.headers = new GuardianStringKeyMultivaluedMap<>(HeaderUtils.createOutbound());
        this.committingOutputStream = new CommittingOutputStream();
        this.entityStream = committingOutputStream;
        this.mediaTypeCache = mediaTypeCache();

        headers.setGuard(HttpHeaders.CONTENT_TYPE);
    }

    /**
     * Create new outbound message context copying the content
     * of another context.
     *
     * @param original the original outbound message context.
     */
    public OutboundMessageContext(OutboundMessageContext original) {
        super(original);
        this.headers = new GuardianStringKeyMultivaluedMap<>(HeaderUtils.createOutbound());
        this.headers.setGuard(HttpHeaders.CONTENT_TYPE);
        this.headers.putAll(original.headers);
        this.committingOutputStream = new CommittingOutputStream();
        this.entityStream = committingOutputStream;

        this.entity = original.entity;
        this.entityType = original.entityType;
        this.entityAnnotations = original.entityAnnotations;
        this.configuration = original.configuration;
        this.mediaTypeCache = mediaTypeCache();
    }

    /**
     * Create new outbound message context.
     *
     * @see #OutboundMessageContext(Configuration)
     */
    @Deprecated
    public OutboundMessageContext() {
        this ((Configuration) null);
    }

    /**
     * Replace all headers.
     *
     * @param headers new headers.
     */
    public void replaceHeaders(MultivaluedMap<String, Object> headers) {
        getHeaders().clear();
        if (headers != null) {
            getHeaders().putAll(headers);
        }
    }

    /**
     * Get a multi-valued map representing outbound message headers with their values converted
     * to strings.
     *
     * @return multi-valued map of outbound message header names to their string-converted values.
     */
    public MultivaluedMap<String, String> getStringHeaders() {
        return HeaderUtils.asStringHeaders(headers, runtimeDelegateDecorator);
    }

    /**
     * Get a message header as a single string value.
     * <p>
     * Each single header value is converted to String using a
     * {@link jakarta.ws.rs.ext.RuntimeDelegate.HeaderDelegate} if one is available
     * via {@link jakarta.ws.rs.ext.RuntimeDelegate#createHeaderDelegate(java.lang.Class)}
     * for the header value class or using its {@code toString} method  if a header
     * delegate is not available.
     *
     * @param name the message header.
     * @return the message header value. If the message header is not present then
     * {@code null} is returned. If the message header is present but has no
     * value then the empty string is returned. If the message header is present
     * more than once then the values of joined together and separated by a ','
     * character.
     */
    public String getHeaderString(String name) {
        return HeaderUtils.asHeaderString(headers.get(name), runtimeDelegateDecorator);
    }

    @Override
    public HeaderValueException.Context getHeaderValueExceptionContext() {
        return HeaderValueException.Context.OUTBOUND;
    }

    /**
     * Get the mutable message headers multivalued map.
     *
     * @return mutable multivalued map of message headers.
     */
    public MultivaluedMap<String, Object> getHeaders() {
        return headers;
    }

    /**
     * Get the media type of the entity.
     *
     * @return the media type or {@code null} if not specified (e.g. there's no
     * message entity).
     */
    public MediaType getMediaType() {
        if (headers.isObservedAndReset(HttpHeaders.CONTENT_TYPE) && mediaTypeCache.isInitialized()) {
            mediaTypeCache = mediaTypeCache(); // headers changed -> drop cache
        }
        return mediaTypeCache.get();
    }

    private LazyValue<MediaType> mediaTypeCache() {
        return Values.lazy((Value<MediaType>) () ->
                singleHeader(HttpHeaders.CONTENT_TYPE, MediaType.class, RuntimeDelegateDecorator.configured(configuration)
                    .createHeaderDelegate(MediaType.class)::fromString, false)
        );
    }

    /**
     * Get a list of media types that are acceptable for the message.
     *
     * @return a read-only list of requested message media types sorted according
     * to their q-value, with highest preference first.
     */
    @SuppressWarnings("unchecked")
    public List<MediaType> getAcceptableMediaTypes() {
        final List<Object> values = headers.get(HttpHeaders.ACCEPT);

        if (values == null || values.isEmpty()) {
            return WILDCARD_ACCEPTABLE_TYPE_SINGLETON_LIST;
        }
        final List<MediaType> result = new ArrayList<>(values.size());
        boolean conversionApplied = false;
        for (final Object value : values) {
            try {
                if (value instanceof MediaType) {
                    final AcceptableMediaType _value = AcceptableMediaType.valueOf((MediaType) value);
                    conversionApplied = _value != value; // true if value was not an instance of AcceptableMediaType already
                    result.add(_value);
                } else {
                    conversionApplied = true;
                    result.addAll(HttpHeaderReader.readAcceptMediaType(HeaderUtils.asString(value, runtimeDelegateDecorator)));
                }
            } catch (java.text.ParseException e) {
                throw exception(HttpHeaders.ACCEPT, value, e);
            }
        }

        if (conversionApplied) {
            // cache converted
            headers.put(HttpHeaders.ACCEPT,
                        result.stream()
                              .map((Function<MediaType, Object>) mediaType -> mediaType)
                              .collect(Collectors.toList()));
        }

        return Collections.unmodifiableList(result);
    }

    /**
     * Get a list of languages that are acceptable for the message.
     *
     * @return a read-only list of acceptable languages sorted according
     * to their q-value, with highest preference first.
     */
    public List<Locale> getAcceptableLanguages() {
        final List<Object> values = headers.get(HttpHeaders.ACCEPT_LANGUAGE);

        if (values == null || values.isEmpty()) {
            return Collections.singletonList(new AcceptableLanguageTag("*", null).getAsLocale());
        }

        final List<Locale> result = new ArrayList<Locale>(values.size());
        boolean conversionApplied = false;
        for (final Object value : values) {
            if (value instanceof Locale) {
                result.add((Locale) value);
            } else {
                conversionApplied = true;
                try {
                    result.addAll(HttpHeaderReader.readAcceptLanguage(HeaderUtils.asString(value, runtimeDelegateDecorator))
                                                  .stream()
                                                  .map(LanguageTag::getAsLocale)
                                                  .collect(Collectors.toList()));
                } catch (java.text.ParseException e) {
                    throw exception(HttpHeaders.ACCEPT_LANGUAGE, value, e);
                }
            }
        }

        if (conversionApplied) {
            // cache converted
            headers.put(HttpHeaders.ACCEPT_LANGUAGE,
                        result.stream()
                              .map((Function<Locale, Object>) locale -> locale)
                              .collect(Collectors.toList()));
        }

        return Collections.unmodifiableList(result);
    }

    /**
<<<<<<< HEAD
     * Get any cookies that accompanied the message.
     *
     * @return a read-only map of cookie name (String) to {@link jakarta.ws.rs.core.Cookie}.
     */
    public Map<String, Cookie> getRequestCookies() {
        final List<Object> cookies = headers.get(HttpHeaders.COOKIE);
        if (cookies == null || cookies.isEmpty()) {
            return Collections.emptyMap();
        }

        Map<String, Cookie> result = new HashMap<String, Cookie>();
        for (String cookie : HeaderUtils.asStringList(cookies, runtimeDelegateDecorator)) {
            if (cookie != null) {
                result.putAll(HttpHeaderReader.readCookies(cookie));
            }
        }
        return result;
    }

    /**
     * Get the allowed HTTP methods from the Allow HTTP header.
     *
     * @return the allowed HTTP methods, all methods will returned as upper case
     * strings.
     */
    public Set<String> getAllowedMethods() {
        final String allowed = getHeaderString(HttpHeaders.ALLOW);
        if (allowed == null || allowed.isEmpty()) {
            return Collections.emptySet();
        }
        try {
            return new HashSet<String>(HttpHeaderReader.readStringList(allowed));
        } catch (java.text.ParseException e) {
            throw exception(HttpHeaders.ALLOW, allowed, e);
        }
    }

    /**
     * Get Content-Length value.
     * <p>
     * <B>Note</B>: {@link #getLengthLong() getLengthLong()}
     * should be preferred over this method, since it returns a {@code long}
     * instead and is therefore more portable.</P>
     *
     * @return Content-Length as a postive integer if present and valid number, {@code -1} if negative number.
     * @throws ProcessingException when {@link Integer#parseInt(String)} (String)} throws {@link NumberFormatException}.
     */
    public int getLength() {

        return singleHeader(HttpHeaders.CONTENT_LENGTH, Integer.class, input -> {
            try {
                if (input != null && !input.isEmpty()) {
                    int i = Integer.parseInt(input);
                    if (i >= 0) {
                        return i;
                    }
                }
                return -1;

            } catch (NumberFormatException ex) {
                throw new ProcessingException(ex);
            }
        }, true);
    }

    /**
     * Get Content-Length value.
     *
     * @return Content-Length as a positive long if present and valid number, {@code -1} if negative number.
     * @throws ProcessingException when {@link Long#parseLong(String)} throws {@link NumberFormatException}.
     */
    public long getLengthLong() {
        return singleHeader(HttpHeaders.CONTENT_LENGTH, Long.class, input -> {
            try {
                if (input != null && !input.isEmpty()) {
                    long l = Long.parseLong(input);
                    if (l >= 0) {
                        return l;
                    }
                }
                return -1L;
            } catch (NumberFormatException ex) {
                throw new ProcessingException(ex);
            }
        }, true);
    }

    /**
     * Get any new cookies set on the message message.
     *
     * @return a read-only map of cookie name (String) to a {@link jakarta.ws.rs.core.NewCookie new cookie}.
     */
    public Map<String, NewCookie> getResponseCookies() {
        List<Object> cookies = headers.get(HttpHeaders.SET_COOKIE);
        if (cookies == null || cookies.isEmpty()) {
            return Collections.emptyMap();
        }

        Map<String, NewCookie> result = new HashMap<String, NewCookie>();
        for (String cookie : HeaderUtils.asStringList(cookies, runtimeDelegateDecorator)) {
            if (cookie != null) {
                NewCookie newCookie = HttpHeaderReader.readNewCookie(cookie);
                String cookieName = newCookie.getName();
                if (result.containsKey(cookieName)) {
                    result.put(cookieName, HeaderUtils.getPreferredCookie(result.get(cookieName), newCookie));
                } else {
                    result.put(cookieName, newCookie);
                }
            }
        }
        return result;
    }

    /**
     * Get the entity tag.
     *
     * @return the entity tag, otherwise {@code null} if not present.
     */
    public EntityTag getEntityTag() {
        return singleHeader(HttpHeaders.ETAG, EntityTag.class, new Function<String, EntityTag>() {
            @Override
            public EntityTag apply(String value) {
                try {
                    return value == null ? null : EntityTag.valueOf(value);
                } catch (IllegalArgumentException ex) {
                    throw new ProcessingException(ex);
                }
            }
        }, false);
    }

    /**
     * Get the last modified date.
     *
     * @return the last modified date, otherwise {@code null} if not present.
     */
    public Date getLastModified() {
        return singleHeader(HttpHeaders.LAST_MODIFIED, Date.class, new Function<String, Date>() {
            @Override
            public Date apply(String input) {
                try {
                    return HttpHeaderReader.readDate(input);
                } catch (ParseException e) {
                    throw new ProcessingException(e);
                }
            }
        }, false);
    }

    /**
     * Get the location.
     *
     * @return the location URI, otherwise {@code null} if not present.
     */
    public URI getLocation() {
        return singleHeader(HttpHeaders.LOCATION, URI.class, new Function<String, URI>() {
            @Override
            public URI apply(String value) {
                try {
                    return value == null ? null : URI.create(value);
                } catch (IllegalArgumentException ex) {
                    throw new ProcessingException(ex);
                }
            }
        }, false);
    }

    /**
=======
>>>>>>> 4ca1e78e
     * Get the links attached to the message as header.
     *
     * @return links, may return empty {@link java.util.Set} if no links are present. Never
     * returns {@code null}.
     */
    public Set<Link> getLinks() {
        List<Object> values = headers.get(HttpHeaders.LINK);
        if (values == null || values.isEmpty()) {
            return Collections.emptySet();
        }

        final Set<Link> result = new HashSet<Link>(values.size());
        boolean conversionApplied = false;
        for (final Object value : values) {
            if (value instanceof Link) {
                result.add((Link) value);
            } else {
                conversionApplied = true;
                try {
                    result.add(Link.valueOf(HeaderUtils.asString(value, runtimeDelegateDecorator)));
                } catch (IllegalArgumentException e) {
                    throw exception(HttpHeaders.LINK, value, e);
                }
            }
        }

        if (conversionApplied) {
            // cache converted
            headers.put(HttpHeaders.LINK,
                        result.stream()
                              .map((Function<Link, Object>) link -> link)
                              .collect(Collectors.toList()));
        }

        return Collections.unmodifiableSet(result);
    }

<<<<<<< HEAD
    /**
     * Check if link for relation exists.
     *
     * @param relation link relation.
     * @return {@code true} if the for the relation link exists, {@code false}
     * otherwise.
     */
    public boolean hasLink(String relation) {
        for (Link link : getLinks()) {
            List<String> relations = LinkProvider.getLinkRelations(link.getRel());
            if (relations != null && relations.contains(relation)) {
                return true;
            }
        }
        return false;
    }

    /**
     * Get the link for the relation.
     *
     * @param relation link relation.
     * @return the link for the relation, otherwise {@code null} if not present.
     */
    public Link getLink(String relation) {
        for (Link link : getLinks()) {
            List<String> relations = LinkProvider.getLinkRelations(link.getRel());
            if (relations != null && relations.contains(relation)) {
                return link;
            }
        }
        return null;
    }

    /**
     * Convenience method that returns a {@link jakarta.ws.rs.core.Link.Builder Link.Builder}
     * for the relation.
     *
     * @param relation link relation.
     * @return the link builder for the relation, otherwise {@code null} if not
     * present.
     */
    public Link.Builder getLinkBuilder(String relation) {
        Link link = getLink(relation);
        if (link == null) {
            return null;
        }

        return Link.fromLink(link);
    }

=======
>>>>>>> 4ca1e78e
    // Message entity

    /**
     * Check if there is an entity available in the message.
     * <p>
     * The method returns {@code true} if the entity is present, returns
     * {@code false} otherwise.
     *
     * @return {@code true} if there is an entity present in the message,
     * {@code false} otherwise.
     */
    public boolean hasEntity() {
        return entity != null;
    }

    /**
     * Get the message entity Java instance.
     * <p>
     * Returns {@code null} if the message does not contain an entity.
     *
     * @return the message entity or {@code null} if message does not contain an
     * entity body.
     */
    public Object getEntity() {
        return entity;
    }

    /**
     * Set a new message message entity.
     *
     * @param entity entity object.
     * @see jakarta.ws.rs.ext.MessageBodyWriter
     */
    public void setEntity(Object entity) {
        setEntity(entity, ReflectionHelper.genericTypeFor(entity));
    }

    /**
     * Set a new message message entity.
     *
     * @param entity      entity object.
     * @param annotations annotations attached to the entity.
     * @see jakarta.ws.rs.ext.MessageBodyWriter
     */
    public void setEntity(Object entity, Annotation[] annotations) {
        setEntity(entity, ReflectionHelper.genericTypeFor(entity));
        setEntityAnnotations(annotations);
    }

    /**
     * Set a new message message entity.
     *
     * @param entity entity object.
     * @param type   entity generic type information.
     * @see jakarta.ws.rs.ext.MessageBodyWriter
     */
    private void setEntity(Object entity, GenericType<?> type) {
        if (entity instanceof GenericEntity) {
            this.entity = ((GenericEntity) entity).getEntity();
        } else {
            this.entity = entity;
        }
        // ignoring overridden generic entity type information
        this.entityType = type;
    }

    /**
     * Set a new message message entity.
     *
     * @param entity      entity object.
     * @param type        declared entity class.
     * @param annotations annotations attached to the entity.
     * @see jakarta.ws.rs.ext.MessageBodyWriter
     */
    public void setEntity(Object entity, Type type, Annotation[] annotations) {
        setEntity(entity, new GenericType(type));
        setEntityAnnotations(annotations);
    }

    /**
     * Set a new message message entity.
     *
     * @param entity      entity object.
     * @param annotations annotations attached to the entity.
     * @param mediaType   entity media type.
     * @see jakarta.ws.rs.ext.MessageBodyWriter
     */
    public void setEntity(Object entity, Annotation[] annotations, MediaType mediaType) {
        setEntity(entity, annotations);
        setMediaType(mediaType);
    }

    /**
     * Set the message content media type.
     *
     * @param mediaType message content media type.
     */
    public void setMediaType(MediaType mediaType) {
        this.headers.putSingle(HttpHeaders.CONTENT_TYPE, mediaType);
    }

    /**
     * Get the raw message entity type information.
     *
     * @return raw message entity type information.
     */
    public Class<?> getEntityClass() {
        return entityType == null ? null : entityType.getRawType();
    }

    /**
     * Get the message entity type information.
     *
     * @return message entity type.
     */
    public Type getEntityType() {
        return entityType == null ? null : entityType.getType();
    }

    /**
     * Set the message entity type information.
     * <p>
     * This method overrides any computed or previously set entity type information.
     *
     * @param type overriding message entity type.
     */
    public void setEntityType(Type type) {
        this.entityType = new GenericType(type);
    }

    /**
     * Get the annotations attached to the entity.
     *
     * @return entity annotations.
     */
    public Annotation[] getEntityAnnotations() {
        return entityAnnotations.clone();
    }

    /**
     * Set the annotations attached to the entity.
     *
     * @param annotations entity annotations.
     */
    public void setEntityAnnotations(Annotation[] annotations) {
        this.entityAnnotations = (annotations == null) ? EMPTY_ANNOTATIONS : annotations;
    }

    /**
     * Get the entity output stream.
     *
     * @return entity output stream.
     */
    public OutputStream getEntityStream() {
        return entityStream;
    }

    /**
     * Set a new entity output stream.
     *
     * @param outputStream new entity output stream.
     */
    public void setEntityStream(OutputStream outputStream) {
        this.entityStream = outputStream;
    }

    /**
     * Enable a buffering of serialized entity. The buffering will be configured from configuration. The property
     * determining the size of the buffer is {@link CommonProperties#OUTBOUND_CONTENT_LENGTH_BUFFER}.
     * </p>
     * The buffering functionality is by default disabled and could be enabled by calling this method. In this case
     * this method must be called before first bytes are written to the {@link #getEntityStream() entity stream}.
     *
     * @param configuration runtime configuration.
     */
    public void enableBuffering(Configuration configuration) {
        final Integer bufferSize = CommonProperties.getValue(configuration.getProperties(),
                configuration.getRuntimeType(), CommonProperties.OUTBOUND_CONTENT_LENGTH_BUFFER, Integer.class);
        if (bufferSize != null) {
            committingOutputStream.enableBuffering(bufferSize);
        } else {
            committingOutputStream.enableBuffering();
        }
    }

    /**
     * Set a stream provider callback.
     * <p/>
     * This method must be called before first bytes are written to the {@link #getEntityStream() entity stream}.
     *
     * @param streamProvider non-{@code null} output stream provider.
     */
    public void setStreamProvider(StreamProvider streamProvider) {
        committingOutputStream.setStreamProvider(streamProvider);
    }


    /**
     * Commits the {@link #getEntityStream() entity stream} if it wasn't already committed.
     *
     * @throws IOException in case of the IO error.
     */
    public void commitStream() throws IOException {
        if (!committingOutputStream.isCommitted()) {
            entityStream.flush();
            if (!committingOutputStream.isCommitted()) {
                committingOutputStream.commit();
                committingOutputStream.flush();
            }
        }
    }

    /**
     * Returns {@code true} if the entity stream has been committed.
     *
     * @return {@code true} if the entity stream has been committed. Otherwise returns {@code false}.
     */
    public boolean isCommitted() {
        return committingOutputStream.isCommitted();
    }

    /**
     * Closes the context. Flushes and closes the entity stream.
     */
    public void close() {
        if (hasEntity()) {
            try {
                final OutputStream es = getEntityStream();
                es.flush();
                es.close();
            } catch (IOException e) {
                // Happens when the client closed connection before receiving the full response.
                // This is OK and not interesting in vast majority of the cases
                // hence the log level set to FINE to make sure it does not flood the log unnecessarily
                // (especially for clients disconnecting from SSE listening, which is very common).
                Logger.getLogger(OutboundMessageContext.class.getName()).log(Level.FINE, e.getMessage(), e);
            } finally {
                // In case some of the output stream wrapper does not delegate close() call we
                // close the root stream manually to make sure it commits the data.
                if (!committingOutputStream.isClosed()) {
                    try {
                        committingOutputStream.close();
                    } catch (IOException e) {
                        // Just log the exception
                        Logger.getLogger(OutboundMessageContext.class.getName()).log(Level.FINE, e.getMessage(), e);
                    }
                }
            }
        }
    }

    void setConfiguration(Configuration configuration) {
        this.configuration = configuration;
        this.runtimeDelegateDecorator = RuntimeDelegateDecorator.configured(configuration);
    }

    /**
     * The related client/server side {@link Configuration}. Can be {@code null}.
     * @return {@link Configuration} the configuration
     */
    public Configuration getConfiguration() {
        return configuration;
    }
}<|MERGE_RESOLUTION|>--- conflicted
+++ resolved
@@ -307,177 +307,6 @@
     }
 
     /**
-<<<<<<< HEAD
-     * Get any cookies that accompanied the message.
-     *
-     * @return a read-only map of cookie name (String) to {@link jakarta.ws.rs.core.Cookie}.
-     */
-    public Map<String, Cookie> getRequestCookies() {
-        final List<Object> cookies = headers.get(HttpHeaders.COOKIE);
-        if (cookies == null || cookies.isEmpty()) {
-            return Collections.emptyMap();
-        }
-
-        Map<String, Cookie> result = new HashMap<String, Cookie>();
-        for (String cookie : HeaderUtils.asStringList(cookies, runtimeDelegateDecorator)) {
-            if (cookie != null) {
-                result.putAll(HttpHeaderReader.readCookies(cookie));
-            }
-        }
-        return result;
-    }
-
-    /**
-     * Get the allowed HTTP methods from the Allow HTTP header.
-     *
-     * @return the allowed HTTP methods, all methods will returned as upper case
-     * strings.
-     */
-    public Set<String> getAllowedMethods() {
-        final String allowed = getHeaderString(HttpHeaders.ALLOW);
-        if (allowed == null || allowed.isEmpty()) {
-            return Collections.emptySet();
-        }
-        try {
-            return new HashSet<String>(HttpHeaderReader.readStringList(allowed));
-        } catch (java.text.ParseException e) {
-            throw exception(HttpHeaders.ALLOW, allowed, e);
-        }
-    }
-
-    /**
-     * Get Content-Length value.
-     * <p>
-     * <B>Note</B>: {@link #getLengthLong() getLengthLong()}
-     * should be preferred over this method, since it returns a {@code long}
-     * instead and is therefore more portable.</P>
-     *
-     * @return Content-Length as a postive integer if present and valid number, {@code -1} if negative number.
-     * @throws ProcessingException when {@link Integer#parseInt(String)} (String)} throws {@link NumberFormatException}.
-     */
-    public int getLength() {
-
-        return singleHeader(HttpHeaders.CONTENT_LENGTH, Integer.class, input -> {
-            try {
-                if (input != null && !input.isEmpty()) {
-                    int i = Integer.parseInt(input);
-                    if (i >= 0) {
-                        return i;
-                    }
-                }
-                return -1;
-
-            } catch (NumberFormatException ex) {
-                throw new ProcessingException(ex);
-            }
-        }, true);
-    }
-
-    /**
-     * Get Content-Length value.
-     *
-     * @return Content-Length as a positive long if present and valid number, {@code -1} if negative number.
-     * @throws ProcessingException when {@link Long#parseLong(String)} throws {@link NumberFormatException}.
-     */
-    public long getLengthLong() {
-        return singleHeader(HttpHeaders.CONTENT_LENGTH, Long.class, input -> {
-            try {
-                if (input != null && !input.isEmpty()) {
-                    long l = Long.parseLong(input);
-                    if (l >= 0) {
-                        return l;
-                    }
-                }
-                return -1L;
-            } catch (NumberFormatException ex) {
-                throw new ProcessingException(ex);
-            }
-        }, true);
-    }
-
-    /**
-     * Get any new cookies set on the message message.
-     *
-     * @return a read-only map of cookie name (String) to a {@link jakarta.ws.rs.core.NewCookie new cookie}.
-     */
-    public Map<String, NewCookie> getResponseCookies() {
-        List<Object> cookies = headers.get(HttpHeaders.SET_COOKIE);
-        if (cookies == null || cookies.isEmpty()) {
-            return Collections.emptyMap();
-        }
-
-        Map<String, NewCookie> result = new HashMap<String, NewCookie>();
-        for (String cookie : HeaderUtils.asStringList(cookies, runtimeDelegateDecorator)) {
-            if (cookie != null) {
-                NewCookie newCookie = HttpHeaderReader.readNewCookie(cookie);
-                String cookieName = newCookie.getName();
-                if (result.containsKey(cookieName)) {
-                    result.put(cookieName, HeaderUtils.getPreferredCookie(result.get(cookieName), newCookie));
-                } else {
-                    result.put(cookieName, newCookie);
-                }
-            }
-        }
-        return result;
-    }
-
-    /**
-     * Get the entity tag.
-     *
-     * @return the entity tag, otherwise {@code null} if not present.
-     */
-    public EntityTag getEntityTag() {
-        return singleHeader(HttpHeaders.ETAG, EntityTag.class, new Function<String, EntityTag>() {
-            @Override
-            public EntityTag apply(String value) {
-                try {
-                    return value == null ? null : EntityTag.valueOf(value);
-                } catch (IllegalArgumentException ex) {
-                    throw new ProcessingException(ex);
-                }
-            }
-        }, false);
-    }
-
-    /**
-     * Get the last modified date.
-     *
-     * @return the last modified date, otherwise {@code null} if not present.
-     */
-    public Date getLastModified() {
-        return singleHeader(HttpHeaders.LAST_MODIFIED, Date.class, new Function<String, Date>() {
-            @Override
-            public Date apply(String input) {
-                try {
-                    return HttpHeaderReader.readDate(input);
-                } catch (ParseException e) {
-                    throw new ProcessingException(e);
-                }
-            }
-        }, false);
-    }
-
-    /**
-     * Get the location.
-     *
-     * @return the location URI, otherwise {@code null} if not present.
-     */
-    public URI getLocation() {
-        return singleHeader(HttpHeaders.LOCATION, URI.class, new Function<String, URI>() {
-            @Override
-            public URI apply(String value) {
-                try {
-                    return value == null ? null : URI.create(value);
-                } catch (IllegalArgumentException ex) {
-                    throw new ProcessingException(ex);
-                }
-            }
-        }, false);
-    }
-
-    /**
-=======
->>>>>>> 4ca1e78e
      * Get the links attached to the message as header.
      *
      * @return links, may return empty {@link java.util.Set} if no links are present. Never
@@ -515,59 +344,6 @@
         return Collections.unmodifiableSet(result);
     }
 
-<<<<<<< HEAD
-    /**
-     * Check if link for relation exists.
-     *
-     * @param relation link relation.
-     * @return {@code true} if the for the relation link exists, {@code false}
-     * otherwise.
-     */
-    public boolean hasLink(String relation) {
-        for (Link link : getLinks()) {
-            List<String> relations = LinkProvider.getLinkRelations(link.getRel());
-            if (relations != null && relations.contains(relation)) {
-                return true;
-            }
-        }
-        return false;
-    }
-
-    /**
-     * Get the link for the relation.
-     *
-     * @param relation link relation.
-     * @return the link for the relation, otherwise {@code null} if not present.
-     */
-    public Link getLink(String relation) {
-        for (Link link : getLinks()) {
-            List<String> relations = LinkProvider.getLinkRelations(link.getRel());
-            if (relations != null && relations.contains(relation)) {
-                return link;
-            }
-        }
-        return null;
-    }
-
-    /**
-     * Convenience method that returns a {@link jakarta.ws.rs.core.Link.Builder Link.Builder}
-     * for the relation.
-     *
-     * @param relation link relation.
-     * @return the link builder for the relation, otherwise {@code null} if not
-     * present.
-     */
-    public Link.Builder getLinkBuilder(String relation) {
-        Link link = getLink(relation);
-        if (link == null) {
-            return null;
-        }
-
-        return Link.fromLink(link);
-    }
-
-=======
->>>>>>> 4ca1e78e
     // Message entity
 
     /**
