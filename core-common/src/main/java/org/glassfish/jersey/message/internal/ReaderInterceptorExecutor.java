--- conflicted
+++ resolved
@@ -263,58 +263,8 @@
         }
 
         @Override
-<<<<<<< HEAD
-        public int read() throws IOException {
-            return original.read();
-        }
-
-        @Override
-        public int read(final byte[] b) throws IOException {
-            return original.read(b);
-        }
-
-        @Override
-        public int read(final byte[] b, final int off, final int len) throws IOException {
-            return original.read(b, off, len);
-        }
-
-        @Override
-        public long skip(final long l) throws IOException {
-            return original.skip(l);
-        }
-
-        @Override
-        public int available() throws IOException {
-            return original.available();
-        }
-
-        @Override
-        public void mark(final int i) {
-            markLock.lock();
-            try {
-                original.mark(i);
-            } finally {
-                markLock.unlock();
-            }
-        }
-
-        @Override
-        public void reset() throws IOException {
-            markLock.lock();
-            try {
-                original.reset();
-            } finally {
-                markLock.unlock();
-            }
-        }
-
-        @Override
-        public boolean markSupported() {
-            return original.markSupported();
-=======
         protected InputStream getWrapped() {
             return original;
->>>>>>> de04f512
         }
 
         @Override
