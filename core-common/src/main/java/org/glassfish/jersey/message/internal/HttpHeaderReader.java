/*
<<<<<<< HEAD
 * Copyright (c) 2010, 2020 Oracle and/or its affiliates. All rights reserved.
=======
 * Copyright (c) 2010, 2022 Oracle and/or its affiliates. All rights reserved.
>>>>>>> 8c731ee8
 *
 * This program and the accompanying materials are made available under the
 * terms of the Eclipse Public License v. 2.0, which is available at
 * http://www.eclipse.org/legal/epl-2.0.
 *
 * This Source Code may also be made available under the following Secondary
 * Licenses when the conditions for such availability set forth in the
 * Eclipse Public License v. 2.0 are satisfied: GNU General Public License,
 * version 2 with the GNU Classpath Exception, which is available at
 * https://www.gnu.org/software/classpath/license.html.
 *
 * SPDX-License-Identifier: EPL-2.0 OR GPL-2.0 WITH Classpath-exception-2.0
 */

package org.glassfish.jersey.message.internal;

import java.text.ParseException;
import java.util.ArrayList;
import java.util.Collections;
import java.util.Comparator;
import java.util.Date;
import java.util.HashSet;
import java.util.LinkedHashMap;
import java.util.LinkedList;
import java.util.List;
import java.util.Locale;
import java.util.Map;
import java.util.Set;

<<<<<<< HEAD
import jakarta.ws.rs.core.Cookie;
import jakarta.ws.rs.core.MediaType;
import jakarta.ws.rs.core.NewCookie;
=======
import javax.ws.rs.core.Cookie;
import javax.ws.rs.core.MediaType;
import javax.ws.rs.core.NewCookie;
import org.glassfish.jersey.internal.util.collection.LRU;
>>>>>>> 8c731ee8

/**
 * An abstract pull-based reader of HTTP headers.
 *
 * @author Paul Sandoz
 * @author Marek Potociar
 */
public abstract class HttpHeaderReader {

    /**
     * TODO javadoc.
     */
    public static enum Event {

        Token, QuotedString, Comment, Separator, Control
    }

    /**
     * TODO javadoc.
     */
    public abstract boolean hasNext();

    /**
     * TODO javadoc.
     */
    public abstract boolean hasNextSeparator(char separator, boolean skipWhiteSpace);

    /**
     * TODO javadoc.
     */
    public abstract Event next() throws ParseException;

    /**
     * TODO javadoc.
     */
    public abstract Event next(boolean skipWhiteSpace) throws ParseException;

    /**
     * TODO javadoc.
     */
    protected abstract Event next(boolean skipWhiteSpace, boolean preserveBackslash) throws ParseException;

    /**
     * FIXME remove.
     */
    protected abstract CharSequence nextSeparatedString(char startSeparator, char endSeparator) throws ParseException;

    /**
     * FIXME remove.
     */
    protected abstract Event getEvent();

    /**
     * TODO javadoc.
     */
    public abstract CharSequence getEventValue();

    /**
     * TODO javadoc.
     */
    public abstract CharSequence getRemainder();

    /**
     * TODO javadoc.
     */
    public abstract int getIndex();

    /**
     * TODO javadoc.
     */
    public final CharSequence nextToken() throws ParseException {
        Event e = next(false);
        if (e != Event.Token) {
            throw new ParseException("Next event is not a Token", getIndex());
        }

        return getEventValue();
    }

    /**
     * TODO javadoc.
     */
    public final void nextSeparator(char c) throws ParseException {
        Event e = next(false);
        if (e != Event.Separator) {
            throw new ParseException("Next event is not a Separator", getIndex());
        }

        if (c != getEventValue().charAt(0)) {
            throw new ParseException("Expected separator '" + c + "' instead of '"
                    + getEventValue().charAt(0) + "'", getIndex());
        }
    }

    /**
     * TODO javadoc.
     */
    public final CharSequence nextQuotedString() throws ParseException {
        Event e = next(false);
        if (e != Event.QuotedString) {
            throw new ParseException("Next event is not a Quoted String", getIndex());
        }

        return getEventValue();
    }

    /**
     * TODO javadoc.
     */
    public final CharSequence nextTokenOrQuotedString() throws ParseException {
        return nextTokenOrQuotedString(false);
    }

    private CharSequence nextTokenOrQuotedString(boolean preserveBackslash) throws ParseException {
        Event e = next(false, preserveBackslash);
        if (e != Event.Token && e != Event.QuotedString) {
            throw new ParseException("Next event is not a Token or a Quoted String, "
                    + getEventValue(), getIndex());
        }

        return getEventValue();
    }

    /**
     * TODO javadoc.
     */
    public static HttpHeaderReader newInstance(String header) {
        return new HttpHeaderReaderImpl(header);
    }

    /**
     * TODO javadoc.
     */
    public static HttpHeaderReader newInstance(String header, boolean processComments) {
        return new HttpHeaderReaderImpl(header, processComments);
    }

    /**
     * TODO javadoc.
     */
    public static Date readDate(String date) throws ParseException {
        return HttpDateFormat.readDate(date);
    }

    /**
     * TODO javadoc.
     */
    public static int readQualityFactor(CharSequence q) throws ParseException {
        if (q == null || q.length() == 0) {
            throw new ParseException("Quality value cannot be null or an empty String", 0);
        }

        int index = 0;
        final int length = q.length();
        if (length > 5) {
            throw new ParseException("Quality value is greater than the maximum length, 5", 0);
        }

        // Parse the whole number and decimal point
        final char wholeNumber;
        char c = wholeNumber = q.charAt(index++);
        if (c == '0' || c == '1') {
            if (index == length) {
                return (c - '0') * 1000;
            }
            c = q.charAt(index++);
            if (c != '.') {
                throw new ParseException(
                        "Error parsing Quality value: a decimal place is expected rather than '" + c + "'", index);
            }
            if (index == length) {
                return (c - '0') * 1000;
            }
        } else if (c == '.') {
            // This is not conforming to the HTTP specification but some implementations
            // do this, for example HttpURLConnection.
            if (index == length) {
                throw new ParseException(
                        "Error parsing Quality value: a decimal numeral is expected after the decimal point", index);
            }

        } else {
            throw new ParseException(
                    "Error parsing Quality value: a decimal numeral '0' or '1' is expected rather than '" + c + "'", index);
        }

        // Parse the fraction
        int value = 0;
        int exponent = 100;
        while (index < length) {
            c = q.charAt(index++);
            if (c >= '0' && c <= '9') {
                value += (c - '0') * exponent;
                exponent /= 10;
            } else {
                throw new ParseException(
                        "Error parsing Quality value: a decimal numeral is expected rather than '" + c + "'", index);
            }
        }

        if (wholeNumber == '1') {
            if (value > 0) {
                throw new ParseException("The Quality value, " + q + ", is greater than 1", index);
            }
            return Quality.DEFAULT;
        } else {
            return value;
        }
    }

    /**
     * TODO javadoc.
     */
    public static int readQualityFactorParameter(HttpHeaderReader reader) throws ParseException {
        while (reader.hasNext()) {
            reader.nextSeparator(';');

            // Ignore a ';' with no parameters
            if (!reader.hasNext()) {
                return Quality.DEFAULT;
            }

            // Get the parameter name
            CharSequence name = reader.nextToken();
            reader.nextSeparator('=');
            // Get the parameter value
            CharSequence value = reader.nextTokenOrQuotedString();

            if (name.length() == 1 && (name.charAt(0) == 'q' || name.charAt(0) == 'Q')) {
                return readQualityFactor(value);
            }
        }

        return Quality.DEFAULT;
    }

    /**
     * TODO javadoc.
     */
    public static Map<String, String> readParameters(HttpHeaderReader reader) throws ParseException {
        return readParameters(reader, false);
    }

    /**
     * TODO javadoc.
     */
    public static Map<String, String> readParameters(HttpHeaderReader reader, boolean fileNameFix) throws ParseException {
        Map<String, String> m = null;

        while (reader.hasNext()) {
            reader.nextSeparator(';');
            while (reader.hasNextSeparator(';', true)) {
                reader.next();
            }

            // Ignore a ';' with no parameters
            if (!reader.hasNext()) {
                break;
            }

            // Get the parameter name
            String name = reader.nextToken().toString().toLowerCase(Locale.ROOT);
            reader.nextSeparator('=');
            // Get the parameter value
            String value;
            // fix for http://java.net/jira/browse/JERSEY-759
            if ("filename".equals(name) && fileNameFix) {
                value = reader.nextTokenOrQuotedString(true).toString();
                value = value.substring(value.lastIndexOf('\\') + 1);
            } else {
                value = reader.nextTokenOrQuotedString(false).toString();
            }
            if (m == null) {
                m = new LinkedHashMap<String, String>();
            }

            // Lower case the parameter name
            m.put(name, value);
        }

        return m;
    }

    /**
     * TODO javadoc.
     */
    public static Map<String, Cookie> readCookies(String header) {
        return CookiesParser.parseCookies(header);
    }

    /**
     * TODO javadoc.
     */
    public static Cookie readCookie(String header) {
        return CookiesParser.parseCookie(header);
    }

    /**
     * TODO javadoc.
     */
    public static NewCookie readNewCookie(String header) {
        return CookiesParser.parseNewCookie(header);
    }

    private static interface ListElementCreator<T> {

        T create(HttpHeaderReader reader) throws ParseException;
    }

    private static final ListElementCreator<MatchingEntityTag> MATCHING_ENTITY_TAG_CREATOR =
            new ListElementCreator<MatchingEntityTag>() {

                @Override
                public MatchingEntityTag create(HttpHeaderReader reader) throws ParseException {
                    return MatchingEntityTag.valueOf(reader);
                }
            };

    /**
     * TODO javadoc.
     */
    public static Set<MatchingEntityTag> readMatchingEntityTag(String header) throws ParseException {
        if ("*".equals(header)) {
            return MatchingEntityTag.ANY_MATCH;
        }

        HttpHeaderReader reader = new HttpHeaderReaderImpl(header);
        Set<MatchingEntityTag> l = new HashSet<MatchingEntityTag>(1);
        HttpHeaderListAdapter adapter = new HttpHeaderListAdapter(reader);
        while (reader.hasNext()) {
            l.add(MATCHING_ENTITY_TAG_CREATOR.create(adapter));
            adapter.reset();
            if (reader.hasNext()) {
                reader.next();
            }
        }

        return l;
    }

    /**
     * TODO javadoc.
     */
    public static List<MediaType> readMediaTypes(List<MediaType> l, String header) throws ParseException {
        return MEDIA_TYPE_LIST_READER.readList(l, header);
    }

    /**
     * TODO javadoc.
     */
    public static List<AcceptableMediaType> readAcceptMediaType(String header) throws ParseException {
        return ACCEPTABLE_MEDIA_TYPE_LIST_READER.readList(header);
    }

    /**
     * FIXME use somewhere in production code or remove.
     */
    public static List<QualitySourceMediaType> readQualitySourceMediaType(String header) throws ParseException {
        return QUALITY_SOURCE_MEDIA_TYPE_LIST_READER.readList(header);
    }

    /**
     * TODO javadoc.
     */
    public static List<QualitySourceMediaType> readQualitySourceMediaType(String[] header) throws ParseException {
        if (header.length < 2) {
            return readQualitySourceMediaType(header[0]);
        }

        StringBuilder sb = new StringBuilder();
        for (String h : header) {
            if (sb.length() > 0) {
                sb.append(",");
            }

            sb.append(h);
        }

        return readQualitySourceMediaType(sb.toString());
    }

    /**
     * TODO javadoc.
     */
    public static List<AcceptableMediaType> readAcceptMediaType(
            final String header, final List<QualitySourceMediaType> priorityMediaTypes) throws ParseException {

        return new AcceptMediaTypeListReader(priorityMediaTypes).readList(header);
    }

    /**
     * TODO javadoc.
     */
    public static List<AcceptableToken> readAcceptToken(String header) throws ParseException {
        return ACCEPTABLE_TOKEN_LIST_READER.readList(header);
    }

    /**
     * TODO javadoc.
     */
    public static List<AcceptableLanguageTag> readAcceptLanguage(String header) throws ParseException {
        return ACCEPTABLE_LANGUAGE_TAG_LIST_READER.readList(header);
    }

    /**
     * TODO javadoc.
     */
    public static List<String> readStringList(String header) throws ParseException {
        return STRING_LIST_READER.readList(header);
    }

    private static final MediaTypeListReader MEDIA_TYPE_LIST_READER = new MediaTypeListReader();
    private static final AcceptableMediaTypeListReader ACCEPTABLE_MEDIA_TYPE_LIST_READER = new AcceptableMediaTypeListReader();
    private static final QualitySourceMediaTypeListReader QUALITY_SOURCE_MEDIA_TYPE_LIST_READER =
            new QualitySourceMediaTypeListReader();
    private static final AcceptableTokenListReader ACCEPTABLE_TOKEN_LIST_READER = new AcceptableTokenListReader();
    private static final AcceptableLanguageTagListReader ACCEPTABLE_LANGUAGE_TAG_LIST_READER =
            new AcceptableLanguageTagListReader();
    private static final StringListReader STRING_LIST_READER = new StringListReader();

    private static class MediaTypeListReader extends ListReader<MediaType> {
        private static final ListElementCreator<MediaType> MEDIA_TYPE_CREATOR =
                new ListElementCreator<MediaType>() {

                    @Override
                    public MediaType create(HttpHeaderReader reader) throws ParseException {
                        return MediaTypeProvider.valueOf(reader);
                    }
                };

        List<MediaType> readList(List<MediaType> l, final String header) throws ParseException {
            return super.readList(l, header);
        }

        private MediaTypeListReader() {
            super(MEDIA_TYPE_CREATOR);
        }
    }

    private static class AcceptableMediaTypeListReader extends QualifiedListReader<AcceptableMediaType> {
        private static final ListElementCreator<AcceptableMediaType> ACCEPTABLE_MEDIA_TYPE_CREATOR =
                new ListElementCreator<AcceptableMediaType>() {

                    @Override
                    public AcceptableMediaType create(HttpHeaderReader reader) throws ParseException {
                        return AcceptableMediaType.valueOf(reader);
                    }
                };
        private AcceptableMediaTypeListReader() {
            super(ACCEPTABLE_MEDIA_TYPE_CREATOR, AcceptableMediaType.COMPARATOR);
        }
    }
    /*
     * TODO not used in production?
     */
    private static class QualitySourceMediaTypeListReader extends QualifiedListReader<QualitySourceMediaType> {
        private static final ListElementCreator<QualitySourceMediaType> QUALITY_SOURCE_MEDIA_TYPE_CREATOR =
                new ListElementCreator<QualitySourceMediaType>() {

                    @Override
                    public QualitySourceMediaType create(HttpHeaderReader reader) throws ParseException {
                        return QualitySourceMediaType.valueOf(reader);
                    }
                };
        private QualitySourceMediaTypeListReader() {
            super(QUALITY_SOURCE_MEDIA_TYPE_CREATOR, QualitySourceMediaType.COMPARATOR);
        }
    }

    /*
     * TODO this is used in tests only
     */
    private static class AcceptMediaTypeListReader extends QualifiedListReader<AcceptableMediaType> {
        AcceptMediaTypeListReader(List<QualitySourceMediaType> priorityMediaTypes) {
            super(ACCEPTABLE_MEDIA_TYPE_CREATOR, new AcceptableMediaTypeComparator(priorityMediaTypes));
        }

        private static final ListElementCreator<AcceptableMediaType> ACCEPTABLE_MEDIA_TYPE_CREATOR =
                new ListElementCreator<AcceptableMediaType>() {

                    @Override
                    public AcceptableMediaType create(HttpHeaderReader reader) throws ParseException {
                        return AcceptableMediaType.valueOf(reader);
                    }
                };

        private static class AcceptableMediaTypeComparator implements Comparator<AcceptableMediaType> {
            private final List<QualitySourceMediaType> priorityMediaTypes;

            private AcceptableMediaTypeComparator(List<QualitySourceMediaType> priorityMediaTypes) {
                this.priorityMediaTypes = priorityMediaTypes;
            }

            @Override
            public int compare(AcceptableMediaType o1, AcceptableMediaType o2) {
                // FIXME what is going on here?
                boolean q_o1_set = false;
                int q_o1 = 0;
                boolean q_o2_set = false;
                int q_o2 = 0;
                for (QualitySourceMediaType priorityType : priorityMediaTypes) {
                    if (!q_o1_set && MediaTypes.typeEqual(o1, priorityType)) {
                        q_o1 = o1.getQuality() * priorityType.getQuality();
                        q_o1_set = true;
                    } else if (!q_o2_set && MediaTypes.typeEqual(o2, priorityType)) {
                        q_o2 = o2.getQuality() * priorityType.getQuality();
                        q_o2_set = true;
                    }
                }
                int i = q_o2 - q_o1;
                if (i != 0) {
                    return i;
                }

                i = o2.getQuality() - o1.getQuality();
                if (i != 0) {
                    return i;
                }

                return MediaTypes.PARTIAL_ORDER_COMPARATOR.compare(o1, o2);
            }
        };


    }

    private static class AcceptableTokenListReader extends QualifiedListReader<AcceptableToken> {
        private static final ListElementCreator<AcceptableToken> ACCEPTABLE_TOKEN_CREATOR =
                new ListElementCreator<AcceptableToken>() {

                    @Override
                    public AcceptableToken create(HttpHeaderReader reader) throws ParseException {
                        return new AcceptableToken(reader);
                    }
                };
        private AcceptableTokenListReader() {
            super(ACCEPTABLE_TOKEN_CREATOR);
        }
    }

    private static class AcceptableLanguageTagListReader extends QualifiedListReader<AcceptableLanguageTag> {
        private static final ListElementCreator<AcceptableLanguageTag> LANGUAGE_CREATOR =
                new ListElementCreator<AcceptableLanguageTag>() {

                    @Override
                    public AcceptableLanguageTag create(HttpHeaderReader reader) throws ParseException {
                        return new AcceptableLanguageTag(reader);
                    }
                };
        private AcceptableLanguageTagListReader() {
            super(LANGUAGE_CREATOR);
        }
    }

    private abstract static class QualifiedListReader<T extends Qualified> extends ListReader<T> {
        @Override
        public List<T> readList(String header) throws ParseException {
            List<T> l = super.readList(header);
            Collections.sort(l, comparator);
            return l;
        }

        private final Comparator<T> comparator;
        private QualifiedListReader(ListElementCreator<T> creator) {
            this(creator, (Comparator<T>) Quality.QUALIFIED_COMPARATOR);
        }

        protected QualifiedListReader(ListElementCreator<T> creator, Comparator<T> comparator) {
            super(creator);
            this.comparator = comparator;
        }
    }

    private static class StringListReader extends ListReader<String> {
        private static final ListElementCreator<String> listElementCreator = new ListElementCreator<String>() {
            @Override
            public String create(HttpHeaderReader reader) throws ParseException {
                reader.hasNext();
                return reader.nextToken().toString();
            }
        };

        private StringListReader() {
            super(listElementCreator);
        }
    }

    private abstract static class ListReader<T> {
        private final LRU<String, List<T>> LIST_CACHE = LRU.create();
        protected final ListElementCreator<T> creator;

        protected ListReader(ListElementCreator<T> creator) {
            this.creator = creator;
        }

        protected List<T> readList(final String header) throws ParseException {
            return readList(new ArrayList<T>(), header);
        }

        private List<T> readList(final List<T> l, final String header)
                throws ParseException {

//            List<T> list = null;
            List<T> list = LIST_CACHE.getIfPresent(header);

            if (list == null) {
                synchronized (LIST_CACHE) {
                    list = LIST_CACHE.getIfPresent(header);
                    if (list == null) {
                        HttpHeaderReader reader = new HttpHeaderReaderImpl(header);
                        HttpHeaderListAdapter adapter = new HttpHeaderListAdapter(reader);
                        list = new LinkedList<>();

                        while (reader.hasNext()) {
                            list.add(creator.create(adapter));
                            adapter.reset();
                            if (reader.hasNext()) {
                                reader.next();
                            }
                        }
                        LIST_CACHE.put(header, list);
                    }
                }
            }

            l.addAll(list);
            return l;
        }
    }
}<|MERGE_RESOLUTION|>--- conflicted
+++ resolved
@@ -1,9 +1,5 @@
 /*
-<<<<<<< HEAD
- * Copyright (c) 2010, 2020 Oracle and/or its affiliates. All rights reserved.
-=======
  * Copyright (c) 2010, 2022 Oracle and/or its affiliates. All rights reserved.
->>>>>>> 8c731ee8
  *
  * This program and the accompanying materials are made available under the
  * terms of the Eclipse Public License v. 2.0, which is available at
@@ -33,16 +29,10 @@
 import java.util.Map;
 import java.util.Set;
 
-<<<<<<< HEAD
 import jakarta.ws.rs.core.Cookie;
 import jakarta.ws.rs.core.MediaType;
 import jakarta.ws.rs.core.NewCookie;
-=======
-import javax.ws.rs.core.Cookie;
-import javax.ws.rs.core.MediaType;
-import javax.ws.rs.core.NewCookie;
 import org.glassfish.jersey.internal.util.collection.LRU;
->>>>>>> 8c731ee8
 
 /**
  * An abstract pull-based reader of HTTP headers.
