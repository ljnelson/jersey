--- conflicted
+++ resolved
@@ -1,9 +1,5 @@
 /*
-<<<<<<< HEAD
- * Copyright (c) 2017, 2020 Oracle and/or its affiliates. All rights reserved.
-=======
  * Copyright (c) 2017, 2022 Oracle and/or its affiliates. All rights reserved.
->>>>>>> 20f085e8
  *
  * This program and the accompanying materials are made available under the
  * terms of the Eclipse Public License v. 2.0, which is available at
@@ -167,28 +163,6 @@
         assertTrue(closeLatch.await(WAIT_TIME, TimeUnit.MILLISECONDS));
         assertTrue(activeSubscriber.isCompleted());
         assertFalse(deadSubscriber.isCompleted());
-    }
-
-    @Test
-    public void testCascadingClose() throws InterruptedException {
-        final CountDownLatch openLatch = new CountDownLatch(1);
-        final CountDownLatch writeLatch = new CountDownLatch(1);
-        final CountDownLatch closeLatch = new CountDownLatch(1);
-
-        final JerseyPublisher<String> publisher =
-            new JerseyPublisher<>(JerseyPublisher.PublisherStrategy.BLOCKING);
-        final PublisherTestSubscriber subscriber =
-            new PublisherTestSubscriber("SUBSCRIBER", openLatch, writeLatch, closeLatch);
-        publisher.subscribe(subscriber);
-        assertTrue(openLatch.await(200, TimeUnit.MILLISECONDS));
-
-        subscriber.receive(1);
-        publisher.publish("Zero");
-        assertTrue(writeLatch.await(1000, TimeUnit.MILLISECONDS));
-
-        publisher.close(false);     // must not call onComplete()
-        Thread.sleep(10000);
-        assertFalse(subscriber.isCompleted());
     }
 
     class PublisherTestSubscriber implements Flow.Subscriber<String> {
