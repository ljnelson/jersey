--- conflicted
+++ resolved
@@ -118,177 +118,4 @@
         </resources>
     </build>
 
-<<<<<<< HEAD
-=======
-    <properties>
-        <java8.build.outputDirectory>${project.basedir}/target</java8.build.outputDirectory>
-        <java8.sourceDirectory>${project.basedir}/src/main/java8</java8.sourceDirectory>
-        <java11.build.outputDirectory>${project.basedir}/target11</java11.build.outputDirectory>
-        <java11.sourceDirectory>${project.basedir}/src/main/java11</java11.sourceDirectory>
-    </properties>
-
-    <profiles>
-        <profile>
-            <id>JettyExclude</id>
-            <activation>
-                <jdk>1.8</jdk>
-            </activation>
-            <properties>
-                <jetty.version>${jetty9.version}</jetty.version>
-            </properties>
-            <dependencies>
-                <dependency>
-                    <groupId>org.eclipse.jetty</groupId>
-                    <artifactId>jetty-client</artifactId>
-                    <version>${jetty.version}</version>
-                    <exclusions>
-                        <exclusion>
-                            <groupId>org.slf4j</groupId>
-                            <artifactId>slf4j-api</artifactId>
-                        </exclusion>
-                    </exclusions>
-                </dependency>
-                <dependency>
-                    <groupId>org.eclipse.jetty</groupId>
-                    <artifactId>jetty-util</artifactId>
-                    <version>${jetty.version}</version>
-                    <exclusions>
-                        <exclusion>
-                            <groupId>org.slf4j</groupId>
-                            <artifactId>slf4j-api</artifactId>
-                        </exclusion>
-                    </exclusions>
-                </dependency>
-            </dependencies>
-            <build>
-                <directory>${java8.build.outputDirectory}</directory>
-                <plugins>
-                    <plugin>
-                        <groupId>org.codehaus.mojo</groupId>
-                        <artifactId>build-helper-maven-plugin</artifactId>
-                        <executions>
-                            <execution>
-                                <phase>generate-sources</phase>
-                                <goals>
-                                    <goal>add-source</goal>
-                                </goals>
-                                <configuration>
-                                    <sources>
-                                        <source>${java8.sourceDirectory}</source>
-                                    </sources>
-                                </configuration>
-                            </execution>
-                        </executions>
-                    </plugin>
-                    <plugin>
-                        <groupId>org.apache.maven.plugins</groupId>
-                        <artifactId>maven-compiler-plugin</artifactId>
-                        <configuration>
-                            <testExcludes>
-                                <testExclude>org/glassfish/jersey/jetty/*.java</testExclude>
-                            </testExcludes>
-                        </configuration>
-                    </plugin>
-                </plugins>
-            </build>
-        </profile>
-        <profile>
-            <id>Jetty11</id>
-            <activation>
-                <jdk>[11,)</jdk>
-            </activation>
-            <build>
-                <directory>${java11.build.outputDirectory}</directory>
-                <plugins>
-                    <plugin>
-                        <groupId>org.codehaus.mojo</groupId>
-                        <artifactId>build-helper-maven-plugin</artifactId>
-                        <executions>
-                            <execution>
-                                <phase>generate-sources</phase>
-                                <goals>
-                                    <goal>add-source</goal>
-                                </goals>
-                                <configuration>
-                                    <sources>
-                                        <source>${java11.sourceDirectory}</source>
-                                    </sources>
-                                </configuration>
-                            </execution>
-                        </executions>
-                    </plugin>
-                </plugins>
-            </build>
-        </profile>
-        <profile>
-            <id>copyJDK11FilesToMultiReleaseJar</id>
-            <activation>
-                <file>
-                    <!-- ${java11.build.outputDirectory} does not work here -->
-                    <exists>target11/classes/org/glassfish/jersey/jetty/JettyHttpContainer.class</exists>
-                </file>
-                <jdk>1.8</jdk>
-            </activation>
-            <build>
-                <plugins>
-                    <plugin>
-                        <groupId>org.apache.felix</groupId>
-                        <artifactId>maven-bundle-plugin</artifactId>
-                        <inherited>true</inherited>
-                        <extensions>true</extensions>
-                        <configuration>
-                            <instructions>
-                                <Multi-Release>true</Multi-Release>
-                            </instructions>
-                        </configuration>
-                    </plugin>
-                    <plugin>
-                        <groupId>org.apache.maven.plugins</groupId>
-                        <artifactId>maven-resources-plugin</artifactId>
-                        <inherited>true</inherited>
-                        <executions>
-                            <execution>
-                                <id>copy-jdk11-classes</id>
-                                <phase>prepare-package</phase>
-                                <goals>
-                                    <goal>copy-resources</goal>
-                                </goals>
-                                <configuration>
-                                    <outputDirectory>${java8.build.outputDirectory}/classes/META-INF/versions/11</outputDirectory>
-                                    <resources>
-                                        <resource>
-                                            <directory>${java11.build.outputDirectory}/classes</directory>
-                                        </resource>
-                                    </resources>
-                                </configuration>
-                            </execution>
-                        </executions>
-                    </plugin>
-                    <plugin>
-                        <groupId>org.apache.maven.plugins</groupId>
-                        <artifactId>maven-antrun-plugin</artifactId>
-                        <executions>
-                            <execution>
-                                <id>copy-jdk11-sources</id>
-                                <phase>package</phase>
-                                <configuration>
-                                    <target>
-                                        <property name="sources-jar" value="${java8.build.outputDirectory}/${project.artifactId}-${project.version}-sources.jar"/>
-                                        <echo>sources-jar: ${sources-jar}</echo>
-                                        <zip destfile="${sources-jar}" update="true">
-                                            <zipfileset dir="${java11.sourceDirectory}" prefix="META-INF/versions/11"/>
-                                        </zip>
-                                    </target>
-                                </configuration>
-                                <goals>
-                                    <goal>run</goal>
-                                </goals>
-                            </execution>
-                        </executions>
-                    </plugin>
-                </plugins>
-            </build>
-        </profile>
-    </profiles>
->>>>>>> 0bcf8eeb
 </project>