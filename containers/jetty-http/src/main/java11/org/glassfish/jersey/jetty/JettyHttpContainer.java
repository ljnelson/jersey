/*
 * Copyright (c) 2013, 2024 Oracle and/or its affiliates. All rights reserved.
 *
 * This program and the accompanying materials are made available under the
 * terms of the Eclipse Public License v. 2.0, which is available at
 * http://www.eclipse.org/legal/epl-2.0.
 *
 * This Source Code may also be made available under the following Secondary
 * Licenses when the conditions for such availability set forth in the
 * Eclipse Public License v. 2.0 are satisfied: GNU General Public License,
 * version 2 with the GNU Classpath Exception, which is available at
 * https://www.gnu.org/software/classpath/license.html.
 *
 * SPDX-License-Identifier: EPL-2.0 OR GPL-2.0 WITH Classpath-exception-2.0
 */

package org.glassfish.jersey.jetty;

import jakarta.ws.rs.ProcessingException;
import jakarta.ws.rs.core.Application;
import org.eclipse.jetty.server.Handler;
import org.glassfish.jersey.jetty.internal.LocalizationMessages;
import org.glassfish.jersey.server.ApplicationHandler;
import org.glassfish.jersey.server.ResourceConfig;
import org.glassfish.jersey.server.spi.Container;

/**
 * Jersey {@code Container} implementation based on Jetty {@link Handler}.
 *
 * @author Arul Dhesiaseelan (aruld@acm.org)
 * @author Libor Kramolis
 * @author Marek Potociar
 */
<<<<<<< HEAD
public final class JettyHttpContainer implements Container {
=======
public final class JettyHttpContainer extends AbstractHandler implements Container {

    private static final ExtendedLogger LOGGER =
            new ExtendedLogger(Logger.getLogger(JettyHttpContainer.class.getName()), Level.FINEST);

    private static final Type REQUEST_TYPE = (new GenericType<Ref<Request>>() {}).getType();
    private static final Type RESPONSE_TYPE = (new GenericType<Ref<Response>>() {}).getType();

    private static final int INTERNAL_SERVER_ERROR = jakarta.ws.rs.core.Response.Status.INTERNAL_SERVER_ERROR.getStatusCode();
    private static final jakarta.ws.rs.core.Response.Status BAD_REQUEST_STATUS = jakarta.ws.rs.core.Response.Status.BAD_REQUEST;

    /**
     * Cached value of configuration property
     * {@link org.glassfish.jersey.server.ServerProperties#RESPONSE_SET_STATUS_OVER_SEND_ERROR}.
     * If {@code true} method {@link HttpServletResponse#setStatus} is used over {@link HttpServletResponse#sendError}.
     */
    private boolean configSetStatusOverSendError;

    /**
     * Referencing factory for Jetty request.
     */
    private static class JettyRequestReferencingFactory extends ReferencingFactory<Request> {
        @Inject
        public JettyRequestReferencingFactory(final Provider<Ref<Request>> referenceFactory) {
            super(referenceFactory);
        }
    }

    /**
     * Referencing factory for Jetty response.
     */
    private static class JettyResponseReferencingFactory extends ReferencingFactory<Response> {
        @Inject
        public JettyResponseReferencingFactory(final Provider<Ref<Response>> referenceFactory) {
            super(referenceFactory);
        }
    }

    /**
     * An internal binder to enable Jetty HTTP container specific types injection.
     * This binder allows to inject underlying Jetty HTTP request and response instances.
     * Note that since Jetty {@code Request} class is not proxiable as it does not expose an empty constructor,
     * the injection of Jetty request instance into singleton JAX-RS and Jersey providers is only supported via
     * {@link jakarta.inject.Provider injection provider}.
     */
    private static class JettyBinder extends AbstractBinder {

        @Override
        protected void configure() {
            bindFactory(JettyRequestReferencingFactory.class).to(Request.class)
                    .proxy(false).in(RequestScoped.class);
            bindFactory(ReferencingFactory.<Request>referenceFactory()).to(new GenericType<Ref<Request>>() {})
                    .in(RequestScoped.class);

            bindFactory(JettyResponseReferencingFactory.class).to(Response.class)
                    .proxy(false).in(RequestScoped.class);
            bindFactory(ReferencingFactory.<Response>referenceFactory()).to(new GenericType<Ref<Response>>() {})
                    .in(RequestScoped.class);
        }
    }

    private volatile ApplicationHandler appHandler;

    @Override
    public void handle(final String target, final Request request, final HttpServletRequest httpServletRequest,
                       final HttpServletResponse httpServletResponse) throws IOException, ServletException {

        if (request.isHandled()) {
            return;
        }

        final Response response = request.getResponse();
        final ResponseWriter responseWriter = new ResponseWriter(request, response, configSetStatusOverSendError);
        try {
            LOGGER.debugLog("JettyHttpContainer.handle(...) started");
            final URI baseUri = getBaseUri(request);
            final URI requestUri = getRequestUri(request, baseUri);
            final ContainerRequest requestContext = new ContainerRequest(
                    baseUri,
                    requestUri,
                    request.getMethod(),
                    getSecurityContext(request),
                    new MapPropertiesDelegate(),
                    appHandler.getConfiguration());
            requestContext.setEntityStream(request.getInputStream());
            final Enumeration<String> headerNames = request.getHeaderNames();
            while (headerNames.hasMoreElements()) {
                final String headerName = headerNames.nextElement();
                String headerValue = request.getHeader(headerName);
                requestContext.headers(headerName, headerValue == null ? "" : headerValue);
            }
            requestContext.setWriter(responseWriter);
            requestContext.setRequestScopedInitializer(injectionManager -> {
                injectionManager.<Ref<Request>>getInstance(REQUEST_TYPE).set(request);
                injectionManager.<Ref<Response>>getInstance(RESPONSE_TYPE).set(response);
            });

            // Mark the request as handled before generating the body of the response
            request.setHandled(true);
            appHandler.handle(requestContext);
        } catch (URISyntaxException e) {
            setResponseForInvalidUri(response, e);
        } catch (final Exception ex) {
            throw new RuntimeException(ex);
        }
    }

    private URI getRequestUri(final Request request, final URI baseUri) throws URISyntaxException {
        final String serverAddress = getServerAddress(baseUri);
        String uri = request.getRequestURI();

        final String queryString = request.getQueryString();
        if (queryString != null) {
            uri = uri + "?" + ContainerUtils.encodeUnsafeCharacters(queryString);
        }

        return new URI(serverAddress + uri);
    }

    private void setResponseForInvalidUri(final HttpServletResponse response, final Throwable throwable) throws IOException {
        LOGGER.log(Level.FINER, "Error while processing request.", throwable);

        if (configSetStatusOverSendError) {
            response.reset();
            //noinspection deprecation
            response.setStatus(BAD_REQUEST_STATUS.getStatusCode(), BAD_REQUEST_STATUS.getReasonPhrase());
        } else {
            response.sendError(BAD_REQUEST_STATUS.getStatusCode(), BAD_REQUEST_STATUS.getReasonPhrase());
        }
    }

    private String getServerAddress(URI baseUri) {
        String serverAddress = baseUri.toString();
        if (serverAddress.charAt(serverAddress.length() - 1) == '/') {
            return serverAddress.substring(0, serverAddress.length() - 1);
        }
        return serverAddress;
    }

    private SecurityContext getSecurityContext(final Request request) {
        return new SecurityContext() {

            @Override
            public boolean isUserInRole(final String role) {
                return request.isUserInRole(role);
            }

            @Override
            public boolean isSecure() {
                return request.isSecure();
            }

            @Override
            public Principal getUserPrincipal() {
                return request.getUserPrincipal();
            }

            @Override
            public String getAuthenticationScheme() {
                return request.getAuthType();
            }
        };
    }


    private URI getBaseUri(final Request request) throws URISyntaxException {
        return new URI(request.getScheme(), null, request.getServerName(),
                request.getServerPort(), getBasePath(request), null, null);
    }

    private String getBasePath(final Request request) {
        final String contextPath = request.getContextPath();

        if (contextPath == null || contextPath.isEmpty()) {
            return "/";
        } else if (contextPath.charAt(contextPath.length() - 1) != '/') {
            return contextPath + "/";
        } else {
            return contextPath;
        }
    }

    private static final class ResponseWriter implements ContainerResponseWriter {

        private final Response response;
        private final AsyncContext context;
        private final boolean configSetStatusOverSendError;

        ResponseWriter(final Request request, final Response response, final boolean configSetStatusOverSendError) {
            this.response = response;
            this.context = request.startAsync();
            this.configSetStatusOverSendError = configSetStatusOverSendError;
        }

        @Override
        public OutputStream writeResponseStatusAndHeaders(final long contentLength, final ContainerResponse context)
                throws ContainerException {

            final jakarta.ws.rs.core.Response.StatusType statusInfo = context.getStatusInfo();

            final int code = statusInfo.getStatusCode();
            final String reason = statusInfo.getReasonPhrase() == null
                    ? HttpStatus.getMessage(code) : statusInfo.getReasonPhrase();

            response.setStatusWithReason(code, reason);

            if (contentLength != -1 && contentLength < Integer.MAX_VALUE) {
                response.setContentLength((int) contentLength);
            }
            for (final Map.Entry<String, List<String>> e : context.getStringHeaders().entrySet()) {
                for (final String value : e.getValue()) {
                    response.addHeader(e.getKey(), value);
                }
            }

            try {
                return response.getOutputStream();
            } catch (final IOException ioe) {
                throw new ContainerException("Error during writing out the response headers.", ioe);
            }
        }

        @Override
        public boolean suspend(final long timeOut, final TimeUnit timeUnit, final TimeoutHandler timeoutHandler) {
            try {
                if (timeOut > 0) {
                    final long timeoutMillis = TimeUnit.MILLISECONDS.convert(timeOut, timeUnit);
                    context.setTimeout(timeoutMillis);
                }
                context.addListener(new AsyncListener() {
                    @Override
                    public void onComplete(AsyncEvent asyncEvent) throws IOException {

                    }

                    @Override
                    public void onTimeout(AsyncEvent asyncEvent) throws IOException {
                        if (timeoutHandler != null) {
                            timeoutHandler.onTimeout(ResponseWriter.this);
                        }
                    }

                    @Override
                    public void onError(AsyncEvent asyncEvent) throws IOException {

                    }

                    @Override
                    public void onStartAsync(AsyncEvent asyncEvent) throws IOException {

                    }
                });
                return true;
            } catch (final Exception ex) {
                return false;
            }
        }

        @Override
        public void setSuspendTimeout(final long timeOut, final TimeUnit timeUnit) throws IllegalStateException {
            if (timeOut > 0) {
                final long timeoutMillis = TimeUnit.MILLISECONDS.convert(timeOut, timeUnit);
                context.setTimeout(timeoutMillis);
            }
        }

        @Override
        public void commit() {
            try {
                closeOutput(response);
            } catch (final IOException e) {
                LOGGER.log(Level.WARNING, LocalizationMessages.UNABLE_TO_CLOSE_RESPONSE(), e);
            } finally {
                if (context.getRequest().isAsyncStarted()) {
                    context.complete();
                }
                LOGGER.log(Level.FINEST, "commit() called");
            }
        }

        private void closeOutput(Response response) throws IOException {
            try {
                response.completeOutput();
            } catch (final IOException e) {
                throw e;
            } catch (NoSuchMethodError e) {
                // try older Jetty Response#closeOutput
                try {
                    Method method = response.getClass().getMethod("closeOutput");
                    method.invoke(response);
                } catch (NoSuchMethodException | InvocationTargetException | IllegalAccessException ex) {
                    throw new IOException(ex);
                }
            }
        }

        @Override
        public void failure(final Throwable error) {
            try {
                if (!response.isCommitted()) {
                    try {
                        if (configSetStatusOverSendError) {
                            response.reset();
                            //noinspection deprecation
                            response.setStatus(INTERNAL_SERVER_ERROR, "Request failed.");
                        } else {
                            response.sendError(INTERNAL_SERVER_ERROR, "Request failed.");
                        }
                    } catch (final IllegalStateException ex) {
                        // a race condition externally committing the response can still occur...
                        LOGGER.log(Level.FINER, "Unable to reset failed response.", ex);
                    } catch (final IOException ex) {
                        throw new ContainerException(LocalizationMessages.EXCEPTION_SENDING_ERROR_RESPONSE(INTERNAL_SERVER_ERROR,
                                "Request failed."), ex);
                    }
                }
            } finally {
                LOGGER.log(Level.FINEST, "failure(...) called");
                commit();
                rethrow(error);
            }
        }

        @Override
        public boolean enableResponseBuffering() {
            return false;
        }

        /**
         * Rethrow the original exception as required by JAX-RS, 3.3.4.
         *
         * @param error throwable to be re-thrown
         */
        private void rethrow(final Throwable error) {
            if (error instanceof RuntimeException) {
                throw (RuntimeException) error;
            } else {
                throw new ContainerException(error);
            }
        }

    }
>>>>>>> 82da18c4

    @Override
    public ResourceConfig getConfiguration() {
        throw new ProcessingException(LocalizationMessages.NOT_SUPPORTED());
    }

    @Override
    public void reload() {
        throw new ProcessingException(LocalizationMessages.NOT_SUPPORTED());
    }

    @Override
    public void reload(final ResourceConfig configuration) {
        throw new ProcessingException(LocalizationMessages.NOT_SUPPORTED());
    }

    @Override
    public ApplicationHandler getApplicationHandler() {
        throw new ProcessingException(LocalizationMessages.NOT_SUPPORTED());
    }

    /**
     * Create a new Jetty HTTP container.
     *
     * @param application   JAX-RS / Jersey application to be deployed on Jetty HTTP container.
     * @param parentContext DI provider specific context with application's registered bindings.
     */
    JettyHttpContainer(final Application application, final Object parentContext) {
        throw new ProcessingException(LocalizationMessages.NOT_SUPPORTED());
    }

    /**
     * Create a new Jetty HTTP container.
     *
     * @param application JAX-RS / Jersey application to be deployed on Jetty HTTP container.
     */
    JettyHttpContainer(final Application application) {
        throw new ProcessingException(LocalizationMessages.NOT_SUPPORTED());
    }

    /**
     * Create a new Jetty HTTP container.
     *
     * @param applicationClass JAX-RS / Jersey class of application to be deployed on Jetty HTTP container.
     */
    JettyHttpContainer(final Class<? extends Application> applicationClass) {
        throw new ProcessingException(LocalizationMessages.NOT_SUPPORTED());
    }

}<|MERGE_RESOLUTION|>--- conflicted
+++ resolved
@@ -31,352 +31,7 @@
  * @author Libor Kramolis
  * @author Marek Potociar
  */
-<<<<<<< HEAD
 public final class JettyHttpContainer implements Container {
-=======
-public final class JettyHttpContainer extends AbstractHandler implements Container {
-
-    private static final ExtendedLogger LOGGER =
-            new ExtendedLogger(Logger.getLogger(JettyHttpContainer.class.getName()), Level.FINEST);
-
-    private static final Type REQUEST_TYPE = (new GenericType<Ref<Request>>() {}).getType();
-    private static final Type RESPONSE_TYPE = (new GenericType<Ref<Response>>() {}).getType();
-
-    private static final int INTERNAL_SERVER_ERROR = jakarta.ws.rs.core.Response.Status.INTERNAL_SERVER_ERROR.getStatusCode();
-    private static final jakarta.ws.rs.core.Response.Status BAD_REQUEST_STATUS = jakarta.ws.rs.core.Response.Status.BAD_REQUEST;
-
-    /**
-     * Cached value of configuration property
-     * {@link org.glassfish.jersey.server.ServerProperties#RESPONSE_SET_STATUS_OVER_SEND_ERROR}.
-     * If {@code true} method {@link HttpServletResponse#setStatus} is used over {@link HttpServletResponse#sendError}.
-     */
-    private boolean configSetStatusOverSendError;
-
-    /**
-     * Referencing factory for Jetty request.
-     */
-    private static class JettyRequestReferencingFactory extends ReferencingFactory<Request> {
-        @Inject
-        public JettyRequestReferencingFactory(final Provider<Ref<Request>> referenceFactory) {
-            super(referenceFactory);
-        }
-    }
-
-    /**
-     * Referencing factory for Jetty response.
-     */
-    private static class JettyResponseReferencingFactory extends ReferencingFactory<Response> {
-        @Inject
-        public JettyResponseReferencingFactory(final Provider<Ref<Response>> referenceFactory) {
-            super(referenceFactory);
-        }
-    }
-
-    /**
-     * An internal binder to enable Jetty HTTP container specific types injection.
-     * This binder allows to inject underlying Jetty HTTP request and response instances.
-     * Note that since Jetty {@code Request} class is not proxiable as it does not expose an empty constructor,
-     * the injection of Jetty request instance into singleton JAX-RS and Jersey providers is only supported via
-     * {@link jakarta.inject.Provider injection provider}.
-     */
-    private static class JettyBinder extends AbstractBinder {
-
-        @Override
-        protected void configure() {
-            bindFactory(JettyRequestReferencingFactory.class).to(Request.class)
-                    .proxy(false).in(RequestScoped.class);
-            bindFactory(ReferencingFactory.<Request>referenceFactory()).to(new GenericType<Ref<Request>>() {})
-                    .in(RequestScoped.class);
-
-            bindFactory(JettyResponseReferencingFactory.class).to(Response.class)
-                    .proxy(false).in(RequestScoped.class);
-            bindFactory(ReferencingFactory.<Response>referenceFactory()).to(new GenericType<Ref<Response>>() {})
-                    .in(RequestScoped.class);
-        }
-    }
-
-    private volatile ApplicationHandler appHandler;
-
-    @Override
-    public void handle(final String target, final Request request, final HttpServletRequest httpServletRequest,
-                       final HttpServletResponse httpServletResponse) throws IOException, ServletException {
-
-        if (request.isHandled()) {
-            return;
-        }
-
-        final Response response = request.getResponse();
-        final ResponseWriter responseWriter = new ResponseWriter(request, response, configSetStatusOverSendError);
-        try {
-            LOGGER.debugLog("JettyHttpContainer.handle(...) started");
-            final URI baseUri = getBaseUri(request);
-            final URI requestUri = getRequestUri(request, baseUri);
-            final ContainerRequest requestContext = new ContainerRequest(
-                    baseUri,
-                    requestUri,
-                    request.getMethod(),
-                    getSecurityContext(request),
-                    new MapPropertiesDelegate(),
-                    appHandler.getConfiguration());
-            requestContext.setEntityStream(request.getInputStream());
-            final Enumeration<String> headerNames = request.getHeaderNames();
-            while (headerNames.hasMoreElements()) {
-                final String headerName = headerNames.nextElement();
-                String headerValue = request.getHeader(headerName);
-                requestContext.headers(headerName, headerValue == null ? "" : headerValue);
-            }
-            requestContext.setWriter(responseWriter);
-            requestContext.setRequestScopedInitializer(injectionManager -> {
-                injectionManager.<Ref<Request>>getInstance(REQUEST_TYPE).set(request);
-                injectionManager.<Ref<Response>>getInstance(RESPONSE_TYPE).set(response);
-            });
-
-            // Mark the request as handled before generating the body of the response
-            request.setHandled(true);
-            appHandler.handle(requestContext);
-        } catch (URISyntaxException e) {
-            setResponseForInvalidUri(response, e);
-        } catch (final Exception ex) {
-            throw new RuntimeException(ex);
-        }
-    }
-
-    private URI getRequestUri(final Request request, final URI baseUri) throws URISyntaxException {
-        final String serverAddress = getServerAddress(baseUri);
-        String uri = request.getRequestURI();
-
-        final String queryString = request.getQueryString();
-        if (queryString != null) {
-            uri = uri + "?" + ContainerUtils.encodeUnsafeCharacters(queryString);
-        }
-
-        return new URI(serverAddress + uri);
-    }
-
-    private void setResponseForInvalidUri(final HttpServletResponse response, final Throwable throwable) throws IOException {
-        LOGGER.log(Level.FINER, "Error while processing request.", throwable);
-
-        if (configSetStatusOverSendError) {
-            response.reset();
-            //noinspection deprecation
-            response.setStatus(BAD_REQUEST_STATUS.getStatusCode(), BAD_REQUEST_STATUS.getReasonPhrase());
-        } else {
-            response.sendError(BAD_REQUEST_STATUS.getStatusCode(), BAD_REQUEST_STATUS.getReasonPhrase());
-        }
-    }
-
-    private String getServerAddress(URI baseUri) {
-        String serverAddress = baseUri.toString();
-        if (serverAddress.charAt(serverAddress.length() - 1) == '/') {
-            return serverAddress.substring(0, serverAddress.length() - 1);
-        }
-        return serverAddress;
-    }
-
-    private SecurityContext getSecurityContext(final Request request) {
-        return new SecurityContext() {
-
-            @Override
-            public boolean isUserInRole(final String role) {
-                return request.isUserInRole(role);
-            }
-
-            @Override
-            public boolean isSecure() {
-                return request.isSecure();
-            }
-
-            @Override
-            public Principal getUserPrincipal() {
-                return request.getUserPrincipal();
-            }
-
-            @Override
-            public String getAuthenticationScheme() {
-                return request.getAuthType();
-            }
-        };
-    }
-
-
-    private URI getBaseUri(final Request request) throws URISyntaxException {
-        return new URI(request.getScheme(), null, request.getServerName(),
-                request.getServerPort(), getBasePath(request), null, null);
-    }
-
-    private String getBasePath(final Request request) {
-        final String contextPath = request.getContextPath();
-
-        if (contextPath == null || contextPath.isEmpty()) {
-            return "/";
-        } else if (contextPath.charAt(contextPath.length() - 1) != '/') {
-            return contextPath + "/";
-        } else {
-            return contextPath;
-        }
-    }
-
-    private static final class ResponseWriter implements ContainerResponseWriter {
-
-        private final Response response;
-        private final AsyncContext context;
-        private final boolean configSetStatusOverSendError;
-
-        ResponseWriter(final Request request, final Response response, final boolean configSetStatusOverSendError) {
-            this.response = response;
-            this.context = request.startAsync();
-            this.configSetStatusOverSendError = configSetStatusOverSendError;
-        }
-
-        @Override
-        public OutputStream writeResponseStatusAndHeaders(final long contentLength, final ContainerResponse context)
-                throws ContainerException {
-
-            final jakarta.ws.rs.core.Response.StatusType statusInfo = context.getStatusInfo();
-
-            final int code = statusInfo.getStatusCode();
-            final String reason = statusInfo.getReasonPhrase() == null
-                    ? HttpStatus.getMessage(code) : statusInfo.getReasonPhrase();
-
-            response.setStatusWithReason(code, reason);
-
-            if (contentLength != -1 && contentLength < Integer.MAX_VALUE) {
-                response.setContentLength((int) contentLength);
-            }
-            for (final Map.Entry<String, List<String>> e : context.getStringHeaders().entrySet()) {
-                for (final String value : e.getValue()) {
-                    response.addHeader(e.getKey(), value);
-                }
-            }
-
-            try {
-                return response.getOutputStream();
-            } catch (final IOException ioe) {
-                throw new ContainerException("Error during writing out the response headers.", ioe);
-            }
-        }
-
-        @Override
-        public boolean suspend(final long timeOut, final TimeUnit timeUnit, final TimeoutHandler timeoutHandler) {
-            try {
-                if (timeOut > 0) {
-                    final long timeoutMillis = TimeUnit.MILLISECONDS.convert(timeOut, timeUnit);
-                    context.setTimeout(timeoutMillis);
-                }
-                context.addListener(new AsyncListener() {
-                    @Override
-                    public void onComplete(AsyncEvent asyncEvent) throws IOException {
-
-                    }
-
-                    @Override
-                    public void onTimeout(AsyncEvent asyncEvent) throws IOException {
-                        if (timeoutHandler != null) {
-                            timeoutHandler.onTimeout(ResponseWriter.this);
-                        }
-                    }
-
-                    @Override
-                    public void onError(AsyncEvent asyncEvent) throws IOException {
-
-                    }
-
-                    @Override
-                    public void onStartAsync(AsyncEvent asyncEvent) throws IOException {
-
-                    }
-                });
-                return true;
-            } catch (final Exception ex) {
-                return false;
-            }
-        }
-
-        @Override
-        public void setSuspendTimeout(final long timeOut, final TimeUnit timeUnit) throws IllegalStateException {
-            if (timeOut > 0) {
-                final long timeoutMillis = TimeUnit.MILLISECONDS.convert(timeOut, timeUnit);
-                context.setTimeout(timeoutMillis);
-            }
-        }
-
-        @Override
-        public void commit() {
-            try {
-                closeOutput(response);
-            } catch (final IOException e) {
-                LOGGER.log(Level.WARNING, LocalizationMessages.UNABLE_TO_CLOSE_RESPONSE(), e);
-            } finally {
-                if (context.getRequest().isAsyncStarted()) {
-                    context.complete();
-                }
-                LOGGER.log(Level.FINEST, "commit() called");
-            }
-        }
-
-        private void closeOutput(Response response) throws IOException {
-            try {
-                response.completeOutput();
-            } catch (final IOException e) {
-                throw e;
-            } catch (NoSuchMethodError e) {
-                // try older Jetty Response#closeOutput
-                try {
-                    Method method = response.getClass().getMethod("closeOutput");
-                    method.invoke(response);
-                } catch (NoSuchMethodException | InvocationTargetException | IllegalAccessException ex) {
-                    throw new IOException(ex);
-                }
-            }
-        }
-
-        @Override
-        public void failure(final Throwable error) {
-            try {
-                if (!response.isCommitted()) {
-                    try {
-                        if (configSetStatusOverSendError) {
-                            response.reset();
-                            //noinspection deprecation
-                            response.setStatus(INTERNAL_SERVER_ERROR, "Request failed.");
-                        } else {
-                            response.sendError(INTERNAL_SERVER_ERROR, "Request failed.");
-                        }
-                    } catch (final IllegalStateException ex) {
-                        // a race condition externally committing the response can still occur...
-                        LOGGER.log(Level.FINER, "Unable to reset failed response.", ex);
-                    } catch (final IOException ex) {
-                        throw new ContainerException(LocalizationMessages.EXCEPTION_SENDING_ERROR_RESPONSE(INTERNAL_SERVER_ERROR,
-                                "Request failed."), ex);
-                    }
-                }
-            } finally {
-                LOGGER.log(Level.FINEST, "failure(...) called");
-                commit();
-                rethrow(error);
-            }
-        }
-
-        @Override
-        public boolean enableResponseBuffering() {
-            return false;
-        }
-
-        /**
-         * Rethrow the original exception as required by JAX-RS, 3.3.4.
-         *
-         * @param error throwable to be re-thrown
-         */
-        private void rethrow(final Throwable error) {
-            if (error instanceof RuntimeException) {
-                throw (RuntimeException) error;
-            } else {
-                throw new ContainerException(error);
-            }
-        }
-
-    }
->>>>>>> 82da18c4
 
     @Override
     public ResourceConfig getConfiguration() {
