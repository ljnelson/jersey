--- conflicted
+++ resolved
@@ -1,9 +1,5 @@
 /*
-<<<<<<< HEAD
- * Copyright (c) 2013, 2020 Oracle and/or its affiliates. All rights reserved.
-=======
  * Copyright (c) 2013, 2023 Oracle and/or its affiliates. All rights reserved.
->>>>>>> 3381fe05
  *
  * This program and the accompanying materials are made available under the
  * terms of the Eclipse Public License v. 2.0, which is available at
@@ -51,7 +47,13 @@
 
     public <T> T createContainer(final Class<T> type, final Application application,
                                  Object parentContext) throws ProcessingException {
-        if (Handler.class == type || JettyHttpContainer.class == type) {
+        if (JdkVersion.getJdkVersion().getMajor() < 11) {
+            throw new ProcessingException(LocalizationMessages.NOT_SUPPORTED());
+        }
+        if (type != null
+                && ("org.eclipse.jetty.server.Handler".equalsIgnoreCase(type.getCanonicalName())
+                || JettyHttpContainer.class == type)
+        ) {
             return type.cast(new JettyHttpContainer(application, parentContext));
         }
         return null;
