/*
 * Copyright (c) 2013, 2023 Oracle and/or its affiliates. All rights reserved.
 *
 * This program and the accompanying materials are made available under the
 * terms of the Eclipse Public License v. 2.0, which is available at
 * http://www.eclipse.org/legal/epl-2.0.
 *
 * This Source Code may also be made available under the following Secondary
 * Licenses when the conditions for such availability set forth in the
 * Eclipse Public License v. 2.0 are satisfied: GNU General Public License,
 * version 2 with the GNU Classpath Exception, which is available at
 * https://www.gnu.org/software/classpath/license.html.
 *
 * SPDX-License-Identifier: EPL-2.0 OR GPL-2.0 WITH Classpath-exception-2.0
 */

package org.glassfish.jersey.jdkhttp;

import java.net.URI;
import java.security.AccessController;
import java.util.logging.Level;
import java.util.logging.Logger;

<<<<<<< HEAD
import javax.net.ssl.SSLContext;
=======
import jakarta.ws.rs.RuntimeType;
>>>>>>> b6cda067
import jakarta.ws.rs.core.UriBuilder;

import com.sun.net.httpserver.HttpServer;
import org.glassfish.jersey.internal.util.PropertiesHelper;
import org.glassfish.jersey.logging.LoggingFeature;
import org.glassfish.jersey.server.ResourceConfig;
import org.junit.jupiter.api.AfterEach;

/**
 * Abstract JDK HTTP Server unit tester.
 *
 * @author Marek Potociar
 */
public abstract class AbstractJdkHttpServerTester {

    public static final String CONTEXT = "";
<<<<<<< HEAD
    private final int DEFAULT_PORT = 0;
=======
    private final int DEFAULT_PORT = 0; // rather JDK server choose than 9998
>>>>>>> b6cda067

    private static final Logger LOGGER = Logger.getLogger(AbstractJdkHttpServerTester.class.getName());

    /**
     * Get the port to be used for test application deployments.
     *
     * @return The HTTP port of the URI
     */
    protected final int getPort() {
        if (server != null) {
            return server.getAddress().getPort();
        }
<<<<<<< HEAD

        final String value = AccessController.doPrivileged(
                PropertiesHelper.getSystemProperty("jersey.config.test.container.port"));
=======
        final String value =
                AccessController.doPrivileged(PropertiesHelper.getSystemProperty("jersey.config.test.container.port"));
>>>>>>> b6cda067
        if (value != null) {

            try {
                final int i = Integer.parseInt(value);
                if (i < 0) {
                    throw new NumberFormatException("Value is negative.");
                }
                return i;
            } catch (NumberFormatException e) {
                LOGGER.log(Level.CONFIG,
                        "Value of 'jersey.config.test.container.port'"
                                + " property is not a valid non-negative integer [" + value + "]."
                                + " Reverting to default [" + DEFAULT_PORT + "].",
                        e);
            }
        }
        return DEFAULT_PORT;
    }

    private final int getPort(RuntimeType runtimeType) {
        switch (runtimeType) {
            case SERVER:
                return getPort();
            case CLIENT:
                return server.getAddress().getPort();
            default:
                throw new IllegalStateException("Unexpected runtime type");
        }
    }
    private volatile HttpServer server;

    public UriBuilder getUri() {
        return UriBuilder.fromUri("http://localhost").port(getPort(RuntimeType.CLIENT)).path(CONTEXT);
    }

    public void startServer(Class... resources) {
        ResourceConfig config = new ResourceConfig(resources);
<<<<<<< HEAD
        startServer(config);
=======
        config.register(LoggingFeature.class);
        final URI baseUri = getBaseUri();
        server = JdkHttpServerFactory.createHttpServer(baseUri, config);
        LOGGER.log(Level.INFO, "jdk-http server started on base uri: " + server.getAddress());
>>>>>>> b6cda067
    }

    public void startServer(ResourceConfig config) {
        final URI baseUri = getBaseUri();
        config.register(LoggingFeature.class);
        server = JdkHttpServerFactory.createHttpServer(baseUri, config);
<<<<<<< HEAD
        LOGGER.log(Level.INFO, "jdk-http server started on base uri: " + getBaseUri());
    }

    public HttpServer startServer(final URI uri, final ResourceConfig config,
            final SSLContext sslContext, final boolean start) {
        config.register(LoggingFeature.class);
        server = JdkHttpServerFactory.createHttpServer(uri, config, sslContext, start);
        LOGGER.log(Level.INFO,
                "jdk-http server started on base uri: " + UriBuilder.fromUri(uri).port(getPort()).build());
        return server;
=======
        LOGGER.log(Level.INFO, "jdk-http server started on base uri: " + server.getAddress());
>>>>>>> b6cda067
    }

    public URI getBaseUri() {
        return UriBuilder.fromUri("http://localhost/").port(getPort(RuntimeType.SERVER)).build();
    }

    public void stopServer() {
        try {
            server.stop(3);
            server = null;
            LOGGER.log(Level.INFO, "Simple-http server stopped.");
        } catch (Exception e) {
            throw new RuntimeException(e);
        }
    }

    @AfterEach
    public void tearDown() {
        if (server != null) {
            stopServer();
        }
    }
}<|MERGE_RESOLUTION|>--- conflicted
+++ resolved
@@ -21,11 +21,8 @@
 import java.util.logging.Level;
 import java.util.logging.Logger;
 
-<<<<<<< HEAD
 import javax.net.ssl.SSLContext;
-=======
 import jakarta.ws.rs.RuntimeType;
->>>>>>> b6cda067
 import jakarta.ws.rs.core.UriBuilder;
 
 import com.sun.net.httpserver.HttpServer;
@@ -42,11 +39,7 @@
 public abstract class AbstractJdkHttpServerTester {
 
     public static final String CONTEXT = "";
-<<<<<<< HEAD
-    private final int DEFAULT_PORT = 0;
-=======
     private final int DEFAULT_PORT = 0; // rather JDK server choose than 9998
->>>>>>> b6cda067
 
     private static final Logger LOGGER = Logger.getLogger(AbstractJdkHttpServerTester.class.getName());
 
@@ -59,14 +52,9 @@
         if (server != null) {
             return server.getAddress().getPort();
         }
-<<<<<<< HEAD
 
         final String value = AccessController.doPrivileged(
                 PropertiesHelper.getSystemProperty("jersey.config.test.container.port"));
-=======
-        final String value =
-                AccessController.doPrivileged(PropertiesHelper.getSystemProperty("jersey.config.test.container.port"));
->>>>>>> b6cda067
         if (value != null) {
 
             try {
@@ -104,21 +92,13 @@
 
     public void startServer(Class... resources) {
         ResourceConfig config = new ResourceConfig(resources);
-<<<<<<< HEAD
         startServer(config);
-=======
-        config.register(LoggingFeature.class);
-        final URI baseUri = getBaseUri();
-        server = JdkHttpServerFactory.createHttpServer(baseUri, config);
-        LOGGER.log(Level.INFO, "jdk-http server started on base uri: " + server.getAddress());
->>>>>>> b6cda067
     }
 
     public void startServer(ResourceConfig config) {
         final URI baseUri = getBaseUri();
         config.register(LoggingFeature.class);
         server = JdkHttpServerFactory.createHttpServer(baseUri, config);
-<<<<<<< HEAD
         LOGGER.log(Level.INFO, "jdk-http server started on base uri: " + getBaseUri());
     }
 
@@ -129,9 +109,6 @@
         LOGGER.log(Level.INFO,
                 "jdk-http server started on base uri: " + UriBuilder.fromUri(uri).port(getPort()).build());
         return server;
-=======
-        LOGGER.log(Level.INFO, "jdk-http server started on base uri: " + server.getAddress());
->>>>>>> b6cda067
     }
 
     public URI getBaseUri() {
