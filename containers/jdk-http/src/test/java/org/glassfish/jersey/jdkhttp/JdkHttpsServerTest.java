/*
 * Copyright (c) 2015, 2022 Oracle and/or its affiliates. All rights reserved.
 *
 * This program and the accompanying materials are made available under the
 * terms of the Eclipse Public License v. 2.0, which is available at
 * http://www.eclipse.org/legal/epl-2.0.
 *
 * This Source Code may also be made available under the following Secondary
 * Licenses when the conditions for such availability set forth in the
 * Eclipse Public License v. 2.0 are satisfied: GNU General Public License,
 * version 2 with the GNU Classpath Exception, which is available at
 * https://www.gnu.org/software/classpath/license.html.
 *
 * SPDX-License-Identifier: EPL-2.0 OR GPL-2.0 WITH Classpath-exception-2.0
 */

package org.glassfish.jersey.jdkhttp;

import java.io.IOException;
import java.io.InputStream;
import java.net.URI;

import jakarta.ws.rs.GET;
import jakarta.ws.rs.Path;
import jakarta.ws.rs.ProcessingException;
import jakarta.ws.rs.client.Client;
import jakarta.ws.rs.client.ClientBuilder;
import jakarta.ws.rs.core.UriBuilder;

import javax.net.ssl.SSLContext;
import javax.net.ssl.SSLHandshakeException;

import org.apache.commons.io.IOUtils;
import org.glassfish.jersey.SslConfigurator;
import org.glassfish.jersey.server.ResourceConfig;

<<<<<<< HEAD
import org.junit.Test;
=======
import org.junit.jupiter.api.AfterEach;
import org.junit.jupiter.api.Test;
>>>>>>> 0bcf8eeb

import com.sun.net.httpserver.HttpServer;
import com.sun.net.httpserver.HttpsConfigurator;
import com.sun.net.httpserver.HttpsServer;

import static org.hamcrest.CoreMatchers.instanceOf;
import static org.hamcrest.CoreMatchers.not;
import static org.hamcrest.MatcherAssert.assertThat;
import static org.junit.jupiter.api.Assertions.assertEquals;
import static org.junit.jupiter.api.Assertions.assertThrows;

/**
 * Jdk Https Server tests.
 *
 * @author Adam Lindenthal
 */
public class JdkHttpsServerTest extends AbstractJdkHttpServerTester {

    private static final String TRUSTSTORE_CLIENT_FILE = "./truststore_client";
    private static final String TRUSTSTORE_CLIENT_PWD = "asdfgh";
    private static final String KEYSTORE_CLIENT_FILE = "./keystore_client";
    private static final String KEYSTORE_CLIENT_PWD = "asdfgh";

    private static final String KEYSTORE_SERVER_FILE = "./keystore_server";
    private static final String KEYSTORE_SERVER_PWD = "asdfgh";
    private static final String TRUSTSTORE_SERVER_FILE = "./truststore_server";
    private static final String TRUSTSTORE_SERVER_PWD = "asdfgh";

    private final ResourceConfig rc = new ResourceConfig(TestResource.class);

    @Path("/testHttps")
    public static class TestResource {
        @GET
        public String get() {
            return "test";
        }
    }

    /**
     * Test, that {@link HttpsServer} instance is returned when providing empty SSLContext (but not starting).
     * @throws Exception
     */
    @Test
    public void testCreateHttpsServerNoSslContext() throws Exception {
        HttpServer server = startServer(getHttpsUri(), rc, null, false);
        assertThat(server, instanceOf(HttpsServer.class));
    }

    /**
     * Test, that exception is thrown when attempting to start a {@link HttpsServer} with empty SSLContext.
     * @throws Exception
     */
    @Test
    public void testStartHttpServerNoSslContext() throws Exception {
<<<<<<< HEAD
        startServer(getHttpsUri(), rc, null, true);
=======
        assertThrows(IllegalArgumentException.class,
            () -> JdkHttpServerFactory.createHttpServer(httpsUri, rc, null, true));
>>>>>>> 0bcf8eeb
    }

    /**
     * Test, that {@link javax.net.ssl.SSLHandshakeException} is thrown when attepmting to connect to server with client
     * not configured correctly.
     * @throws Exception
     */
    @Test
    public void testCreateHttpsServerDefaultSslContext() throws Throwable {
<<<<<<< HEAD
        HttpServer server = startServer(getHttpsUri(), rc, SSLContext.getDefault(), true);
        assertThat(server, instanceOf(HttpsServer.class));

        // access the https server with not configured client
        final Client client = ClientBuilder.newBuilder().newClient();
        try {
            client.target(UriBuilder.fromUri("https://localhost/").port(getPort())).path("testHttps").request().get(String.class);
        } catch (final ProcessingException e) {
            throw e.getCause();
        }
=======
        assertThrows(SSLHandshakeException.class, () -> {
            server = JdkHttpServerFactory.createHttpServer(httpsUri, rc, SSLContext.getDefault(), true);
            assertThat(server, instanceOf(HttpsServer.class));

            // access the https server with not configured client
            final Client client = ClientBuilder.newBuilder().newClient();
            try {
                client.target(httpsUri).path("testHttps").request().get(String.class);
            } catch (final ProcessingException e) {
                throw e.getCause();
            }
        });
>>>>>>> 0bcf8eeb
    }

    /**
     * Test, that {@link HttpsServer} can be manually started even with (empty) SSLContext, but will throw an exception
     * on request.
     * @throws Exception
     */
    @Test
    public void testHttpsServerNoSslContextDelayedStart() throws Throwable {
<<<<<<< HEAD
        HttpServer server = startServer(getHttpsUri(), rc, null, false);
        assertThat(server, instanceOf(HttpsServer.class));
        server.start();

        final Client client = ClientBuilder.newBuilder().newClient();
        try {
            client.target(getHttpsUri()).path("testHttps").request().get(String.class);
        } catch (final ProcessingException e) {
            throw e.getCause();
        }
=======
        assertThrows(IOException.class, () -> {
            server = JdkHttpServerFactory.createHttpServer(httpsUri, rc, null, false);
            assertThat(server, instanceOf(HttpsServer.class));
            server.start();

            final Client client = ClientBuilder.newBuilder().newClient();
           try {
                client.target(httpsUri).path("testHttps").request().get(String.class);
            } catch (final ProcessingException e) {
                throw e.getCause();
            }
        });
>>>>>>> 0bcf8eeb
    }

    /**
     * Test, that {@link HttpsServer} cannot be configured with {@link HttpsConfigurator} after it has started.
     * @throws Exception
     */
    @Test
    public void testConfigureSslContextAfterStart() throws Throwable {
<<<<<<< HEAD
        HttpServer server = startServer(getHttpsUri(), rc, null, false);
        assertThat(server, instanceOf(HttpsServer.class));
        server.start();
        ((HttpsServer) server).setHttpsConfigurator(new HttpsConfigurator(getServerSslContext()));
=======
        assertThrows(IllegalStateException.class, () -> {
            server = JdkHttpServerFactory.createHttpServer(httpsUri, rc, null, false);
            assertThat(server, instanceOf(HttpsServer.class));
            server.start();
            ((HttpsServer) server).setHttpsConfigurator(new HttpsConfigurator(getServerSslContext()));
        });
>>>>>>> 0bcf8eeb
    }

    /**
     * Tests a client to server roundtrip with correctly configured SSL on both sides.
     * @throws IOException
     */
    @Test
    public void testCreateHttpsServerRoundTrip() throws IOException {
        final SSLContext serverSslContext = getServerSslContext();

        HttpServer server = startServer(getHttpsUri(), rc, serverSslContext, true);

        final SSLContext foundContext = ((HttpsServer) server).getHttpsConfigurator().getSSLContext();
        assertEquals(serverSslContext, foundContext);

        final SSLContext clientSslContext = getClientSslContext();
        final Client client = ClientBuilder.newBuilder().sslContext(clientSslContext).build();
        final String response = client.target(UriBuilder.fromUri("https://localhost/").port(getPort())).path("testHttps").request().get(String.class);

        assertEquals("test", response);
    }

    /**
     * Test, that if URI uses http scheme instead of https, SSLContext is ignored.
     * @throws IOException
     */
    @Test
    public void testHttpWithSsl() throws IOException {
        HttpServer server = startServer(getBaseUri(), rc, getServerSslContext(), true);
        assertThat(server, instanceOf(HttpServer.class));
        assertThat(server, not(instanceOf(HttpsServer.class)));
    }

    private SSLContext getClientSslContext() throws IOException {
        final InputStream trustStore = JdkHttpsServerTest.class.getResourceAsStream(TRUSTSTORE_CLIENT_FILE);
        final InputStream keyStore = JdkHttpsServerTest.class.getResourceAsStream(KEYSTORE_CLIENT_FILE);


        final SslConfigurator sslConfigClient = SslConfigurator.newInstance()
                .trustStoreBytes(IOUtils.toByteArray(trustStore))
                .trustStorePassword(TRUSTSTORE_CLIENT_PWD)
                .keyStoreBytes(IOUtils.toByteArray(keyStore))
                .keyPassword(KEYSTORE_CLIENT_PWD);

        return sslConfigClient.createSSLContext();
    }

    private SSLContext getServerSslContext() throws IOException {
        final InputStream trustStore = JdkHttpsServerTest.class.getResourceAsStream(TRUSTSTORE_SERVER_FILE);
        final InputStream keyStore = JdkHttpsServerTest.class.getResourceAsStream(KEYSTORE_SERVER_FILE);

        final SslConfigurator sslConfigServer = SslConfigurator.newInstance()
                .keyStoreBytes(IOUtils.toByteArray(keyStore))
                .keyPassword(KEYSTORE_SERVER_PWD)
                .trustStoreBytes(IOUtils.toByteArray(trustStore))
                .trustStorePassword(TRUSTSTORE_SERVER_PWD);

        return sslConfigServer.createSSLContext();
    }

<<<<<<< HEAD
    private URI getHttpsUri() {
        return UriBuilder.fromUri("https://localhost/").port(getPort()).build();
=======
    @AfterEach
    public void tearDown() {
        if (server != null) {
            server.stop(0);
            server = null;
        }
>>>>>>> 0bcf8eeb
    }
}<|MERGE_RESOLUTION|>--- conflicted
+++ resolved
@@ -34,12 +34,7 @@
 import org.glassfish.jersey.SslConfigurator;
 import org.glassfish.jersey.server.ResourceConfig;
 
-<<<<<<< HEAD
-import org.junit.Test;
-=======
-import org.junit.jupiter.api.AfterEach;
 import org.junit.jupiter.api.Test;
->>>>>>> 0bcf8eeb
 
 import com.sun.net.httpserver.HttpServer;
 import com.sun.net.httpserver.HttpsConfigurator;
@@ -49,6 +44,7 @@
 import static org.hamcrest.CoreMatchers.not;
 import static org.hamcrest.MatcherAssert.assertThat;
 import static org.junit.jupiter.api.Assertions.assertEquals;
+import static org.junit.jupiter.api.Assertions.assertInstanceOf;
 import static org.junit.jupiter.api.Assertions.assertThrows;
 
 /**
@@ -85,7 +81,7 @@
     @Test
     public void testCreateHttpsServerNoSslContext() throws Exception {
         HttpServer server = startServer(getHttpsUri(), rc, null, false);
-        assertThat(server, instanceOf(HttpsServer.class));
+        assertInstanceOf(HttpsServer.class, server);
     }
 
     /**
@@ -94,46 +90,29 @@
      */
     @Test
     public void testStartHttpServerNoSslContext() throws Exception {
-<<<<<<< HEAD
-        startServer(getHttpsUri(), rc, null, true);
-=======
         assertThrows(IllegalArgumentException.class,
-            () -> JdkHttpServerFactory.createHttpServer(httpsUri, rc, null, true));
->>>>>>> 0bcf8eeb
-    }
-
-    /**
-     * Test, that {@link javax.net.ssl.SSLHandshakeException} is thrown when attepmting to connect to server with client
+            () -> startServer(getHttpsUri(), rc, null, true));
+    }
+
+    /**
+     * Test, that {@link javax.net.ssl.SSLHandshakeException} is thrown when attempting to connect to server with client
      * not configured correctly.
      * @throws Exception
      */
     @Test
     public void testCreateHttpsServerDefaultSslContext() throws Throwable {
-<<<<<<< HEAD
-        HttpServer server = startServer(getHttpsUri(), rc, SSLContext.getDefault(), true);
-        assertThat(server, instanceOf(HttpsServer.class));
-
-        // access the https server with not configured client
-        final Client client = ClientBuilder.newBuilder().newClient();
-        try {
-            client.target(UriBuilder.fromUri("https://localhost/").port(getPort())).path("testHttps").request().get(String.class);
-        } catch (final ProcessingException e) {
-            throw e.getCause();
-        }
-=======
         assertThrows(SSLHandshakeException.class, () -> {
-            server = JdkHttpServerFactory.createHttpServer(httpsUri, rc, SSLContext.getDefault(), true);
-            assertThat(server, instanceOf(HttpsServer.class));
+            final HttpServer server = startServer(getHttpsUri(), rc, SSLContext.getDefault(), true);
+            assertInstanceOf(HttpsServer.class, server);
 
             // access the https server with not configured client
             final Client client = ClientBuilder.newBuilder().newClient();
             try {
-                client.target(httpsUri).path("testHttps").request().get(String.class);
+                client.target(getHttpsUri()).path("testHttps").request().get(String.class);
             } catch (final ProcessingException e) {
                 throw e.getCause();
             }
         });
->>>>>>> 0bcf8eeb
     }
 
     /**
@@ -143,31 +122,18 @@
      */
     @Test
     public void testHttpsServerNoSslContextDelayedStart() throws Throwable {
-<<<<<<< HEAD
-        HttpServer server = startServer(getHttpsUri(), rc, null, false);
-        assertThat(server, instanceOf(HttpsServer.class));
-        server.start();
-
-        final Client client = ClientBuilder.newBuilder().newClient();
-        try {
-            client.target(getHttpsUri()).path("testHttps").request().get(String.class);
-        } catch (final ProcessingException e) {
-            throw e.getCause();
-        }
-=======
         assertThrows(IOException.class, () -> {
-            server = JdkHttpServerFactory.createHttpServer(httpsUri, rc, null, false);
-            assertThat(server, instanceOf(HttpsServer.class));
+            final HttpServer server = startServer(getHttpsUri(), rc, null, false);
+            assertInstanceOf(HttpsServer.class, server);
             server.start();
 
             final Client client = ClientBuilder.newBuilder().newClient();
            try {
-                client.target(httpsUri).path("testHttps").request().get(String.class);
+                client.target(getHttpsUri()).path("testHttps").request().get(String.class);
             } catch (final ProcessingException e) {
                 throw e.getCause();
             }
         });
->>>>>>> 0bcf8eeb
     }
 
     /**
@@ -176,19 +142,12 @@
      */
     @Test
     public void testConfigureSslContextAfterStart() throws Throwable {
-<<<<<<< HEAD
-        HttpServer server = startServer(getHttpsUri(), rc, null, false);
-        assertThat(server, instanceOf(HttpsServer.class));
-        server.start();
-        ((HttpsServer) server).setHttpsConfigurator(new HttpsConfigurator(getServerSslContext()));
-=======
         assertThrows(IllegalStateException.class, () -> {
-            server = JdkHttpServerFactory.createHttpServer(httpsUri, rc, null, false);
-            assertThat(server, instanceOf(HttpsServer.class));
+            final HttpServer server = startServer(getHttpsUri(), rc, null, false);
+            assertInstanceOf(HttpsServer.class, server);
             server.start();
             ((HttpsServer) server).setHttpsConfigurator(new HttpsConfigurator(getServerSslContext()));
         });
->>>>>>> 0bcf8eeb
     }
 
     /**
@@ -218,7 +177,7 @@
     @Test
     public void testHttpWithSsl() throws IOException {
         HttpServer server = startServer(getBaseUri(), rc, getServerSslContext(), true);
-        assertThat(server, instanceOf(HttpServer.class));
+        assertInstanceOf(HttpServer.class, server);
         assertThat(server, not(instanceOf(HttpsServer.class)));
     }
 
@@ -249,16 +208,7 @@
         return sslConfigServer.createSSLContext();
     }
 
-<<<<<<< HEAD
     private URI getHttpsUri() {
         return UriBuilder.fromUri("https://localhost/").port(getPort()).build();
-=======
-    @AfterEach
-    public void tearDown() {
-        if (server != null) {
-            server.stop(0);
-            server = null;
-        }
->>>>>>> 0bcf8eeb
     }
 }