--- conflicted
+++ resolved
@@ -32,8 +32,10 @@
 
 import org.apache.commons.io.IOUtils;
 import org.glassfish.jersey.SslConfigurator;
+import org.glassfish.jersey.internal.util.JdkVersion;
 import org.glassfish.jersey.server.ResourceConfig;
 
+import org.junit.jupiter.api.AfterEach;
 import org.junit.jupiter.api.Test;
 
 import com.sun.net.httpserver.HttpServer;
@@ -44,7 +46,6 @@
 import static org.hamcrest.CoreMatchers.not;
 import static org.hamcrest.MatcherAssert.assertThat;
 import static org.junit.jupiter.api.Assertions.assertEquals;
-import static org.junit.jupiter.api.Assertions.assertInstanceOf;
 import static org.junit.jupiter.api.Assertions.assertThrows;
 
 /**
@@ -64,6 +65,9 @@
     private static final String TRUSTSTORE_SERVER_FILE = "./truststore_server";
     private static final String TRUSTSTORE_SERVER_PWD = "asdfgh";
 
+    private HttpServer server;
+    private final URI httpsUri = UriBuilder.fromUri("https://localhost/").port(getPort()).build();
+    private final URI httpUri = UriBuilder.fromUri("http://localhost/").port(getPort()).build();
     private final ResourceConfig rc = new ResourceConfig(TestResource.class);
 
     @Path("/testHttps")
@@ -80,8 +84,12 @@
      */
     @Test
     public void testCreateHttpsServerNoSslContext() throws Exception {
-        HttpServer server = startServer(getHttpsUri(), rc, null, false);
-        assertInstanceOf(HttpsServer.class, server);
+        server = JdkHttpServerFactory.createHttpServer(httpsUri, rc, null, false);
+        assertThat(server, instanceOf(HttpsServer.class));
+
+        if (JdkVersion.getJdkVersion().getMajor() > 8) {
+            server.start(); // Address already in bind otherwise
+        }
     }
 
     /**
@@ -91,28 +99,24 @@
     @Test
     public void testStartHttpServerNoSslContext() throws Exception {
         assertThrows(IllegalArgumentException.class,
-            () -> startServer(getHttpsUri(), rc, null, true));
-    }
-
-    /**
-     * Test, that {@link javax.net.ssl.SSLHandshakeException} is thrown when attempting to connect to server with client
+                () -> JdkHttpServerFactory.createHttpServer(httpsUri, rc, null, true));
+    }
+
+    /**
+     * Test, that {@link javax.net.ssl.SSLHandshakeException} is thrown when attepmting to connect to server with client
      * not configured correctly.
      * @throws Exception
      */
     @Test
     public void testCreateHttpsServerDefaultSslContext() throws Throwable {
         assertThrows(SSLHandshakeException.class, () -> {
-            final HttpServer server = startServer(getHttpsUri(), rc, SSLContext.getDefault(), true);
-            assertInstanceOf(HttpsServer.class, server);
+            server = JdkHttpServerFactory.createHttpServer(httpsUri, rc, SSLContext.getDefault(), true);
+            assertThat(server, instanceOf(HttpsServer.class));
 
             // access the https server with not configured client
             final Client client = ClientBuilder.newBuilder().newClient();
             try {
-<<<<<<< HEAD
-                client.target(getHttpsUri()).path("testHttps").request().get(String.class);
-=======
                 client.target(updatePort(httpsUri)).path("testHttps").request().get(String.class);
->>>>>>> b6cda067
             } catch (final ProcessingException e) {
                 throw e.getCause();
             }
@@ -127,18 +131,13 @@
     @Test
     public void testHttpsServerNoSslContextDelayedStart() throws Throwable {
         assertThrows(IOException.class, () -> {
-            final HttpServer server = startServer(getHttpsUri(), rc, null, false);
-            assertInstanceOf(HttpsServer.class, server);
+            server = JdkHttpServerFactory.createHttpServer(httpsUri, rc, null, false);
+            assertThat(server, instanceOf(HttpsServer.class));
             server.start();
 
             final Client client = ClientBuilder.newBuilder().newClient();
-<<<<<<< HEAD
-           try {
-                client.target(getHttpsUri()).path("testHttps").request().get(String.class);
-=======
             try {
                 client.target(updatePort(httpsUri)).path("testHttps").request().get(String.class);
->>>>>>> b6cda067
             } catch (final ProcessingException e) {
                 throw e.getCause();
             }
@@ -152,8 +151,8 @@
     @Test
     public void testConfigureSslContextAfterStart() throws Throwable {
         assertThrows(IllegalStateException.class, () -> {
-            final HttpServer server = startServer(getHttpsUri(), rc, null, false);
-            assertInstanceOf(HttpsServer.class, server);
+            server = JdkHttpServerFactory.createHttpServer(httpsUri, rc, null, false);
+            assertThat(server, instanceOf(HttpsServer.class));
             server.start();
             ((HttpsServer) server).setHttpsConfigurator(new HttpsConfigurator(getServerSslContext()));
         });
@@ -167,18 +166,14 @@
     public void testCreateHttpsServerRoundTrip() throws IOException {
         final SSLContext serverSslContext = getServerSslContext();
 
-        HttpServer server = startServer(getHttpsUri(), rc, serverSslContext, true);
+        server = JdkHttpServerFactory.createHttpServer(httpsUri, rc, serverSslContext, true);
 
         final SSLContext foundContext = ((HttpsServer) server).getHttpsConfigurator().getSSLContext();
         assertEquals(serverSslContext, foundContext);
 
         final SSLContext clientSslContext = getClientSslContext();
         final Client client = ClientBuilder.newBuilder().sslContext(clientSslContext).build();
-<<<<<<< HEAD
-        final String response = client.target(UriBuilder.fromUri("https://localhost/").port(getPort())).path("testHttps").request().get(String.class);
-=======
         final String response = client.target(updatePort(httpsUri)).path("testHttps").request().get(String.class);
->>>>>>> b6cda067
 
         assertEquals("test", response);
     }
@@ -189,8 +184,8 @@
      */
     @Test
     public void testHttpWithSsl() throws IOException {
-        HttpServer server = startServer(getBaseUri(), rc, getServerSslContext(), true);
-        assertInstanceOf(HttpServer.class, server);
+        server = JdkHttpServerFactory.createHttpServer(httpUri, rc, getServerSslContext(), true);
+        assertThat(server, instanceOf(HttpServer.class));
         assertThat(server, not(instanceOf(HttpsServer.class)));
     }
 
@@ -221,10 +216,6 @@
         return sslConfigServer.createSSLContext();
     }
 
-<<<<<<< HEAD
-    private URI getHttpsUri() {
-        return UriBuilder.fromUri("https://localhost/").port(getPort()).build();
-=======
 
     private URI updatePort(URI uri) {
         return UriBuilder.fromUri(httpsUri).port(server.getAddress().getPort()).build();
@@ -236,6 +227,5 @@
             server.stop(0);
             server = null;
         }
->>>>>>> b6cda067
     }
 }