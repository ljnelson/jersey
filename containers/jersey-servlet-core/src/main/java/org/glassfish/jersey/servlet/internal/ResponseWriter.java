--- conflicted
+++ resolved
@@ -37,7 +37,6 @@
 import org.glassfish.jersey.server.ContainerResponse;
 import org.glassfish.jersey.server.internal.JerseyRequestTimeoutHandler;
 import org.glassfish.jersey.server.spi.ContainerResponseWriter;
-import org.glassfish.jersey.servlet.ServletContainer;
 import org.glassfish.jersey.servlet.spi.AsyncContextDelegate;
 
 /**
@@ -143,16 +142,7 @@
             }
         }
 
-<<<<<<< HEAD
         response.setStatus(responseContext.getStatus());
-=======
-        final String reasonPhrase = responseContext.getStatusInfo().getReasonPhrase();
-        if (reasonPhrase != null) {
-            ServletContainer.setStatus(response, responseContext.getStatus(), reasonPhrase);
-        } else {
-            response.setStatus(responseContext.getStatus());
-        }
->>>>>>> de04f512
 
         if (!responseContext.hasEntity()) {
             return null;
@@ -222,12 +212,8 @@
                     final int statusCode = Response.Status.INTERNAL_SERVER_ERROR.getStatusCode();
                     if (configSetStatusOverSendError) {
                         response.reset();
-<<<<<<< HEAD
                         //noinspection deprecation
-                        response.setStatus(Response.Status.INTERNAL_SERVER_ERROR.getStatusCode());
-=======
-                        ServletContainer.setStatus(response, statusCode, "Request failed.");
->>>>>>> de04f512
+                        response.setStatus(statusCode);
                     } else {
                         response.sendError(statusCode, "Request failed.");
                     }
