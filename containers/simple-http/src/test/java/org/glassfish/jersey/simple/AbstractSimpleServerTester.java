--- conflicted
+++ resolved
@@ -40,11 +40,7 @@
 public abstract class AbstractSimpleServerTester {
 
     public static final String CONTEXT = "";
-<<<<<<< HEAD
-    private final int DEFAULT_PORT = 0;
-=======
     private final int DEFAULT_PORT = 0; // rather SimpleFramework server choose than 9998
->>>>>>> b6cda067
 
     private static final Logger LOGGER = Logger.getLogger(AbstractSimpleServerTester.class.getName());
 
@@ -102,33 +98,21 @@
         config.register(LoggingFeature.class);
         final URI baseUri = getBaseUri();
         server = SimpleContainerFactory.create(baseUri, config);
-<<<<<<< HEAD
         LOGGER.log(Level.INFO, "Simple-http server started on base uri: " + getBaseUri());
-=======
-        LOGGER.log(Level.INFO, "Simple-http server started on base uri: " + baseUri.getHost() + ":" + server.getPort());
->>>>>>> b6cda067
     }
 
     public void startServerNoLoggingFilter(Class... resources) {
         ResourceConfig config = new ResourceConfig(resources);
         final URI baseUri = getBaseUri();
         server = SimpleContainerFactory.create(baseUri, config);
-<<<<<<< HEAD
         LOGGER.log(Level.INFO, "Simple-http server started on base uri: " + getBaseUri());
-=======
-        LOGGER.log(Level.INFO, "Simple-http server started on base uri: " + baseUri.getHost() + ":" + server.getPort());
->>>>>>> b6cda067
     }
 
     public void startServer(ResourceConfig config) {
         final URI baseUri = getBaseUri();
         config.register(LoggingFeature.class);
         server = SimpleContainerFactory.create(baseUri, config);
-<<<<<<< HEAD
         LOGGER.log(Level.INFO, "Simple-http server started on base uri: " + getBaseUri());
-=======
-        LOGGER.log(Level.INFO, "Simple-http server started on base uri: " + baseUri.getHost() + ":" + server.getPort());
->>>>>>> b6cda067
     }
 
     public void startServer(ResourceConfig config, int count, int select) {
