--- conflicted
+++ resolved
@@ -65,12 +65,8 @@
                 <configuration>
                     <instructions>
                         <Import-Package>
-<<<<<<< HEAD
                             jakarta.servlet.*;version="[5.0,7.0)",
-=======
-                            javax.servlet.*;version="[2.4,5.0)",
                             ${jetty.osgi.version},
->>>>>>> fc63a054
                             *
                         </Import-Package>
                     </instructions>
