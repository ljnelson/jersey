<?xml version="1.0" encoding="UTF-8"?>
<!--

    Copyright (c) 2011, 2021 Oracle and/or its affiliates. All rights reserved.

    This program and the accompanying materials are made available under the
    terms of the Eclipse Public License v. 2.0, which is available at
    http://www.eclipse.org/legal/epl-2.0.

    This Source Code may also be made available under the following Secondary
    Licenses when the conditions for such availability set forth in the
    Eclipse Public License v. 2.0 are satisfied: GNU General Public License,
    version 2 with the GNU Classpath Exception, which is available at
    https://www.gnu.org/software/classpath/license.html.

    SPDX-License-Identifier: EPL-2.0 OR GPL-2.0 WITH Classpath-exception-2.0

-->

<project xmlns="http://maven.apache.org/POM/4.0.0" xmlns:xsi="http://www.w3.org/2001/XMLSchema-instance"
    xsi:schemaLocation="http://maven.apache.org/POM/4.0.0 http://maven.apache.org/maven-v4_0_0.xsd">
    <modelVersion>4.0.0</modelVersion>

    <parent>
        <groupId>org.glassfish.jersey.containers</groupId>
        <artifactId>project</artifactId>
        <version>3.1.0-SNAPSHOT</version>
    </parent>

    <artifactId>jersey-container-grizzly2-http</artifactId>
    <packaging>jar</packaging>
    <name>jersey-container-grizzly2-http</name>

    <description>Grizzly 2 Http Container.</description>

    <properties>
        <!-- alternatives: JerseyHttpClientThread, JettyClientThread in the same package -->
        <client>JdkHttpClientThread</client>
        <clientImplPackage>org.glassfish.jersey.grizzly2.httpserver.test.tools</clientImplPackage>
        <clientImpl>${clientImplPackage}.${client}</clientImpl>
        <testMemory>-Xms160m -Xmx160m -Xss512k</testMemory>
    </properties>

    <dependencies>
        <dependency>
            <groupId>jakarta.inject</groupId>
            <artifactId>jakarta.inject-api</artifactId>
        </dependency>
        <dependency>
            <groupId>org.glassfish.grizzly</groupId>
            <artifactId>grizzly-http-server</artifactId>
        </dependency>
<<<<<<< HEAD
        <dependency>
            <groupId>org.hamcrest</groupId>
            <artifactId>hamcrest-library</artifactId>
=======

        <dependency>
            <groupId>org.glassfish.grizzly</groupId>
            <artifactId>grizzly-http2</artifactId>
            <scope>test</scope>
        </dependency>
        <dependency>
            <groupId>org.glassfish.grizzly</groupId>
            <artifactId>grizzly-npn-api</artifactId>
            <scope>test</scope>
        </dependency>

        <dependency>
            <groupId>org.eclipse.jetty</groupId>
            <artifactId>jetty-client</artifactId>
            <scope>test</scope>
        </dependency>
        <dependency>
            <groupId>org.eclipse.jetty.http2</groupId>
            <artifactId>http2-http-client-transport</artifactId>
            <version>${jetty.version}</version>
            <scope>test</scope>
        </dependency>

        <dependency>
            <groupId>org.bouncycastle</groupId>
            <artifactId>bcprov-jdk15on</artifactId>
            <scope>test</scope>
        </dependency>
        <dependency>
            <groupId>org.bouncycastle</groupId>
            <artifactId>bcmail-jdk15on</artifactId>
>>>>>>> ae8a4b95
            <scope>test</scope>
        </dependency>
    </dependencies>

    <build>
        <plugins>
            <plugin>
                <groupId>com.sun.istack</groupId>
                <artifactId>istack-commons-maven-plugin</artifactId>
                <inherited>true</inherited>
            </plugin>
            <plugin>
                <groupId>org.codehaus.mojo</groupId>
                <artifactId>build-helper-maven-plugin</artifactId>
                <inherited>true</inherited>
            </plugin>
            <plugin>
                <groupId>org.apache.felix</groupId>
                <artifactId>maven-bundle-plugin</artifactId>
                <inherited>true</inherited>
            </plugin>

            <plugin>
                <artifactId>maven-surefire-plugin</artifactId>
                <configuration>
                    <!--
                    memory settings:
                      - to avoid unstable JVM process; fail fast, don't produce dump
                      - memory sizes must reflect count of clients!
                    test time:
                      - must not affect stability of the server; if it does, the test detected a bug
                      - 10 seconds should be enough to process thousands of requests, if there would
                        be some leak, it should be visible
                    client count:
                      - each client is reusable to produce parallel requests, but each also consumes
                        significiant amount of memory, in this case shared with the server.
                    -->
                    <argLine>
                        ${testMemory} -XX:+CrashOnOutOfMemoryError -XX:-HeapDumpOnOutOfMemoryError
                        -DtestTime=10 -DclientCount=30
                        -DclientImpl=${clientImpl}
                    </argLine>
                    <trimStackTrace>false</trimStackTrace>
                    <parallel>methods</parallel>
                    <threadCountMethods>3</threadCountMethods>
                </configuration>
            </plugin>
        </plugins>
    </build>

    <profiles>
        <profile>
            <id>jdk11</id>
            <activation>
                <jdk>[11,)</jdk>
            </activation>
            <build>
                <pluginManagement>
                    <plugins>
                        <plugin>
                            <artifactId>maven-compiler-plugin</artifactId>
                            <executions>
                                <execution>
                                    <id>default-testCompile</id>
                                    <configuration>
                                        <source>11</source>
                                        <target>11</target>
                                    </configuration>
                                </execution>
                            </executions>
                        </plugin>
                    </plugins>
                </pluginManagement>
            </build>
        </profile>
        <profile>
            <id>jdk8</id>
            <activation>
                <jdk>1.8</jdk>
            </activation>
            <build>
                <pluginManagement>
                    <plugins>
                        <plugin>
                            <artifactId>maven-compiler-plugin</artifactId>
                            <executions>
                                <execution>
                                    <id>default-testCompile</id>
                                    <configuration>
                                        <!--
                                        Jetty client is not compatible with JDK8, older versions need different setup
                                        JDK HTTP client is not in JDK8 at all
                                        Jersey Client doesn't support HTTP/2 (at least not directly)
                                        -->
                                        <skip>true</skip>
                                    </configuration>
                                </execution>
                            </executions>
                        </plugin>
                    </plugins>
                </pluginManagement>
            </build>
        </profile>
    </profiles>
</project><|MERGE_RESOLUTION|>--- conflicted
+++ resolved
@@ -50,11 +50,11 @@
             <groupId>org.glassfish.grizzly</groupId>
             <artifactId>grizzly-http-server</artifactId>
         </dependency>
-<<<<<<< HEAD
         <dependency>
             <groupId>org.hamcrest</groupId>
             <artifactId>hamcrest-library</artifactId>
-=======
+            <scope>test</scope>
+        </dependency>
 
         <dependency>
             <groupId>org.glassfish.grizzly</groupId>
@@ -87,7 +87,6 @@
         <dependency>
             <groupId>org.bouncycastle</groupId>
             <artifactId>bcmail-jdk15on</artifactId>
->>>>>>> ae8a4b95
             <scope>test</scope>
         </dependency>
     </dependencies>
