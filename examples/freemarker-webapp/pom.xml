--- conflicted
+++ resolved
@@ -19,11 +19,7 @@
         <groupId>org.glassfish.jersey.examples</groupId>
         <artifactId>webapp-example-parent</artifactId>
         <relativePath>../webapp-example-parent/pom.xml</relativePath>
-<<<<<<< HEAD
         <version>3.0.99-SNAPSHOT</version>
-=======
-        <version>2.40-SNAPSHOT</version>
->>>>>>> e0285356
     </parent>
 
     <artifactId>freemarker-webapp</artifactId>
