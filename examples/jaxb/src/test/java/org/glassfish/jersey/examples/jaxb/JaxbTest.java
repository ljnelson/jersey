/*
<<<<<<< HEAD
 * Copyright (c) 2010, 2021 Oracle and/or its affiliates. All rights reserved.
=======
 * Copyright (c) 2010, 2022 Oracle and/or its affiliates. All rights reserved.
>>>>>>> 20f085e8
 *
 * This program and the accompanying materials are made available under the
 * terms of the Eclipse Distribution License v. 1.0, which is available at
 * http://www.eclipse.org/org/documents/edl-v10.php.
 *
 * SPDX-License-Identifier: BSD-3-Clause
 */

package org.glassfish.jersey.examples.jaxb;

import java.util.Collection;

import jakarta.ws.rs.core.GenericEntity;
import jakarta.ws.rs.core.GenericType;
import static jakarta.ws.rs.client.Entity.xml;

import jakarta.ws.rs.core.MediaType;
import jakarta.xml.bind.JAXBElement;
import javax.xml.namespace.QName;

import org.glassfish.jersey.server.ResourceConfig;
import org.glassfish.jersey.test.JerseyTest;
import org.glassfish.jersey.test.TestProperties;

import org.junit.jupiter.api.Test;
import static org.junit.jupiter.api.Assertions.assertEquals;
import static org.junit.jupiter.api.Assertions.assertTrue;

/**
 * Jersey JAXB example test.
 *
 * @author Paul Sandoz
 * @author Marek Potociar
 */
public class JaxbTest extends JerseyTest {

    @Override
    protected ResourceConfig configure() {
        enable(TestProperties.LOG_TRAFFIC);
        enable(TestProperties.DUMP_ENTITY);

        return App.createApp();
    }

    /**
     * Test checks that the application.wadl is reachable.
     */
    @Test
    public void testApplicationWadl() {
        String applicationWadl = target().path("application.wadl").request().get(String.class);
        assertTrue(applicationWadl.length() > 0, "Something wrong. Returned wadl length is not > 0");
    }

    @Test
    public void testRootElement() {
        JaxbXmlRootElement e1 = target().path("jaxb/XmlRootElement").request().get(JaxbXmlRootElement.class);

        JaxbXmlRootElement e2 = target().path("jaxb/XmlRootElement").request("application/xml")
                .post(xml(e1), JaxbXmlRootElement.class);

        assertEquals(e1, e2);
    }

    @Test
    public void testRootElementWithHeader() {
        String e1 = target().path("jaxb/XmlRootElement").request().get(String.class);

        String e2 = target().path("jaxb/XmlRootElementWithHeader").request().get(String.class);
        assertTrue(e2.contains("<?xml-stylesheet type='text/xsl' href='foobar.xsl' ?>") && e2.contains(e1.substring(e1.indexOf("?>") + 2).trim()));
    }

    @Test
    public void testJAXBElement() {
        GenericType<JAXBElement<JaxbXmlType>> genericType = new GenericType<JAXBElement<JaxbXmlType>>() {};

        JAXBElement<JaxbXmlType> e1 = target().path("jaxb/JAXBElement").request().get(genericType);

        JAXBElement<JaxbXmlType> e2 = target().path("jaxb/JAXBElement").request(MediaType.APPLICATION_XML)
                .post(xml(e1), genericType);

        assertEquals(e1.getValue(), e2.getValue());
    }

    @Test
    public void testXmlType() {
        JaxbXmlType t1 = target().path("jaxb/JAXBElement").request().get(JaxbXmlType.class);

        JAXBElement<JaxbXmlType> e = new JAXBElement<JaxbXmlType>(
                new QName("jaxbXmlRootElement"),
                JaxbXmlType.class,
                t1);
        JaxbXmlType t2 = target().path("jaxb/XmlType").request(MediaType.APPLICATION_XML)
                .post(xml(e), JaxbXmlType.class);

        assertEquals(t1, t2);
    }


    @Test
    public void testRootElementCollection() {
        GenericType<Collection<JaxbXmlRootElement>> genericType =
                new GenericType<Collection<JaxbXmlRootElement>>() {};

        Collection<JaxbXmlRootElement> ce1 = target().path("jaxb/collection/XmlRootElement").request().get(genericType);
        Collection<JaxbXmlRootElement> ce2 = target().path("jaxb/collection/XmlRootElement").request(MediaType.APPLICATION_XML)
                .post(xml(new GenericEntity<Collection<JaxbXmlRootElement>>(ce1) {}), genericType);

        assertEquals(ce1, ce2);
    }

    @Test
    public void testXmlTypeCollection() {
        GenericType<Collection<JaxbXmlRootElement>> genericRootElement =
                new GenericType<Collection<JaxbXmlRootElement>>() {};
        GenericType<Collection<JaxbXmlType>> genericXmlType =
                new GenericType<Collection<JaxbXmlType>>() {
                };

        Collection<JaxbXmlRootElement> ce1 = target().path("jaxb/collection/XmlRootElement").request().get(genericRootElement);

        Collection<JaxbXmlType> ct1 = target().path("jaxb/collection/XmlType").request(MediaType.APPLICATION_XML)
                .post(xml(new GenericEntity<Collection<JaxbXmlRootElement>>(ce1) {}), genericXmlType);

        Collection<JaxbXmlType> ct2 = target().path("jaxb/collection/XmlRootElement").request().get(genericXmlType);

        assertEquals(ct1, ct2);
    }

    @Test
    public void testRootElementArray() {
        JaxbXmlRootElement[] ae1 = target().path("jaxb/array/XmlRootElement").request().get(JaxbXmlRootElement[].class);
        JaxbXmlRootElement[] ae2 = target().path("jaxb/array/XmlRootElement").request(MediaType.APPLICATION_XML)
                .post(xml(ae1), JaxbXmlRootElement[].class);

        assertEquals(ae1.length, ae2.length);
        for (int i = 0; i < ae1.length; i++) {
            assertEquals(ae1[i], ae2[i]);
        }
    }

    @Test
    public void testXmlTypeArray() {
        JaxbXmlRootElement[] ae1 = target().path("jaxb/array/XmlRootElement").request().get(JaxbXmlRootElement[].class);

        JaxbXmlType[] at1 = target().path("jaxb/array/XmlType").request(MediaType.APPLICATION_XML)
                .post(xml(ae1), JaxbXmlType[].class);

        JaxbXmlType[] at2 = target().path("jaxb/array/XmlRootElement").request().get(JaxbXmlType[].class);

        assertEquals(at1.length, at2.length);
        for (int i = 0; i < at1.length; i++) {
            assertEquals(at1[i], at2[i]);
        }
    }
}<|MERGE_RESOLUTION|>--- conflicted
+++ resolved
@@ -1,9 +1,5 @@
 /*
-<<<<<<< HEAD
- * Copyright (c) 2010, 2021 Oracle and/or its affiliates. All rights reserved.
-=======
  * Copyright (c) 2010, 2022 Oracle and/or its affiliates. All rights reserved.
->>>>>>> 20f085e8
  *
  * This program and the accompanying materials are made available under the
  * terms of the Eclipse Distribution License v. 1.0, which is available at
@@ -20,7 +16,6 @@
 import jakarta.ws.rs.core.GenericType;
 import static jakarta.ws.rs.client.Entity.xml;
 
-import jakarta.ws.rs.core.MediaType;
 import jakarta.xml.bind.JAXBElement;
 import javax.xml.namespace.QName;
 
@@ -81,7 +76,7 @@
 
         JAXBElement<JaxbXmlType> e1 = target().path("jaxb/JAXBElement").request().get(genericType);
 
-        JAXBElement<JaxbXmlType> e2 = target().path("jaxb/JAXBElement").request(MediaType.APPLICATION_XML)
+        JAXBElement<JaxbXmlType> e2 = target().path("jaxb/JAXBElement").request("application/xml")
                 .post(xml(e1), genericType);
 
         assertEquals(e1.getValue(), e2.getValue());
@@ -95,7 +90,7 @@
                 new QName("jaxbXmlRootElement"),
                 JaxbXmlType.class,
                 t1);
-        JaxbXmlType t2 = target().path("jaxb/XmlType").request(MediaType.APPLICATION_XML)
+        JaxbXmlType t2 = target().path("jaxb/XmlType").request("application/xml")
                 .post(xml(e), JaxbXmlType.class);
 
         assertEquals(t1, t2);
@@ -108,7 +103,7 @@
                 new GenericType<Collection<JaxbXmlRootElement>>() {};
 
         Collection<JaxbXmlRootElement> ce1 = target().path("jaxb/collection/XmlRootElement").request().get(genericType);
-        Collection<JaxbXmlRootElement> ce2 = target().path("jaxb/collection/XmlRootElement").request(MediaType.APPLICATION_XML)
+        Collection<JaxbXmlRootElement> ce2 = target().path("jaxb/collection/XmlRootElement").request("application/xml")
                 .post(xml(new GenericEntity<Collection<JaxbXmlRootElement>>(ce1) {}), genericType);
 
         assertEquals(ce1, ce2);
@@ -122,20 +117,23 @@
                 new GenericType<Collection<JaxbXmlType>>() {
                 };
 
-        Collection<JaxbXmlRootElement> ce1 = target().path("jaxb/collection/XmlRootElement").request().get(genericRootElement);
+        Collection<JaxbXmlRootElement> ce1 = target().path("jaxb/collection/XmlRootElement").request()
+                .get(genericRootElement);
 
-        Collection<JaxbXmlType> ct1 = target().path("jaxb/collection/XmlType").request(MediaType.APPLICATION_XML)
+        Collection<JaxbXmlType> ct1 = target().path("jaxb/collection/XmlType").request("application/xml")
                 .post(xml(new GenericEntity<Collection<JaxbXmlRootElement>>(ce1) {}), genericXmlType);
 
-        Collection<JaxbXmlType> ct2 = target().path("jaxb/collection/XmlRootElement").request().get(genericXmlType);
+        Collection<JaxbXmlType> ct2 = target().path("jaxb/collection/XmlRootElement").request()
+                .get(genericXmlType);
 
         assertEquals(ct1, ct2);
     }
 
     @Test
     public void testRootElementArray() {
-        JaxbXmlRootElement[] ae1 = target().path("jaxb/array/XmlRootElement").request().get(JaxbXmlRootElement[].class);
-        JaxbXmlRootElement[] ae2 = target().path("jaxb/array/XmlRootElement").request(MediaType.APPLICATION_XML)
+        JaxbXmlRootElement[] ae1 = target().path("jaxb/array/XmlRootElement").request()
+                .get(JaxbXmlRootElement[].class);
+        JaxbXmlRootElement[] ae2 = target().path("jaxb/array/XmlRootElement").request("application/xml")
                 .post(xml(ae1), JaxbXmlRootElement[].class);
 
         assertEquals(ae1.length, ae2.length);
@@ -146,12 +144,14 @@
 
     @Test
     public void testXmlTypeArray() {
-        JaxbXmlRootElement[] ae1 = target().path("jaxb/array/XmlRootElement").request().get(JaxbXmlRootElement[].class);
+        JaxbXmlRootElement[] ae1 = target().path("jaxb/array/XmlRootElement").request()
+                .get(JaxbXmlRootElement[].class);
 
-        JaxbXmlType[] at1 = target().path("jaxb/array/XmlType").request(MediaType.APPLICATION_XML)
+        JaxbXmlType[] at1 = target().path("jaxb/array/XmlType").request("application/xml")
                 .post(xml(ae1), JaxbXmlType[].class);
 
-        JaxbXmlType[] at2 = target().path("jaxb/array/XmlRootElement").request().get(JaxbXmlType[].class);
+        JaxbXmlType[] at2 = target().path("jaxb/array/XmlRootElement").request()
+                .get(JaxbXmlType[].class);
 
         assertEquals(at1.length, at2.length);
         for (int i = 0; i < at1.length; i++) {
