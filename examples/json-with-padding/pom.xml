--- conflicted
+++ resolved
@@ -18,11 +18,7 @@
     <parent>
         <groupId>org.glassfish.jersey.examples</groupId>
         <artifactId>project</artifactId>
-<<<<<<< HEAD
         <version>3.0.99-SNAPSHOT</version>
-=======
-        <version>2.43-SNAPSHOT</version>
->>>>>>> d3a57ef9
     </parent>
 
     <artifactId>json-with-padding</artifactId>
