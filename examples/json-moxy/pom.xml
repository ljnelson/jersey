--- conflicted
+++ resolved
@@ -17,11 +17,7 @@
     <parent>
         <groupId>org.glassfish.jersey.examples</groupId>
         <artifactId>project</artifactId>
-<<<<<<< HEAD
         <version>3.1.0-SNAPSHOT</version>
-=======
-        <version>2.35-SNAPSHOT</version>
->>>>>>> 6206ef66
     </parent>
 
     <artifactId>json-moxy</artifactId>
