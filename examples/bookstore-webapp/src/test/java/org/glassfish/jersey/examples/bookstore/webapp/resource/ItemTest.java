/*
<<<<<<< HEAD
 * Copyright (c) 2010, 2020 Oracle and/or its affiliates. All rights reserved.
=======
 * Copyright (c) 2010, 2022 Oracle and/or its affiliates. All rights reserved.
>>>>>>> 20f085e8
 *
 * Redistribution and use in source and binary forms, with or without
 * modification, are permitted provided that the following conditions are met:
 *
 * 1. Redistributions of source code must retain the above copyright notice, this
 *    list of conditions and the following disclaimer.
 * 2. Redistributions in binary form must reproduce the above copyright notice,
 *    this list of conditions and the following disclaimer in the documentation
 *    and/or other materials provided with the distribution.
 *
 * THIS SOFTWARE IS PROVIDED BY THE COPYRIGHT HOLDERS AND CONTRIBUTORS "AS IS" AND
 * ANY EXPRESS OR IMPLIED WARRANTIES, INCLUDING, BUT NOT LIMITED TO, THE IMPLIED
 * WARRANTIES OF MERCHANTABILITY AND FITNESS FOR A PARTICULAR PURPOSE ARE
 * DISCLAIMED. IN NO EVENT SHALL THE COPYRIGHT OWNER OR CONTRIBUTORS BE LIABLE FOR
 * ANY DIRECT, INDIRECT, INCIDENTAL, SPECIAL, EXEMPLARY, OR CONSEQUENTIAL DAMAGES
 * (INCLUDING, BUT NOT LIMITED TO, PROCUREMENT OF SUBSTITUTE GOODS OR SERVICES;
 * LOSS OF USE, DATA, OR PROFITS; OR BUSINESS INTERRUPTION) HOWEVER CAUSED AND
 * ON ANY THEORY OF LIABILITY, WHETHER IN CONTRACT, STRICT LIABILITY, OR TORT
 * (INCLUDING NEGLIGENCE OR OTHERWISE) ARISING IN ANY WAY OUT OF THE USE OF THIS
 * SOFTWARE, EVEN IF ADVISED OF THE POSSIBILITY OF SUCH DAMAGE.
 *
 * SPDX-License-Identifier: BSD-2-Clause
 */

package org.glassfish.jersey.examples.bookstore.webapp.resource;

import jakarta.ws.rs.client.WebTarget;

import org.junit.jupiter.api.Test;
import static org.junit.jupiter.api.Assertions.assertEquals;
import static org.junit.jupiter.api.Assertions.assertNotNull;

/**
 * @author James Strachan
 * @author Naresh
 * @author Michal Gajdos
 */
public class ItemTest extends TestSupport {

    @Test
    public void testResourceAsHtml() throws Exception {
        final String response = item1resource().request().get(String.class);
        assertItemHtmlResponse(response);
    }

    @Test
    public void testResourceAsXml() throws Exception {
        final String text = item1resource().request("application/xml").get(String.class);
        System.out.println("Item XML is: " + text);

        final Book response = item1resource().request("application/xml").get(Book.class);
        assertNotNull(response, "Should have returned an item!");
        assertEquals("Svejk", response.getTitle(), "item title");
    }

    @Test
    public void testResourceAsHtmlUsingWebKitAcceptHeaders() throws Exception {
        final String response = item1resource().request(
                "text/html",
                "application/xhtml+xml",
                "application/xml;q=0.9",
                "*/*;q=0.8").get(String.class);

        assertItemHtmlResponse(response);
    }

    protected void assertItemHtmlResponse(String response) {
        assertHtmlResponse(response);
        assertResponseContains(response, "<title>Book</title>");
        assertResponseContains(response, "<h1>Svejk</h1>");
    }

    protected WebTarget item1resource() {
        return target("bookstore-webapp").path("/items/1");
    }

}<|MERGE_RESOLUTION|>--- conflicted
+++ resolved
@@ -1,9 +1,5 @@
 /*
-<<<<<<< HEAD
- * Copyright (c) 2010, 2020 Oracle and/or its affiliates. All rights reserved.
-=======
  * Copyright (c) 2010, 2022 Oracle and/or its affiliates. All rights reserved.
->>>>>>> 20f085e8
  *
  * Redistribution and use in source and binary forms, with or without
  * modification, are permitted provided that the following conditions are met:
