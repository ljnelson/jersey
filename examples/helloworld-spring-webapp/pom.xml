--- conflicted
+++ resolved
@@ -90,7 +90,7 @@
             <version>1.2</version>
             <exclusions>
                 <exclusion>
-                    <groupId>javax.servlet</groupId>
+                    <groupId>jakarta.servlet</groupId>
                     <artifactId>servlet-api</artifactId>
                 </exclusion>
             </exclusions>
@@ -103,20 +103,8 @@
         </dependency>
 
         <dependency>
-<<<<<<< HEAD
-            <groupId>junit</groupId>
-            <artifactId>junit</artifactId>
-=======
-            <groupId>org.mortbay.jetty</groupId>
-            <artifactId>servlet-api-2.5</artifactId>
-            <version>${jetty.servlet.api.25.version}</version>
-            <scope>provided</scope>
-        </dependency>
-
-        <dependency>
             <groupId>org.junit.jupiter</groupId>
             <artifactId>junit-jupiter</artifactId>
->>>>>>> 20f085e8
             <scope>test</scope>
         </dependency>
     </dependencies>
