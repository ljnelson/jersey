--- conflicted
+++ resolved
@@ -38,10 +38,6 @@
         <dependency>
             <groupId>jakarta.enterprise</groupId>
             <artifactId>jakarta.enterprise.cdi-api</artifactId>
-<<<<<<< HEAD
-            <version>${cdi.api.version}</version>
-=======
->>>>>>> ae8a4b95
         </dependency>
         <dependency>
             <groupId>org.glassfish.jersey.test-framework.providers</groupId>
