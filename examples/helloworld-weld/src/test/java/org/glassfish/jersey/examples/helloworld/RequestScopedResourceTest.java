/*
<<<<<<< HEAD
 * Copyright (c) 2014, 2020 Oracle and/or its affiliates. All rights reserved.
=======
 * Copyright (c) 2014, 2022 Oracle and/or its affiliates. All rights reserved.
>>>>>>> 20f085e8
 *
 * This program and the accompanying materials are made available under the
 * terms of the Eclipse Distribution License v. 1.0, which is available at
 * http://www.eclipse.org/org/documents/edl-v10.php.
 *
 * SPDX-License-Identifier: BSD-3-Clause
 */

package org.glassfish.jersey.examples.helloworld;

import java.util.Iterator;
import java.util.Random;
import java.util.concurrent.atomic.AtomicInteger;
import java.util.stream.Stream;
import java.util.stream.StreamSupport;

import jakarta.ws.rs.core.Response;

import org.glassfish.jersey.server.ResourceConfig;
import org.glassfish.jersey.test.JerseyTest;
import org.jboss.weld.environment.se.Weld;
import org.junit.jupiter.api.AfterAll;
import org.junit.jupiter.api.BeforeAll;
import org.junit.jupiter.api.TestInstance;
import org.junit.jupiter.api.parallel.Execution;
import org.junit.jupiter.api.parallel.ExecutionMode;
import org.junit.jupiter.params.ParameterizedTest;
import org.junit.jupiter.params.provider.Arguments;
import org.junit.jupiter.params.provider.MethodSource;

import static org.junit.jupiter.api.Assertions.assertEquals;
import static org.junit.jupiter.api.Assertions.assertNotNull;

/**
 * Test request scoped resource. Number of various requests will be made in parallel
 * against a single Grizzly instance. This is to ensure server side external request scope
 * binding does not mix different request data.
 *
 * @author Jakub Podlesak
 */
@TestInstance(TestInstance.Lifecycle.PER_CLASS)
public class RequestScopedResourceTest extends JerseyTest {

    // Total number of requests to make
    static final int REQUEST_COUNT = 1000;
    // basis for test data sequence
    static final AtomicInteger dataFeed = new AtomicInteger();

    // to help us randomily select resource method to test
    static final Random RANDOMIZER = new Random();

    // our Weld container instance
    static Weld weld;

    /**
     * Take test data sequence from here
     *
     * @return iterable test input data
     */
    public static Stream<Arguments> data() {
        Iterable<Arguments> iterable = new Iterable<Arguments>() {
            @Override
            public Iterator<Arguments> iterator() {
                return new Iterator<Arguments>() {

                    @Override
                    public boolean hasNext() {
                        return dataFeed.get() < REQUEST_COUNT;
                    }

                    @Override
                    public Arguments next() {
                        int nextValue = dataFeed.getAndIncrement();
                        return Arguments.of(String.format("%02d", nextValue));
                    }

                    @Override
                    public void remove() {
                        throw new UnsupportedOperationException();
                    }
                };
            }
        };
        return StreamSupport.stream(iterable.spliterator(), false);
    }

    @BeforeAll
    public static void before() throws Exception {
        weld = new Weld();
        weld.initialize();
    }

    @AfterAll
    public static void after() throws Exception {
        weld.shutdown();
    }

    @Override
    @AfterAll
    public void tearDown() throws Exception {
        super.tearDown();
        System.out.printf("SYNC: %d, ASYNC: %d, STRAIGHT: %d%n",
                parameterizedCounter.intValue(), parameterizedAsyncCounter.intValue(), straightCounter.intValue());
    }

    @Override
    protected ResourceConfig configure() {
        //        enable(TestProperties.LOG_TRAFFIC);
        return App.createJaxRsApp();
    }

    // we want to keep some statistics
    final AtomicInteger parameterizedCounter = new AtomicInteger(0);
    final AtomicInteger parameterizedAsyncCounter = new AtomicInteger(0);
    final AtomicInteger straightCounter = new AtomicInteger(0);

    @Execution(ExecutionMode.CONCURRENT)
    @ParameterizedTest
    @MethodSource("data")
    public void testRequestScopedResource(final String param) {

        String path;
        String expected = param;

        // select one of the three resource methods available
        switch (RANDOMIZER.nextInt(3)) {
            case 0:
                path = "req/parameterized";
                parameterizedCounter.incrementAndGet();
                break;
            case 1:
                path = "req/parameterized-async";
                parameterizedAsyncCounter.incrementAndGet();
                break;
            default:
                path = "req/straight";
                expected = String.format("straight: %s", param);
                straightCounter.incrementAndGet();
                break;
        }

        final Response response = target().path(path).queryParam("q", param).request("text/plain").get();

        assertNotNull(response, String.format("Request failed for %s", path));
        assertEquals(200, response.getStatus());
        assertEquals(expected, response.readEntity(String.class));
    }
}<|MERGE_RESOLUTION|>--- conflicted
+++ resolved
@@ -1,9 +1,5 @@
 /*
-<<<<<<< HEAD
- * Copyright (c) 2014, 2020 Oracle and/or its affiliates. All rights reserved.
-=======
  * Copyright (c) 2014, 2022 Oracle and/or its affiliates. All rights reserved.
->>>>>>> 20f085e8
  *
  * This program and the accompanying materials are made available under the
  * terms of the Eclipse Distribution License v. 1.0, which is available at
@@ -26,6 +22,7 @@
 import org.glassfish.jersey.test.JerseyTest;
 import org.jboss.weld.environment.se.Weld;
 import org.junit.jupiter.api.AfterAll;
+import org.junit.jupiter.api.AfterEach;
 import org.junit.jupiter.api.BeforeAll;
 import org.junit.jupiter.api.TestInstance;
 import org.junit.jupiter.api.parallel.Execution;
@@ -102,7 +99,7 @@
     }
 
     @Override
-    @AfterAll
+    @AfterEach
     public void tearDown() throws Exception {
         super.tearDown();
         System.out.printf("SYNC: %d, ASYNC: %d, STRAIGHT: %d%n",
