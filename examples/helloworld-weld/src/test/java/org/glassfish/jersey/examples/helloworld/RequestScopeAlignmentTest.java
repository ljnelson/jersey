--- conflicted
+++ resolved
@@ -1,9 +1,5 @@
 /*
-<<<<<<< HEAD
- * Copyright (c) 2015, 2020 Oracle and/or its affiliates. All rights reserved.
-=======
  * Copyright (c) 2015, 2022 Oracle and/or its affiliates. All rights reserved.
->>>>>>> 20f085e8
  *
  * This program and the accompanying materials are made available under the
  * terms of the Eclipse Distribution License v. 1.0, which is available at
@@ -14,14 +10,7 @@
 
 package org.glassfish.jersey.examples.helloworld;
 
-<<<<<<< HEAD
-import java.util.Arrays;
-import java.util.List;
-
 import jakarta.ws.rs.client.WebTarget;
-=======
-import javax.ws.rs.client.WebTarget;
->>>>>>> 20f085e8
 
 import org.glassfish.jersey.server.ResourceConfig;
 import org.glassfish.jersey.test.JerseyTest;
