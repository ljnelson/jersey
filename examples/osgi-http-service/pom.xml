--- conflicted
+++ resolved
@@ -18,11 +18,7 @@
     <parent>
         <groupId>org.glassfish.jersey.examples</groupId>
         <artifactId>project</artifactId>
-<<<<<<< HEAD
         <version>3.1.0-SNAPSHOT</version>
-=======
-        <version>2.43-SNAPSHOT</version>
->>>>>>> d3a57ef9
     </parent>
 
     <artifactId>osgi-http-service</artifactId>
