<?xml version="1.0" encoding="UTF-8"?>
<!--

    Copyright (c) 2010, 2023 Oracle and/or its affiliates. All rights reserved.

    This program and the accompanying materials are made available under the
    terms of the Eclipse Distribution License v. 1.0, which is available at
    http://www.eclipse.org/org/documents/edl-v10.php.

    SPDX-License-Identifier: BSD-3-Clause

-->

<project xmlns="http://maven.apache.org/POM/4.0.0" xmlns:xsi="http://www.w3.org/2001/XMLSchema-instance" xsi:schemaLocation="http://maven.apache.org/POM/4.0.0 http://maven.apache.org/maven-v4_0_0.xsd">

    <modelVersion>4.0.0</modelVersion>

    <parent>
        <groupId>org.glassfish.jersey.examples</groupId>
        <artifactId>osgi-http-service</artifactId>
<<<<<<< HEAD
        <version>3.1.0-SNAPSHOT</version>
=======
        <version>2.40-SNAPSHOT</version>
>>>>>>> e0285356
    </parent>

    <groupId>org.glassfish.jersey.examples.osgi-http-service</groupId>
    <artifactId>functional-test</artifactId>
    <packaging>pom</packaging>
    <name>jersey-examples-osgi-http-service-test</name>

    <dependencies>
        <!-- Example bundle -->
        <dependency>
            <groupId>org.glassfish.jersey.examples.osgi-http-service</groupId>
            <artifactId>bundle</artifactId>
            <version>${project.version}</version>
            <scope>test</scope>
        </dependency>

        <dependency>
            <groupId>org.glassfish.jersey.core</groupId>
            <artifactId>jersey-client</artifactId>
            <scope>test</scope>
        </dependency>
        <dependency>
            <groupId>jakarta.annotation</groupId>
            <artifactId>jakarta.annotation-api</artifactId>
            <scope>test</scope>
        </dependency>

        <dependency>
            <groupId>org.glassfish.hk2.external</groupId>
            <artifactId>aopalliance-repackaged</artifactId>
            <scope>test</scope>
        </dependency>
        <dependency>
            <groupId>org.javassist</groupId>
            <artifactId>javassist</artifactId>
            <scope>test</scope>
        </dependency>

        <!-- OSGi runtime - Felix -->
        <dependency>
            <groupId>org.apache.felix</groupId>
            <artifactId>org.apache.felix.framework</artifactId>
            <scope>test</scope>
        </dependency>
        <dependency>
            <groupId>org.apache.felix</groupId>
            <artifactId>org.apache.felix.eventadmin</artifactId>
            <scope>test</scope>
        </dependency>

        <!-- Pax-Exam and JUnit dependencies -->
        <dependency>
            <groupId>org.ops4j.pax.exam</groupId>
            <artifactId>pax-exam</artifactId>
            <scope>test</scope>
        </dependency>
        <dependency>
            <groupId>org.ops4j.pax.exam</groupId>
            <artifactId>pax-exam-junit4</artifactId>
        </dependency>
        <dependency>
            <groupId>org.ops4j.pax.exam</groupId>
            <artifactId>pax-exam-container-forked</artifactId>
        </dependency>

        <dependency>
            <groupId>org.ops4j.pax.exam</groupId>
            <artifactId>pax-exam-link-mvn</artifactId>
            <scope>test</scope>
        </dependency>
        <dependency>
            <groupId>org.ops4j.pax.web</groupId>
            <artifactId>pax-web-jetty-bundle</artifactId>
            <scope>test</scope>
        </dependency>
        <dependency>
            <groupId>org.ops4j.pax.web</groupId>
            <artifactId>pax-web-extender-war</artifactId>
            <scope>test</scope>
        </dependency>
        <dependency>
            <groupId>org.ops4j.pax.url</groupId>
            <artifactId>pax-url-mvn</artifactId>
            <version>1.3.7</version>
            <scope>test</scope>
        </dependency>

        <dependency>
            <groupId>org.osgi</groupId>
            <artifactId>org.osgi.service.http</artifactId>
            <version>1.2.1</version>
            <scope>test</scope>
        </dependency>
        <dependency>
            <groupId>org.osgi</groupId>
            <artifactId>org.osgi.service.cm</artifactId>
            <scope>test</scope>
        </dependency>


        <dependency>
            <groupId>junit</groupId>
            <artifactId>junit</artifactId>
            <version>${junit4.version}</version>
            <scope>test</scope>
        </dependency>

        <!-- Grizzly dependencies-->
        <dependency>
            <groupId>org.glassfish.grizzly.osgi</groupId>
            <artifactId>grizzly-httpservice-bundle</artifactId>
            <scope>test</scope>
            <version>${grizzly2.version}</version>
        </dependency>


        <dependency>
            <groupId>org.glassfish.jersey.containers</groupId>
            <artifactId>jersey-container-grizzly2-servlet</artifactId>
            <scope>test</scope>
        </dependency>

        <!-- Logging dependencies-->
        <dependency>
            <groupId>org.slf4j</groupId>
            <artifactId>slf4j-log4j12</artifactId>
            <version>1.6.4</version>
            <scope>test</scope>
        </dependency>

        <dependency>
            <groupId>com.sun.xml.bind</groupId>
            <artifactId>jaxb-osgi</artifactId>
            <scope>test</scope>
        </dependency>
        <dependency>
            <groupId>jakarta.xml.bind</groupId>
            <artifactId>jakarta.xml.bind-api</artifactId>
            <scope>test</scope>
        </dependency>
    </dependencies>

    <build>
        <plugins>
            <plugin>
                <groupId>org.ops4j.pax.exam</groupId>
                <artifactId>maven-paxexam-plugin</artifactId>
                <executions>
                    <execution>
                        <id>generate-config</id>
                        <goals>
                            <goal>generate-depends-file</goal>
                        </goals>
                    </execution>
                </executions>
            </plugin>
            <plugin>
                <groupId>org.apache.maven.plugins</groupId>
                <artifactId>maven-compiler-plugin</artifactId>
                <executions>
                    <execution>
                        <id>test-compile</id>
                        <phase>test-compile</phase>
                        <goals>
                            <goal>testCompile</goal>
                        </goals>
                    </execution>
                </executions>
            </plugin>
            <plugin>
                <groupId>org.apache.maven.plugins</groupId>
                <artifactId>maven-resources-plugin</artifactId>
                <executions>
                    <execution>
                        <phase>process-test-resources</phase>
                        <goals>
                            <goal>testResources</goal>
                        </goals>
                    </execution>
                </executions>
            </plugin>
            <plugin>
                <groupId>org.apache.maven.plugins</groupId>
                <artifactId>maven-surefire-plugin</artifactId>
                <configuration>
                    <forkMode>always</forkMode>
                    <enableAssertions>false</enableAssertions>
                </configuration>
                <executions>
                    <execution>
                        <id>test</id>
                        <phase>test</phase>
                        <goals>
                            <goal>test</goal>
                        </goals>
                        <configuration>
                            <excludes>
                                <!--
                                excluded due to jakarta.servlet-api collision -
                                more than one version is required, so it is not possible to execute that test.
                                (since pax-exam version 4.13.5)
                                  -->
                                <exclude>org.glassfish.jersey.examples.osgihttpservice.test.GrizzlyHttpServiceFelixTest</exclude>
                            </excludes>
                        </configuration>
                    </execution>
                </executions>
            </plugin>
        </plugins>
    </build>

    <profiles>
        <profile>
            <id>testsJdk11</id>
            <activation>
                <jdk>[11,)</jdk>
            </activation>
            <dependencies>
                <dependency>
                    <groupId>com.sun.activation</groupId>
                    <artifactId>jakarta.activation</artifactId>
                    <version>${jakarta.activation.version}</version>
                </dependency>
            </dependencies>
        </profile>
        <profile>
            <id>jdk8</id>
            <activation>
                <jdk>1.8</jdk>
            </activation>
            <build>
                <plugins>
                    <plugin>
                        <groupId>org.apache.maven.plugins</groupId>
                        <artifactId>maven-surefire-plugin</artifactId>
                        <configuration>
                            <excludes>
                                <exclude>**/GrizzlyHttpServiceFelixTest.java</exclude>
                                <exclude>**/JettyHttpServiceFelixTest.java</exclude>
                            </excludes>
                        </configuration>
                    </plugin>
                </plugins>
            </build>
        </profile>
        <profile>
            <id>release</id>
            <!-- do not create source zip bundles -->
            <build>
                <plugins>
                    <plugin>
                        <groupId>org.apache.maven.plugins</groupId>
                        <artifactId>maven-assembly-plugin</artifactId>
                        <configuration>
                            <skipAssembly>true</skipAssembly>
                        </configuration>
                    </plugin>
                </plugins>
            </build>
        </profile>
        <profile>
            <id>sonar</id>
            <build>
                <pluginManagement>
                    <plugins>
                        <plugin>
                            <groupId>org.apache.maven.plugins</groupId>
                            <artifactId>maven-surefire-plugin</artifactId>
                            <configuration>
                                <!-- disable JaCoCo listener because it's not working with <forkMode>always</fork> (<reuseForks>false</reuseForks> respectively)
                                https://jira.sonarsource.com/browse/SONARJAVA-728 (https://github.com/SonarSource/sonar-java/pull/324) -->
                                <properties combine.self="override" />
                            </configuration>
                        </plugin>
                    </plugins>
                </pluginManagement>
            </build>
        </profile>
    </profiles>

</project><|MERGE_RESOLUTION|>--- conflicted
+++ resolved
@@ -18,11 +18,7 @@
     <parent>
         <groupId>org.glassfish.jersey.examples</groupId>
         <artifactId>osgi-http-service</artifactId>
-<<<<<<< HEAD
         <version>3.1.0-SNAPSHOT</version>
-=======
-        <version>2.40-SNAPSHOT</version>
->>>>>>> e0285356
     </parent>
 
     <groupId>org.glassfish.jersey.examples.osgi-http-service</groupId>
