--- conflicted
+++ resolved
@@ -1,9 +1,5 @@
 /*
-<<<<<<< HEAD
- * Copyright (c) 2013, 2021 Oracle and/or its affiliates. All rights reserved.
-=======
  * Copyright (c) 2013, 2022 Oracle and/or its affiliates. All rights reserved.
->>>>>>> 20f085e8
  *
  * This program and the accompanying materials are made available under the
  * terms of the Eclipse Distribution License v. 1.0, which is available at
@@ -90,7 +86,8 @@
         // Get.
         final String id = ids.get(0).toString();
         final WebTarget documentTarget = target("document").path(id);
-        final JsonObject storedDocument = documentTarget.request(MediaType.APPLICATION_JSON).get(JsonObject.class);
+        final JsonObject storedDocument = documentTarget.request(MediaType.APPLICATION_JSON)
+                .get(JsonObject.class);
         assertEquals(document, storedDocument);
 
         // Remove.
