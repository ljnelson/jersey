# Notice for Jersey 
This content is produced and maintained by the Eclipse Jersey project.

*  Project home: https://projects.eclipse.org/projects/ee4j.jersey

## Trademarks
Eclipse Jersey is a trademark of the Eclipse Foundation.

## Copyright

All content is the property of the respective authors or their employers. For
more information regarding authorship of content, please consult the listed
source code repository logs.

## Declared Project Licenses

This program and the accompanying materials are made available under the terms
of the Eclipse Distribution License v. 1.0 which is available at
https://www.eclipse.org/org/documents/edl-v10.php.

SPDX-License-Identifier: BSD-3-Clause

## Source Code
The project maintains the following source code repositories:

* https://github.com/eclipse-ee4j/jersey/examples

## Third-party Content

Angular JS, v1.6.6
* License MIT (http://www.opensource.org/licenses/mit-license.php)
* Project: http://angularjs.org
* Coyright: (c) 2010-2017 Google, Inc.

aopalliance Version 1
* License: all the source code provided by AOP Alliance is Public Domain.
* Project: http://aopalliance.sourceforge.net
* Copyright: Material in the public domain is not protected by copyright

Bean Validation API 3.0.2
* License: Apache License, 2.0
* Project: http://beanvalidation.org/1.1/
* Copyright: 2009, Red Hat, Inc. and/or its affiliates, and individual contributors
* by the @authors tag.

Hibernate Validator CDI, 7.0.5.Final
* License: Apache License, 2.0
* Project: https://beanvalidation.org/
* Repackaged in org.glassfish.jersey.server.validation.internal.hibernate

Bootstrap v3.3.7
* License: MIT license (https://github.com/twbs/bootstrap/blob/master/LICENSE)
* Project: http://getbootstrap.com
* Copyright: 2011-2016 Twitter, Inc

CDI API Version 3.0
* License: Apache License, 2.0
* Project: http://www.seamframework.org/Weld
* Copyright 2010, Red Hat, Inc., and individual contributors by the @authors tag.

Google Guava Version 18.0
* License: Apache License, 2.0
* Copyright (C) 2009 The Guava Authors

jakarta.inject Version: 1
* License: Apache License, 2.0
* Copyright (C) 2009 The JSR-330 Expert Group

Javassist Version 3.29.2-GA
* License: Apache License, 2.0
* Project: http://www.javassist.org/
* Copyright (C) 1999- Shigeru Chiba. All Rights Reserved.

<<<<<<< HEAD
Jackson JAX-RS Providers Version 2.15.3
=======
Jackson JAX-RS Providers Version 2.16.1
>>>>>>> 4ca1e78e
* License: Apache License, 2.0
* Project: https://github.com/FasterXML/jackson-jaxrs-providers
* Copyright: (c) 2009-2023 FasterXML, LLC. All rights reserved unless otherwise indicated.

jQuery v1.12.4
* License: jquery.org/license
* Project: jquery.org
* Copyright: (c) jQuery Foundation

jQuery Barcode plugin 0.3
* License: MIT & GPL (http://www.opensource.org/licenses/mit-license.php & http://www.gnu.org/licenses/gpl.html)
* Project:  http://www.pasella.it/projects/jQuery/barcode
* Copyright: (c) 2009 Antonello Pasella antonello.pasella@gmail.com

JSR-166 Extension - JEP 266
* License: CC0
* No copyright
* Written by Doug Lea with assistance from members of JCP JSR-166 Expert Group and released to the public domain, as explained at http://creativecommons.org/publicdomain/zero/1.0/

KineticJS, v4.7.1
* License: MIT license (http://www.opensource.org/licenses/mit-license.php)
* Project: http://www.kineticjs.com, https://github.com/ericdrowell/KineticJS
* Copyright: Eric Rowell

org.objectweb.asm Version 9.6
* License: Modified BSD (https://asm.ow2.io/license.html)
* Copyright (c) 2000-2011 INRIA, France Telecom. All rights reserved.

org.osgi.core version 6.0.0
* License: Apache License, 2.0
* Copyright (c) OSGi Alliance (2005, 2008). All Rights Reserved.

org.glassfish.jersey.server.internal.monitoring.core
* License: Apache License, 2.0
* Copyright (c) 2015-2018 Oracle and/or its affiliates. All rights reserved.
* Copyright 2010-2013 Coda Hale and Yammer, Inc.

W3.org documents
* License: W3C License
* Copyright: Copyright (c) 1994-2001 World Wide Web Consortium, (Massachusetts Institute of Technology, Institut National de Recherche en Informatique et en Automatique, Keio University). All Rights Reserved. http://www.w3.org/Consortium/Legal/<|MERGE_RESOLUTION|>--- conflicted
+++ resolved
@@ -71,11 +71,7 @@
 * Project: http://www.javassist.org/
 * Copyright (C) 1999- Shigeru Chiba. All Rights Reserved.
 
-<<<<<<< HEAD
-Jackson JAX-RS Providers Version 2.15.3
-=======
 Jackson JAX-RS Providers Version 2.16.1
->>>>>>> 4ca1e78e
 * License: Apache License, 2.0
 * Project: https://github.com/FasterXML/jackson-jaxrs-providers
 * Copyright: (c) 2009-2023 FasterXML, LLC. All rights reserved unless otherwise indicated.
