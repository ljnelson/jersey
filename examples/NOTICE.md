--- conflicted
+++ resolved
@@ -71,11 +71,7 @@
 * Project: http://www.javassist.org/
 * Copyright (C) 1999- Shigeru Chiba. All Rights Reserved.
 
-<<<<<<< HEAD
-Jackson JAX-RS Providers Version 2.11.3
-=======
 Jackson JAX-RS Providers Version 2.14.1
->>>>>>> ad1e0cd4
 * License: Apache License, 2.0
 * Project: https://github.com/FasterXML/jackson-jaxrs-providers
 * Copyright: (c) 2009-2011 FasterXML, LLC. All rights reserved unless otherwise indicated.
@@ -100,11 +96,7 @@
 * Project: http://www.kineticjs.com, https://github.com/ericdrowell/KineticJS
 * Copyright: Eric Rowell
 
-<<<<<<< HEAD
-org.objectweb.asm Version 9.0
-=======
 org.objectweb.asm Version 9.4
->>>>>>> ad1e0cd4
 * License: Modified BSD (https://asm.ow2.io/license.html)
 * Copyright (c) 2000-2011 INRIA, France Telecom. All rights reserved.
 
