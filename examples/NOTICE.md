--- conflicted
+++ resolved
@@ -43,11 +43,7 @@
 * Copyright: 2009, Red Hat, Inc. and/or its affiliates, and individual contributors
 * by the @authors tag.
 
-<<<<<<< HEAD
 Hibernate Validator CDI, 7.0.5.Final
-=======
-Hibernate Validator CDI, 6.2.5.Final
->>>>>>> 9807a385
 * License: Apache License, 2.0
 * Project: https://beanvalidation.org/
 * Repackaged in org.glassfish.jersey.server.validation.internal.hibernate
