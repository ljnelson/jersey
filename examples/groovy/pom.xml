--- conflicted
+++ resolved
@@ -43,17 +43,16 @@
                     <artifactId>junit-jupiter-api</artifactId>
                 </exclusion>
                 <exclusion>
-<<<<<<< HEAD
                     <groupId>org.junit.jupiter</groupId>
                     <artifactId>junit-jupiter-engine</artifactId>
                 </exclusion>
                 <exclusion>
                     <groupId>org.junit.platform</groupId>
                     <artifactId>junit-platform-commons</artifactId>
-=======
+                </exclusion>
+                <exclusion>
                     <groupId>org.ow2.asm</groupId>
                     <artifactId>asm</artifactId>
->>>>>>> 6c8f7701
                 </exclusion>
             </exclusions>
         </dependency>
