--- conflicted
+++ resolved
@@ -132,11 +132,7 @@
         <dependency>
             <groupId>com.sun.xml.bind</groupId>
             <artifactId>jaxb-osgi</artifactId>
-<<<<<<< HEAD
 <!--            <scope>test</scope>-->
-=======
-            <scope>runtime</scope>
->>>>>>> 6da18bd0
         </dependency>
         <dependency>
             <groupId>jakarta.xml.bind</groupId>
@@ -154,7 +150,7 @@
             <plugin>
                 <groupId>org.codehaus.mojo</groupId>
                 <artifactId>jaxb2-maven-plugin</artifactId>
-                <version>2.5.0</version>
+                <version>3.2.0</version>
                 <executions>
                     <execution>
                         <id>xjc</id>
@@ -294,8 +290,6 @@
 
     <profiles>
         <profile>
-<<<<<<< HEAD
-=======
             <id>testsJdk11</id>
             <activation>
                 <jdk>[11,)</jdk>
@@ -359,7 +353,6 @@
             </build>
         </profile>
         <profile>
->>>>>>> 6da18bd0
             <id>pre-release</id>
             <build>
                 <plugins>
