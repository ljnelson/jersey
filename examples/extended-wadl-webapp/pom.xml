--- conflicted
+++ resolved
@@ -108,11 +108,7 @@
         <!-- logging -->
         <dependency>
             <groupId>org.slf4j</groupId>
-<<<<<<< HEAD
-            <artifactId>slf4j-log4j12</artifactId>
-=======
             <artifactId>slf4j-reload4j</artifactId>
->>>>>>> 25a3cb4c
             <version>${slf4j.version}</version>
             <scope>test</scope>
         </dependency>
@@ -294,18 +290,6 @@
     </build>
 
     <profiles>
-        <profile>
-            <id>testsJdk11</id>
-            <activation>
-                <jdk>[11,)</jdk>
-            </activation>
-            <dependencies>
-                <dependency>
-                    <groupId>com.sun.activation</groupId>
-                    <artifactId>jakarta.activation</artifactId>
-                </dependency>
-            </dependencies>
-        </profile>
         <profile>
             <id>javadocAndTestsSkipJDK13</id>
             <activation>
